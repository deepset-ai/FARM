# fmt: off
import logging
import os
import pprint
from pathlib import Path

from farm.data_handler.data_silo import DataSilo
from farm.data_handler.processor import SquadProcessor
from farm.data_handler.utils import write_squad_predictions
from farm.infer import Inferencer
from farm.modeling.adaptive_model import AdaptiveModel
from farm.modeling.language_model import LanguageModel
from farm.modeling.optimization import initialize_optimizer
from farm.modeling.prediction_head import QuestionAnsweringHead
from farm.modeling.tokenization import Tokenizer
from farm.train import Trainer
from farm.utils import set_all_seeds, MLFlowLogger, initialize_device_settings

def question_answering():
    logging.basicConfig(
        format="%(asctime)s - %(levelname)s - %(name)s -   %(message)s",
        datefmt="%m/%d/%Y %H:%M:%S",
        level=logging.INFO,
    )

    ml_logger = MLFlowLogger(tracking_uri="https://public-mlflow.deepset.ai/")
    ml_logger.init_experiment(experiment_name="Public_FARM", run_name="Run_question_answering")

    ##########################
    ########## Settings
    ##########################
    set_all_seeds(seed=42)
    device, n_gpu = initialize_device_settings(use_cuda=True)
<<<<<<< HEAD
    batch_size = 32
    n_epochs = 3
    evaluate_every = 2000
    base_LM_model = "bert-base-cased"
    max_seq_len = 384
    learning_rate = 3e-5
    warmup_proportion = 0.2
=======
    batch_size = 24
    n_epochs = 2
    evaluate_every = 500
    base_LM_model = "roberta-base"
    train_filename = "train-v2.0.json"
    dev_filename = "dev-v2.0.json"
>>>>>>> 523a4cc1

    # 1.Create a tokenizer
    tokenizer = Tokenizer.load(
        pretrained_model_name_or_path=base_LM_model, do_lower_case=False
    )
    # 2. Create a DataProcessor that handles all the conversion from raw text into a pytorch Dataset
    label_list = ["start_token", "end_token"]
    metric = "squad"
    processor = SquadProcessor(
        tokenizer=tokenizer,
        max_seq_len=max_seq_len,
        label_list=label_list,
        metric=metric,
        test_filename=None,
        data_dir=Path("../data/squad20"),
    )
    
    # 3. Create a DataSilo that loads several datasets (train/dev/test), provides DataLoaders for them and calculates a few descriptive statistics of our datasets
    # NOTE: In FARM, the dev set metrics differ from test set metrics in that they are calculated on a token level instead of a word level
    data_silo = DataSilo(processor=processor, batch_size=batch_size, distributed=False)

    # 4. Create an AdaptiveModel
    # a) which consists of a pretrained language model as a basis
    language_model = LanguageModel.load(base_LM_model)
    # b) and a prediction head on top that is suited for our task => Question Answering
    prediction_head = QuestionAnsweringHead()

    model = AdaptiveModel(
        language_model=language_model,
        prediction_heads=[prediction_head],
        embeds_dropout_prob=0.1,
        lm_output_types=["per_token"],
        device=device,
    )

    # 5. Create an optimizer
    model, optimizer, lr_schedule = initialize_optimizer(
        model=model,
        learning_rate=learning_rate,
        schedule_opts={"name": "LinearWarmup", "warmup_proportion": warmup_proportion},
        n_batches=len(data_silo.loaders["train"]),
        n_epochs=n_epochs,
        device=device
    )
    # 6. Feed everything to the Trainer, which keeps care of growing our model and evaluates it from time to time
    trainer = Trainer(
        optimizer=optimizer,
        data_silo=data_silo,
        epochs=n_epochs,
        n_gpu=n_gpu,
        lr_schedule=lr_schedule,
        evaluate_every=evaluate_every,
        device=device,
    )
    # 7. Let it grow! Watch the tracked metrics live on the public mlflow server: https://public-mlflow.deepset.ai
    model = trainer.train(model)

    # 8. Hooray! You have a model. Store it:
    save_dir = Path("../saved_models/bert-english-qa-tutorial")
    model.save(save_dir)
    processor.save(save_dir)

    # 9. Load it & harvest your fruits (Inference)
<<<<<<< HEAD

    # choose one of two possible formats
    QA_input_api_format = [
        {
            "questions": ["Who counted the game among the best ever made?"],
            "text": "Twilight Princess was released to universal critical acclaim and commercial success. It received perfect scores from major publications such as 1UP.com, Computer and Video Games, Electronic Gaming Monthly, Game Informer, GamesRadar, and GameSpy. On the review aggregators GameRankings and Metacritic, Twilight Princess has average scores of 95% and 95 for the Wii version and scores of 95% and 96 for the GameCube version. GameTrailers in their review called it one of the greatest games ever created."
        }]

    QA_input_squad = [{"qas":
                           [{"question": "Who counted the game among the best ever made?",
                             "id": None,
                             "answers": [],
                             "is_impossible": False}],
                       "context": "Twilight Princess was released to universal critical acclaim and commercial success. It received perfect scores from major publications such as 1UP.com, Computer and Video Games, Electronic Gaming Monthly, Game Informer, GamesRadar, and GameSpy. On the review aggregators GameRankings and Metacritic, Twilight Princess has average scores of 95% and 95 for the Wii version and scores of 95% and 96 for the GameCube version. GameTrailers in their review called it one of the greatest games ever created.",
                       "document_id": None}]
=======
    QA_input = [
            {
                "qas": ["Who counted the game among the best ever made?"],
                "context":  "Twilight Princess was released to universal critical acclaim and commercial success. It received perfect scores from major publications such as 1UP.com, Computer and Video Games, Electronic Gaming Monthly, Game Informer, GamesRadar, and GameSpy. On the review aggregators GameRankings and Metacritic, Twilight Princess has average scores of 95% and 95 for the Wii version and scores of 95% and 96 for the GameCube version. GameTrailers in their review called it one of the greatest games ever created."
            }]
>>>>>>> 523a4cc1

    model = Inferencer.load(save_dir, batch_size=40, gpu=True)
    result = model.inference_from_dicts(dicts=QA_input_squad)
    result2 = model.inference_from_dicts(dicts=QA_input_api_format, rest_api_schema=True)

    pprint.pprint(result)

    # 10. Do Inference on whole SQuAD Dataset & write the predictions file to disk
    filename = os.path.join(processor.data_dir, processor.dev_filename)
    result = model.inference_from_file(file=filename)

    write_squad_predictions(
        predictions=result,
        predictions_filename=filename,
        out_filename="predictions.json"
    )

<<<<<<< HEAD
=======
    # 11. Get final evaluation metric using the official SQuAD evaluation script
    # To get evaluate the model's performance on the SQuAD dev set, run the official squad eval script
    # (farm/squad_evaluation.py) in the command line with something like the command below.
    # This is necessary since the FARM evaluation during training is done on the token level.
    # This script performs word level evaluation and will generate metrics that are comparable
    # to the SQuAD leaderboard and most other frameworks:
    #       python squad_evaluation.py path/to/squad20/dev-v2.0.json path/to/predictions.json
>>>>>>> 523a4cc1

if __name__ == "__main__":
    question_answering()<|MERGE_RESOLUTION|>--- conflicted
+++ resolved
@@ -31,22 +31,12 @@
     ##########################
     set_all_seeds(seed=42)
     device, n_gpu = initialize_device_settings(use_cuda=True)
-<<<<<<< HEAD
-    batch_size = 32
-    n_epochs = 3
-    evaluate_every = 2000
-    base_LM_model = "bert-base-cased"
-    max_seq_len = 384
-    learning_rate = 3e-5
-    warmup_proportion = 0.2
-=======
     batch_size = 24
     n_epochs = 2
-    evaluate_every = 500
+    evaluate_every = 2000
     base_LM_model = "roberta-base"
     train_filename = "train-v2.0.json"
     dev_filename = "dev-v2.0.json"
->>>>>>> 523a4cc1
 
     # 1.Create a tokenizer
     tokenizer = Tokenizer.load(
@@ -57,13 +47,15 @@
     metric = "squad"
     processor = SquadProcessor(
         tokenizer=tokenizer,
-        max_seq_len=max_seq_len,
+        max_seq_len=384,
         label_list=label_list,
         metric=metric,
+        train_filename=train_filename,
+        dev_filename=dev_filename,
         test_filename=None,
         data_dir=Path("../data/squad20"),
     )
-    
+
     # 3. Create a DataSilo that loads several datasets (train/dev/test), provides DataLoaders for them and calculates a few descriptive statistics of our datasets
     # NOTE: In FARM, the dev set metrics differ from test set metrics in that they are calculated on a token level instead of a word level
     data_silo = DataSilo(processor=processor, batch_size=batch_size, distributed=False)
@@ -85,8 +77,8 @@
     # 5. Create an optimizer
     model, optimizer, lr_schedule = initialize_optimizer(
         model=model,
-        learning_rate=learning_rate,
-        schedule_opts={"name": "LinearWarmup", "warmup_proportion": warmup_proportion},
+        learning_rate=3e-5,
+        schedule_opts={"name": "LinearWarmup", "warmup_proportion": 0.2},
         n_batches=len(data_silo.loaders["train"]),
         n_epochs=n_epochs,
         device=device
@@ -110,38 +102,19 @@
     processor.save(save_dir)
 
     # 9. Load it & harvest your fruits (Inference)
-<<<<<<< HEAD
-
-    # choose one of two possible formats
-    QA_input_api_format = [
-        {
-            "questions": ["Who counted the game among the best ever made?"],
-            "text": "Twilight Princess was released to universal critical acclaim and commercial success. It received perfect scores from major publications such as 1UP.com, Computer and Video Games, Electronic Gaming Monthly, Game Informer, GamesRadar, and GameSpy. On the review aggregators GameRankings and Metacritic, Twilight Princess has average scores of 95% and 95 for the Wii version and scores of 95% and 96 for the GameCube version. GameTrailers in their review called it one of the greatest games ever created."
-        }]
-
-    QA_input_squad = [{"qas":
-                           [{"question": "Who counted the game among the best ever made?",
-                             "id": None,
-                             "answers": [],
-                             "is_impossible": False}],
-                       "context": "Twilight Princess was released to universal critical acclaim and commercial success. It received perfect scores from major publications such as 1UP.com, Computer and Video Games, Electronic Gaming Monthly, Game Informer, GamesRadar, and GameSpy. On the review aggregators GameRankings and Metacritic, Twilight Princess has average scores of 95% and 95 for the Wii version and scores of 95% and 96 for the GameCube version. GameTrailers in their review called it one of the greatest games ever created.",
-                       "document_id": None}]
-=======
     QA_input = [
             {
                 "qas": ["Who counted the game among the best ever made?"],
                 "context":  "Twilight Princess was released to universal critical acclaim and commercial success. It received perfect scores from major publications such as 1UP.com, Computer and Video Games, Electronic Gaming Monthly, Game Informer, GamesRadar, and GameSpy. On the review aggregators GameRankings and Metacritic, Twilight Princess has average scores of 95% and 95 for the Wii version and scores of 95% and 96 for the GameCube version. GameTrailers in their review called it one of the greatest games ever created."
             }]
->>>>>>> 523a4cc1
 
     model = Inferencer.load(save_dir, batch_size=40, gpu=True)
-    result = model.inference_from_dicts(dicts=QA_input_squad)
-    result2 = model.inference_from_dicts(dicts=QA_input_api_format, rest_api_schema=True)
+    result = model.inference_from_dicts(dicts=QA_input)
 
     pprint.pprint(result)
 
     # 10. Do Inference on whole SQuAD Dataset & write the predictions file to disk
-    filename = os.path.join(processor.data_dir, processor.dev_filename)
+    filename = os.path.join(processor.data_dir,processor.dev_filename)
     result = model.inference_from_file(file=filename)
 
     write_squad_predictions(
@@ -150,16 +123,13 @@
         out_filename="predictions.json"
     )
 
-<<<<<<< HEAD
-=======
     # 11. Get final evaluation metric using the official SQuAD evaluation script
-    # To get evaluate the model's performance on the SQuAD dev set, run the official squad eval script
+    # To evaluate the model's performance on the SQuAD dev set, run the official squad eval script
     # (farm/squad_evaluation.py) in the command line with something like the command below.
     # This is necessary since the FARM evaluation during training is done on the token level.
     # This script performs word level evaluation and will generate metrics that are comparable
     # to the SQuAD leaderboard and most other frameworks:
     #       python squad_evaluation.py path/to/squad20/dev-v2.0.json path/to/predictions.json
->>>>>>> 523a4cc1
 
 if __name__ == "__main__":
     question_answering()