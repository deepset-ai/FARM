--- conflicted
+++ resolved
@@ -15,143 +15,6 @@
 from farm.eval import Evaluator
 from sklearn.metrics import matthews_corrcoef, recall_score, precision_score, f1_score, mean_squared_error, r2_score
 from farm.metrics import simple_accuracy, register_metrics
-
-<<<<<<< HEAD
-logging.basicConfig(
-    format="%(asctime)s - %(levelname)s - %(name)s -   %(message)s",
-    datefmt="%m/%d/%Y %H:%M:%S",
-    level=logging.INFO)
-
-ml_logger = MLFlowLogger(tracking_uri="https://public-mlflow.deepset.ai/")
-# for local logging instead:
-# ml_logger = MLFlowLogger(tracking_uri="logs")
-ml_logger.init_experiment(experiment_name="Public_FARM", run_name="DocClassification_ES_f1_1")
-
-##########################
-########## Settings
-##########################
-set_all_seeds(seed=42)
-use_amp = None
-device, n_gpu = initialize_device_settings(use_cuda=True, use_amp=use_amp)
-n_epochs = 20
-batch_size = 32
-evaluate_every = 100
-lang_model = "bert-base-german-cased"
-
-# 1.Create a tokenizer
-tokenizer = Tokenizer.load(
-    pretrained_model_name_or_path=lang_model,
-    do_lower_case=False)
-
-# 2. Create a DataProcessor that handles all the conversion from raw text into a pytorch Dataset
-# Here we load GermEval 2018 Data.
-
-# The processor wants to know the possible labels ...
-label_list = ["OTHER", "OFFENSE"]
-
-# The evaluation on the dev-set can be done with one of the predefined metrics or with a
-# metric defined as a function from (preds, labels) to a dict that contains all the actual
-# metrics values. The function must get registered under a string name and the string name must
-# be used.
-def mymetrics(preds, labels):
-    acc = simple_accuracy(preds, labels)
-    f1other = f1_score(y_true=labels, y_pred=preds, pos_label="OTHER")
-    f1offense = f1_score(y_true=labels, y_pred=preds, pos_label="OFFENSE")
-    f1macro = f1_score(y_true=labels, y_pred=preds, average="macro")
-    f1micro = f1_score(y_true=labels, y_pred=preds, average="micro")
-    return {"acc": acc, "f1_other": f1other, "f1_offense": f1offense, "f1_macro": f1macro, "f1_micro": f1micro}
-register_metrics('mymetrics', mymetrics)
-metric = 'mymetrics'
-
-processor = TextClassificationProcessor(tokenizer=tokenizer,
-                                        max_seq_len=64,
-                                        data_dir="../data/germeval18",
-                                        label_list=label_list,
-                                        metric=metric,
-                                        label_column_name="coarse_label"
-                                        )
-
-# 3. Create a DataSilo that loads several datasets (train/dev/test), provides DataLoaders for them and calculates a few descriptive statistics of our datasets
-data_silo = DataSilo(
-    processor=processor,
-    batch_size=batch_size)
-
-# 4. Create an AdaptiveModel
-# a) which consists of a pretrained language model as a basis
-language_model = LanguageModel.load(lang_model)
-# b) and a prediction head on top that is suited for our task => Text classification
-prediction_head = TextClassificationHead(class_weights=data_silo.calculate_class_weights(task_name="text_classification"))
-
-model = AdaptiveModel(
-    language_model=language_model,
-    prediction_heads=[prediction_head],
-    embeds_dropout_prob=0.2,
-    lm_output_types=["per_sequence"],
-    device=device)
-
-# 5. Create an optimizer
-model, optimizer, lr_schedule = initialize_optimizer(
-    model=model,
-    learning_rate=0.5e-5,
-    device=device,
-    n_batches=len(data_silo.loaders["train"]),
-    n_epochs=n_epochs,
-    use_amp=use_amp)
-
-# 6. Feed everything to the Trainer, which keeps care of growing our model into powerful plant and evaluates it from time to time
-# Also create an EarlyStopping instance and pass it on to the trainer
-
-# An early stopping instance can be used to save the model that performs best on the dev set
-# according to some metric and stop training when no improvement is happening for some iterations.
-earlystopping = EarlyStopping(
-    metric="f1_offense", mode="max",   # use the metric from our own metrics function instead of loss
-    # metric="f1_macro", mode="max",  # use f1_macro from the dev evaluator of the trainer
-    # metric="loss", mode="min",   # use loss from the dev evaluator of the trainer
-    save_dir="saved_models/bert-german-doc-tutorial-es",  # where to save the best model
-    patience=5    # number of evaluations to wait for improvement before terminating the training
-)
-
-trainer = Trainer(
-    optimizer=optimizer,
-    data_silo=data_silo,
-    epochs=n_epochs,
-    n_gpu=n_gpu,
-    lr_schedule=lr_schedule,
-    evaluate_every=evaluate_every,
-    device=device,
-    early_stopping=earlystopping)
-
-# 7. Let it grow
-model = trainer.train(model)
-
-# 8. Hooray! You have a model.
-# NOTE: if early stopping is used, the best model has been stored already in the directory
-# defined with the EarlyStopping instance
-# The model we have at this moment is the model from the last training epoch that was carried
-# out before early stopping terminated the training
-save_dir = "saved_models/bert-german-doc-tutorial"
-model.save(save_dir)
-processor.save(save_dir)
-
-# 9. Load it & harvest your fruits (Inference)
-basic_texts = [
-    {"text": "Schartau sagte dem Tagesspiegel, dass Fischer ein Idiot sei"},
-    {"text": "Martin Müller spielt Handball in Berlin"},
-]
-
-# Load from the final epoch directory and apply
-print("LOADING INFERENCER FROM FINAL MODEL DURING TRAINING")
-model = Inferencer.load(save_dir)
-result = model.inference_from_dicts(dicts=basic_texts)
-print(result)
-
-# Load from saved best model
-print("LOADING INFERENCER FROM BEST MODEL DURING TRAINING")
-model = Inferencer.load(earlystopping.save_dir)
-result = model.inference_from_dicts(dicts=basic_texts)
-print("APPLICATION ON BEST MODEL")
-print(result)
-=======
 
 def doc_classification_with_earlystopping():
     logging.basicConfig(
@@ -296,6 +159,4 @@
 if __name__ == "__main__":
     doc_classification_with_earlystopping()
 
->>>>>>> a380d99f
-
 # fmt: on