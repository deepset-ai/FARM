--- conflicted
+++ resolved
@@ -15,129 +15,6 @@
 from farm.eval import Evaluator
 from sklearn.metrics import matthews_corrcoef, recall_score, precision_score, f1_score, mean_squared_error, r2_score
 from farm.metrics import simple_accuracy, register_metrics
-
-<<<<<<< HEAD
-##########################
-########## Logging
-##########################
-logger = logging.getLogger(__name__)
-logging.basicConfig(
-    format="%(asctime)s - %(levelname)s - %(name)s -   %(message)s",
-    datefmt="%m/%d/%Y %H:%M:%S",
-    level=logging.INFO)
-# reduce verbosity from transformers library
-logging.getLogger('transformers').setLevel(logging.WARNING)
-
-# ml_logger = MLFlowLogger(tracking_uri="https://public-mlflow.deepset.ai/")
-# for local logging instead:
-ml_logger = MLFlowLogger(tracking_uri="logs")
-# ml_logger.init_experiment(experiment_name="Public_FARM", run_name="DocClassification_ES_f1_1")
-
-##########################
-########## Settings
-##########################
-xval_folds = 5
-xval_stratified = True
-
-set_all_seeds(seed=42)
-device, n_gpu = initialize_device_settings(use_cuda=True)
-n_epochs = 20
-batch_size = 32
-evaluate_every = 100
-lang_model = "bert-base-german-cased"
-use_amp = None
-
-# 1.Create a tokenizer
-tokenizer = Tokenizer.load(
-    pretrained_model_name_or_path=lang_model,
-    do_lower_case=False)
-
-# The evaluation on the dev-set can be done with one of the predefined metrics or with a
-# metric defined as a function from (preds, labels) to a dict that contains all the actual
-# metrics values. The function must get registered under a string name and the string name must
-# be used.
-# For xval, we also store the actual predictions and labels in each result so we can
-# calculate overall metrics over all folds later
-def mymetrics(preds, labels):
-    acc = simple_accuracy(preds, labels).get("acc")
-    f1other = f1_score(y_true=labels, y_pred=preds, pos_label="OTHER")
-    f1offense = f1_score(y_true=labels, y_pred=preds, pos_label="OFFENSE")
-    f1macro = f1_score(y_true=labels, y_pred=preds, average="macro")
-    f1micro = f1_score(y_true=labels, y_pred=preds, average="macro")
-    mcc = matthews_corrcoef(labels, preds)
-    return {
-        "acc": acc,
-        "f1_other": f1other,
-        "f1_offense": f1offense,
-        "f1_macro": f1macro,
-        "f1_micro": f1micro,
-        "mcc": mcc
-    }
-register_metrics('mymetrics', mymetrics)
-metric = 'mymetrics'
-
-# 2. Create a DataProcessor that handles all the conversion from raw text into a pytorch Dataset
-# Here we load GermEval 2018 Data.
-
-# The processor wants to know the possible labels ...
-label_list = ["OTHER", "OFFENSE"]
-processor = TextClassificationProcessor(tokenizer=tokenizer,
-                                        max_seq_len=64,
-                                        data_dir="../data/germeval18",
-                                        label_list=label_list,
-                                        metric=metric,
-                                        label_column_name="coarse_label"
-                                        )
-
-# 3. Create a DataSilo that loads several datasets (train/dev/test), provides DataLoaders for them and calculates a few descriptive statistics of our datasets
-data_silo = DataSilo(
-    processor=processor,
-    batch_size=batch_size)
-
-# Load one silo for each fold in our cross-validation
-silos = DataSiloForCrossVal.make(data_silo, n_splits=xval_folds)
-
-# the following steps should be run for each of the folds of the cross validation, so we put them
-# into a function
-def train_on_split(silo_to_use, n_fold, save_dir):
-    logger.info(f"############ Crossvalidation: Fold {n_fold} ############")
-    # Create an AdaptiveModel
-    # a) which consists of a pretrained language model as a basis
-    language_model = LanguageModel.load(lang_model)
-    # b) and a prediction head on top that is suited for our task => Text classification
-    prediction_head = TextClassificationHead(class_weights=data_silo.calculate_class_weights(task_name="text_classification"))
-
-    model = AdaptiveModel(
-        language_model=language_model,
-        prediction_heads=[prediction_head],
-        embeds_dropout_prob=0.2,
-        lm_output_types=["per_sequence"],
-        device=device)
-
-    # Create an optimizer
-    model, optimizer, lr_schedule = initialize_optimizer(
-        model=model,
-        learning_rate=0.5e-5,
-        device=device,
-        n_batches=len(silo_to_use.loaders["train"]),
-        n_epochs=n_epochs,
-        use_amp=use_amp)
-
-    # Feed everything to the Trainer, which keeps care of growing our model into powerful plant and evaluates it from time to time
-    # Also create an EarlyStopping instance and pass it on to the trainer
-
-    # An early stopping instance can be used to save the model that performs best on the dev set
-    # according to some metric and stop training when no improvement is happening for some iterations.
-    # NOTE: Using a different save directory for each fold, allows us afterwards to use the
-    # nfolds best models in an ensemble!
-    save_dir += f"-{n_fold}"
-    earlystopping = EarlyStopping(
-        metric="f1_offense", mode="max",   # use the metric from our own metrics function instead of loss
-        save_dir=save_dir,  # where to save the best model
-        patience=5    # number of evaluations to wait for improvement before terminating the training
-    )
-=======
->>>>>>> a380d99f
 
 def doc_classification_crossvalidation():
     ##########################
@@ -229,7 +106,6 @@
         language_model = LanguageModel.load(lang_model)
         # b) and a prediction head on top that is suited for our task => Text classification
         prediction_head = TextClassificationHead(
-            layer_dims=[768, len(processor.tasks["text_classification"]["label_list"])],
             class_weights=data_silo.calculate_class_weights(task_name="text_classification"))
 
         model = AdaptiveModel(
@@ -255,7 +131,7 @@
         # according to some metric and stop training when no improvement is happening for some iterations.
         # NOTE: Using a different save directory for each fold, allows us afterwards to use the
         # nfolds best models in an ensemble!
-        save_dir += f"-{n_fold}"
+        save_dir = Path(str(save_dir) + f"-{n_fold}")
         earlystopping = EarlyStopping(
             metric="f1_offense", mode="max",   # use the metric from our own metrics function instead of loss
             save_dir=save_dir,  # where to save the best model
