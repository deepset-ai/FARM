--- conflicted
+++ resolved
@@ -86,10 +86,6 @@
 model = trainer.train(model)
 
 # 8. Hooray! You have a model. Store it:
-<<<<<<< HEAD
 save_dir = "saved_models/bert-german-lm-tutorial"
-=======
-save_dir = "save/bert-english-lm-tutorial"
->>>>>>> 6500c407
 model.save(save_dir)
 processor.save(save_dir)