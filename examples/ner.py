# fmt: off
import logging

from farm.data_handler.data_silo import DataSilo
from farm.data_handler.processor import NERProcessor
from farm.modeling.optimization import initialize_optimizer
from farm.infer import Inferencer
from farm.modeling.adaptive_model import AdaptiveModel
from farm.modeling.language_model import LanguageModel
from farm.modeling.prediction_head import TokenClassificationHead
from farm.modeling.tokenization import Tokenizer
from farm.train import Trainer
from farm.utils import set_all_seeds, MLFlowLogger, initialize_device_settings

logging.basicConfig(
    format="%(asctime)s - %(levelname)s - %(name)s -   %(message)s",
    datefmt="%m/%d/%Y %H:%M:%S",
    level=logging.INFO,
)

# ml_logger = MLFlowLogger(tracking_uri="https://public-mlflow.deepset.ai/")
# ml_logger.init_experiment(experiment_name="Public_FARM", run_name="Run_minimal_example_ner")

##########################
########## Settings
##########################
set_all_seeds(seed=42)
device, n_gpu = initialize_device_settings(use_cuda=True)
n_epochs = 1
batch_size = 32
evaluate_every = 100
lang_model = "bert-base-german-cased"

# 1.Create a tokenizer
tokenizer = Tokenizer.load(
<<<<<<< HEAD
    pretrained_model_name_or_path=lang_model, do_lower_case=False
)
=======
    pretrained_model_name_or_path=lang_model,
    do_lower_case=False)
>>>>>>> a2bd5be8

# 2. Create a DataProcessor that handles all the conversion from raw text into a pytorch Dataset
ner_labels = ["[PAD]", "X", "O", "B-MISC", "I-MISC", "B-PER", "I-PER", "B-ORG", "I-ORG", "B-LOC", "I-LOC", "B-OTH", "I-OTH"]

processor = NERProcessor(
    tokenizer=tokenizer, max_seq_len=128, data_dir="../data/conll03-de", metric="seq_f1",label_list=ner_labels
)

# 3. Create a DataSilo that loads several datasets (train/dev/test), provides DataLoaders for them and calculates a few descriptive statistics of our datasets
data_silo = DataSilo(processor=processor, batch_size=batch_size)

# 4. Create an AdaptiveModel
# a) which consists of a pretrained language model as a basis
language_model = LanguageModel.load(lang_model)
# b) and a prediction head on top that is suited for our task => NER
prediction_head = TokenClassificationHead(task_name="ner",
                                          layer_dims=[768, len(processor.tasks["ner"]["label_list"])])

model = AdaptiveModel(
    language_model=language_model,
    prediction_heads=[prediction_head],
    embeds_dropout_prob=0.1,
    lm_output_types=["per_token"],
    device=device,
)

# 5. Create an optimizer
model, optimizer, lr_schedule = initialize_optimizer(
    model=model,
    learning_rate=2e-5,
    n_batches=len(data_silo.loaders["train"]),
    n_epochs=n_epochs,
    device=device,
)

# 6. Feed everything to the Trainer, which keeps care of growing our model into powerful plant and evaluates it from time to time
trainer = Trainer(
    optimizer=optimizer,
    data_silo=data_silo,
    epochs=n_epochs,
    n_gpu=n_gpu,
    lr_schedule=lr_schedule,
    evaluate_every=evaluate_every,
    device=device,
)

# 7. Let it grow
model = trainer.train(model)

# 8. Hooray! You have a model. Store it:
save_dir = "saved_models/bert-german-ner-tutorial"
model.save(save_dir)
processor.save(save_dir)


# 9. Load it & harvest your fruits (Inference)
basic_texts = [
    {"text": "Schartau sagte dem Tagesspiegel, dass Fischer ein Idiot sei"},
    {"text": "Martin Müller spielt Handball in Berlin"},
]
model = Inferencer.load(save_dir)
result = model.inference_from_dicts(dicts=basic_texts)
print(result)<|MERGE_RESOLUTION|>--- conflicted
+++ resolved
@@ -33,13 +33,8 @@
 
 # 1.Create a tokenizer
 tokenizer = Tokenizer.load(
-<<<<<<< HEAD
-    pretrained_model_name_or_path=lang_model, do_lower_case=False
-)
-=======
     pretrained_model_name_or_path=lang_model,
     do_lower_case=False)
->>>>>>> a2bd5be8
 
 # 2. Create a DataProcessor that handles all the conversion from raw text into a pytorch Dataset
 ner_labels = ["[PAD]", "X", "O", "B-MISC", "I-MISC", "B-PER", "I-PER", "B-ORG", "I-ORG", "B-LOC", "I-LOC", "B-OTH", "I-OTH"]
