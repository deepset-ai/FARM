# fmt: off
import logging

from farm.data_handler.data_silo import DataSilo
from farm.data_handler.processor import NERProcessor
from farm.modeling.optimization import initialize_optimizer
from farm.infer import Inferencer
from farm.modeling.adaptive_model import AdaptiveModel
from farm.modeling.language_model import LanguageModel
from farm.modeling.prediction_head import TokenClassificationHead
from farm.modeling.tokenization import Tokenizer
from farm.train import Trainer
from farm.utils import set_all_seeds, MLFlowLogger, initialize_device_settings

logging.basicConfig(
    format="%(asctime)s - %(levelname)s - %(name)s -   %(message)s",
    datefmt="%m/%d/%Y %H:%M:%S",
    level=logging.INFO,
)

# ml_logger = MLFlowLogger(tracking_uri="https://public-mlflow.deepset.ai/")
# ml_logger.init_experiment(experiment_name="Public_FARM", run_name="Run_minimal_example_ner")

##########################
########## Settings
##########################
set_all_seeds(seed=42)
device, n_gpu = initialize_device_settings(use_cuda=True)
n_epochs = 1
batch_size = 32
evaluate_every = 300
lang_model = "bert-base-german-cased"

# 1.Create a tokenizer
tokenizer = Tokenizer.load(
<<<<<<< HEAD
    pretrained_model_name_or_path=lang_model,
    do_lower_case=False)
=======
    pretrained_model_name_or_path=lang_model, do_lower_case=False
)
>>>>>>> 81759ac4

# 2. Create a DataProcessor that handles all the conversion from raw text into a pytorch Dataset
ner_labels = ["[PAD]", "X", "O", "B-MISC", "I-MISC", "B-PER", "I-PER", "B-ORG", "I-ORG", "B-LOC", "I-LOC", "B-OTH", "I-OTH"]

processor = NERProcessor(
    tokenizer=tokenizer, max_seq_len=128, data_dir="../data/conll03-de", metric="seq_f1",label_list=ner_labels
)

# 3. Create a DataSilo that loads several datasets (train/dev/test), provides DataLoaders for them and calculates a few descriptive statistics of our datasets
data_silo = DataSilo(processor=processor, batch_size=batch_size)

# 4. Create an AdaptiveModel
# a) which consists of a pretrained language model as a basis
language_model = LanguageModel.load(lang_model)
# b) and a prediction head on top that is suited for our task => NER
prediction_head = TokenClassificationHead(task_name="ner",
                                          layer_dims=[768, len(processor.tasks["ner"]["label_list"])])

model = AdaptiveModel(
    language_model=language_model,
    prediction_heads=[prediction_head],
    embeds_dropout_prob=0.1,
    lm_output_types=["per_token"],
    device=device,
)

# 5. Create an optimizer
optimizer, warmup_linear = initialize_optimizer(
    model=model,
    learning_rate=2e-5,
    warmup_proportion=0.1,
    n_batches=len(data_silo.loaders["train"]),
    n_epochs=n_epochs,
)

# 6. Feed everything to the Trainer, which keeps care of growing our model into powerful plant and evaluates it from time to time
trainer = Trainer(
    optimizer=optimizer,
    data_silo=data_silo,
    epochs=n_epochs,
    n_gpu=n_gpu,
    warmup_linear=warmup_linear,
    evaluate_every=evaluate_every,
    device=device,
)

# 7. Let it grow
model = trainer.train(model)

# 8. Hooray! You have a model. Store it:
save_dir = "saved_models/bert-german-ner-tutorial"
model.save(save_dir)
processor.save(save_dir)


# 9. Load it & harvest your fruits (Inference)
basic_texts = [
    {"text": "Schartau sagte dem Tagesspiegel, dass Fischer ein Idiot sei"},
    {"text": "Martin Müller spielt Handball in Berlin"},
]
model = Inferencer.load(save_dir)
result = model.inference_from_dicts(dicts=basic_texts)
print(result)<|MERGE_RESOLUTION|>--- conflicted
+++ resolved
@@ -28,18 +28,13 @@
 device, n_gpu = initialize_device_settings(use_cuda=True)
 n_epochs = 1
 batch_size = 32
-evaluate_every = 300
+evaluate_every = 100
 lang_model = "bert-base-german-cased"
 
 # 1.Create a tokenizer
 tokenizer = Tokenizer.load(
-<<<<<<< HEAD
     pretrained_model_name_or_path=lang_model,
     do_lower_case=False)
-=======
-    pretrained_model_name_or_path=lang_model, do_lower_case=False
-)
->>>>>>> 81759ac4
 
 # 2. Create a DataProcessor that handles all the conversion from raw text into a pytorch Dataset
 ner_labels = ["[PAD]", "X", "O", "B-MISC", "I-MISC", "B-PER", "I-PER", "B-ORG", "I-ORG", "B-LOC", "I-LOC", "B-OTH", "I-OTH"]
