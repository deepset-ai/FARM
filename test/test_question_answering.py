import logging

from farm.data_handler.data_silo import DataSilo
from farm.data_handler.processor import SquadProcessor
from farm.modeling.adaptive_model import AdaptiveModel
from farm.modeling.language_model import LanguageModel
from farm.modeling.optimization import initialize_optimizer
from farm.modeling.prediction_head import QuestionAnsweringHead
from farm.modeling.tokenization import Tokenizer
from farm.train import Trainer
from farm.utils import set_all_seeds, initialize_device_settings


def test_qa(caplog):
    caplog.set_level(logging.CRITICAL)

    set_all_seeds(seed=42)
    device, n_gpu = initialize_device_settings(use_cuda=False)
    batch_size = 2
    n_epochs = 1
    evaluate_every = 4
    base_LM_model = "bert-base-cased"

    tokenizer = Tokenizer.load(
        pretrained_model_name_or_path=base_LM_model, do_lower_case=False
    )
    label_list = ["start_token", "end_token"]
    processor = SquadProcessor(
        tokenizer=tokenizer,
        max_seq_len=20,
        doc_stride=10,
        max_query_length=6,
        train_filename="train-sample.json",
        dev_filename="dev-sample.json",
        test_filename=None,
        data_dir="samples/qa",
        label_list=label_list,
        metric="squad"
    )

    data_silo = DataSilo(processor=processor, batch_size=batch_size)
    language_model = LanguageModel.load(base_LM_model)
    prediction_head = QuestionAnsweringHead(layer_dims=[768, len(label_list)])
    model = AdaptiveModel(
        language_model=language_model,
        prediction_heads=[prediction_head],
        embeds_dropout_prob=0.1,
        lm_output_types=["per_token"],
        device=device,
    )

    model, optimizer, lr_schedule = initialize_optimizer(
        model=model,
        learning_rate=2e-5,
        #optimizer_opts={'name': 'AdamW', 'lr': 2E-05},
        n_batches=len(data_silo.loaders["train"]),
        n_epochs=1,
        device=device,
        schedule_opts={'name': 'WarmupCosineSchedule'})

    trainer = Trainer(
        optimizer=optimizer,
        data_silo=data_silo,
        epochs=n_epochs,
        n_gpu=n_gpu,
        lr_schedule=lr_schedule,
        evaluate_every=evaluate_every,
        device=device
    )
    model = trainer.train(model)
    save_dir = "testsave/qa"
    model.save(save_dir)
    processor.save(save_dir)


<<<<<<< HEAD
    model = Inferencer.load(save_dir)
    result = model.inference_from_dicts(dicts=QA_input, use_multiprocessing=False)
    assert isinstance(result[0]["predictions"][0]["answers"][0]["offset_start"], int)


=======
>>>>>>> a2bd5be8
if __name__ == "__main__":
    test_qa()<|MERGE_RESOLUTION|>--- conflicted
+++ resolved
@@ -54,7 +54,7 @@
         learning_rate=2e-5,
         #optimizer_opts={'name': 'AdamW', 'lr': 2E-05},
         n_batches=len(data_silo.loaders["train"]),
-        n_epochs=1,
+        n_epochs=n_epochs,
         device=device,
         schedule_opts={'name': 'WarmupCosineSchedule'})
 
@@ -73,13 +73,5 @@
     processor.save(save_dir)
 
 
-<<<<<<< HEAD
-    model = Inferencer.load(save_dir)
-    result = model.inference_from_dicts(dicts=QA_input, use_multiprocessing=False)
-    assert isinstance(result[0]["predictions"][0]["answers"][0]["offset_start"], int)
-
-
-=======
->>>>>>> a2bd5be8
-if __name__ == "__main__":
+if(__name__=="__main__"):
     test_qa()