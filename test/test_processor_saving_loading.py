--- conflicted
+++ resolved
@@ -6,16 +6,9 @@
 from farm.utils import set_all_seeds
 import torch
 
-<<<<<<< HEAD
 def test_processor_saving_loading(caplog=None):
     if caplog:
         caplog.set_level(logging.CRITICAL)
-=======
-def test_processor_saving_loading(caplog):
-    if caplog is not None:
-        caplog.set_level(logging.CRITICAL)
-
->>>>>>> 32ebf6e3
     set_all_seeds(seed=42)
     lang_model = "bert-base-cased"
 
@@ -48,10 +41,5 @@
     for i in range(len(data.tensors)):
         assert torch.all(torch.eq(data.tensors[i], data_loaded.tensors[i]))
 
-<<<<<<< HEAD
-if __name__=="__main__":
-    test_processor_saving_loading()
-=======
 if __name__ == "__main__":
-    test_processor_saving_loading(None)
->>>>>>> 32ebf6e3
+    test_processor_saving_loading(None)