--- conflicted
+++ resolved
@@ -167,9 +167,6 @@
     assert isinstance(result[0]["vec"][0], np.float32)
 
 
-<<<<<<< HEAD
-if __name__ == "__main__":
-=======
 def test_lm_finetuning_custom_vocab(caplog):
     caplog.set_level(logging.CRITICAL)
 
@@ -208,20 +205,21 @@
         device=device
     )
 
-    optimizer, warmup_linear = initialize_optimizer(
+    model, optimizer, lr_schedule = initialize_optimizer(
         model=model,
         learning_rate=2e-5,
-        warmup_proportion=0.1,
+        #optimizer_opts={'name': 'AdamW', 'lr': 2E-05},
         n_batches=len(data_silo.loaders["train"]),
-        n_epochs=n_epochs,
-    )
+        n_epochs=1,
+        device=device,
+        schedule_opts={'name': 'WarmupCosineSchedule'})
 
     trainer = Trainer(
         optimizer=optimizer,
         data_silo=data_silo,
         epochs=n_epochs,
         n_gpu=n_gpu,
-        warmup_linear=warmup_linear,
+        lr_schedule=lr_schedule,
         evaluate_every=evaluate_every,
         device=device,
     )
@@ -248,5 +246,4 @@
     assert isinstance(result[0]["vec"][0], np.float32)
 
 if(__name__=="__main__"):
->>>>>>> a2bd5be8
     test_lm_finetuning()