--- conflicted
+++ resolved
@@ -87,6 +87,10 @@
                 if self.global_step % self.evaluate_every == 1:
                     result = self.evaluator_dev.eval(model)
                     self.print_dev(result, self.global_step)
+                    # Log to mlflow
+                    #TODO make it optional
+                    metrics = {f"{data_type} {metric_name}": metric_val for metric_name, metric_val in result.items()}
+                    MLFlowLogger.write_metrics(metrics, step=self.global_step)
 
                 self.global_step += 1
         return model
@@ -156,15 +160,9 @@
         else:
             raise NotImplementedError
 
-<<<<<<< HEAD
+
     def eval(self, model):
         model.eval()
-=======
-    # Log to mlflow
-    #TODO make it optional
-    metrics = {f"{data_type} {metric_name}": metric_val for metric_name, metric_val in result.items()}
-    MLFlowLogger.write_metrics(metrics, step=global_step)
->>>>>>> 1200c491
 
         for step, batch in enumerate(tqdm(self.data_loader, desc="Evaluating")):
             batch = tuple(t.to(self.device) for t in batch)
@@ -194,6 +192,7 @@
         result = {"loss_eval": loss_eval}
         result[self.metric] = compute_metrics(self.metric, self.preds_all, self.Y_all)
         result["report"] = self.classification_report(self.Y_all, self.preds_all, digits=4)
+        
         self.reset_state()
         return result
 
