--- conflicted
+++ resolved
@@ -89,7 +89,7 @@
                     self.print_dev(result, self.global_step)
                     # Log to mlflow
                     #TODO make it optional
-                    metrics = {f"{data_type} {metric_name}": metric_val for metric_name, metric_val in result.items()}
+                    metrics = {f"dev {metric_name}": metric_val for metric_name, metric_val in result.items()}
                     MLFlowLogger.write_metrics(metrics, step=self.global_step)
 
                 self.global_step += 1
@@ -138,6 +138,9 @@
         logger.info("***** Dev Eval Results After Steps: {} *****".format(step))
         logger.info(result["report"])
 
+def evaluation(model, data_bunch, output_mode, device, metric, data_type, report_output_dir=None, global_step=None, n_gpu = None):
+    # TODO: need to differentiate between args.do_eval for standalone eval and eval within the training loop
+    label_map = {i: label for i, label in enumerate(data_bunch.label_list)}
 
 class Evaluator:
     def __init__(self, data_loader, label_list, device, metric, output_mode, token_level):
@@ -192,7 +195,7 @@
         result = {"loss_eval": loss_eval}
         result[self.metric] = compute_metrics(self.metric, self.preds_all, self.Y_all)
         result["report"] = self.classification_report(self.Y_all, self.preds_all, digits=4)
-        
+
         self.reset_state()
         return result
 
@@ -292,7 +295,7 @@
     model.to(device)
     if local_rank != -1:
         try:
-            #TODO check for dataparallel problems. DDP could produce similar problems as mentioned in Class WrappedDataParallel workaround
+            #TODO check for dataparallel problems, as in WrappedDataParallel
             from apex.parallel import DistributedDataParallel as DDP
         except ImportError:
             raise ImportError("Please install apex from https://www.github.com/nvidia/apex to use distributed and fp16 training.")
@@ -336,22 +339,14 @@
         os.makedirs(args.output_dir)
 
     # Init device and distributed settings
-<<<<<<< HEAD
-    device, n_gpu = initialize_device_settings(use_cuda=args.cuda, local_rank=args.local_rank, fp16=args.fp16)
-=======
     device, n_gpu = initialize_device_settings(no_cuda=args.no_cuda,
                                                local_rank=args.local_rank,
                                                fp16=args.fp16)
->>>>>>> 18833fd4
+    device, n_gpu = initialize_device_settings(use_cuda=args.cuda, local_rank=args.local_rank, fp16=args.fp16)
     args.train_batch_size = args.train_batch_size // args.gradient_accumulation_steps
     set_all_seeds(args.seed)
 
     # Prepare Data
-<<<<<<< HEAD
-    tokenizer = BertTokenizer.from_pretrained(args.model, do_lower_case=args.lower_case)
-    data_bunch = BertDataBunch(args.data_dir, processor, output_mode, tokenizer, args.train_batch_size,
-                               args.max_seq_length, local_rank=args.local_rank)
-=======
     tokenizer = BertTokenizer.from_pretrained(args.bert_model,
                                               do_lower_case=args.do_lower_case)
     # data_bunch = BertDataBunch(args.data_dir,
@@ -371,7 +366,6 @@
                                    local_rank=args.local_rank)
     weights = data_bunch.get_class_weights("train")
 
->>>>>>> 18833fd4
 
     # Training
     if args.do_train:
@@ -384,30 +378,7 @@
 
 
         # Init model
-<<<<<<< HEAD
-        model = initialize_model(bert_model=args.model, prediction_head=prediction_head, device=device,
-                                 num_labels=data_bunch.num_labels, n_gpu=n_gpu, cache_dir=args.cache_dir,
-                                 local_rank=args.local_rank, fp16=args.fp16, balanced_weights=weights)
-
-        # Init optimizer
-        optimizer, warmup_linear = initialize_optimizer(model, args.learning_rate, args.warmup_proportion,
-                                                        args.loss_scale, args.fp16, num_train_optimization_steps)
-        # Run actual training
-        model = train(model=model, optimizer=optimizer, data_bunch=data_bunch, device=device, output_mode=output_mode,
-                      n_gpu=n_gpu,warmup_linear= warmup_linear, args=args, metric=metric)
-
-    # Saving and loading the model
-    if args.do_train and (args.local_rank == -1 or torch.distributed.get_rank() == 0):
-        save_model(model, tokenizer, args)
-        output_dir = args.output_dir
-    else:
-        output_dir = args.model
-    model, tokenizer = load_model(output_dir, prediction_head, args.lower_case, data_bunch.num_labels)
-    model.to(device)
-
-    # Evaluation
-=======
-        model = initialize_model(bert_model=args.bert_model,
+        model = initialize_model(bert_model=args.model,
                                  prediction_head=prediction_head,
                                  device=device,
                                  num_labels=data_bunch.num_labels,
@@ -454,6 +425,14 @@
                           device=device)
         model = trainer.train(model)
 
+    # Saving and loading the model
+    if args.do_train and (args.local_rank == -1 or torch.distributed.get_rank() == 0):
+        save_model(model, tokenizer, args)
+        output_dir = args.output_dir
+    else:
+        output_dir = args.model
+    model, tokenizer = load_model(output_dir, prediction_head, args.lower_case, data_bunch.num_labels)
+    model.to(device)
 
     # TODO: Model Saving and Loading
     # # Saving and loading the model
@@ -466,6 +445,5 @@
     # model.to(device)
 
     # Test set Evaluation
->>>>>>> 18833fd4
     if args.do_eval and (args.local_rank == -1 or torch.distributed.get_rank() == 0):
         trainer.evaluate_on_test(model)