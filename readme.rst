--- conflicted
+++ resolved
@@ -184,7 +184,7 @@
 2. Early Stopping
 ******************
 With early stopping, the run stops once a chosen metric is not improving any further and you take the best model up to this point.
-This is helps prevent overfitting on small datasets and reduces training time if your model doesn't improve any further (see `example <https://github.com/deepset-ai/FARM/blob/master/examples/doc_classification_with_earlystopping.py>`__).
+This helps prevent overfitting on small datasets and reduces training time if your model doesn't improve any further (see `example <https://github.com/deepset-ai/FARM/blob/master/examples/doc_classification_with_earlystopping.py>`__).
 
 3. Imbalanced classes
 *********************
@@ -276,7 +276,7 @@
 Checkout `haystack <https://github.com/deepset-ai/haystack/>`__ for such an implementation and more features you need to really run QA in production.
 
 **7. How can you tailor Question Answering to your own domain?**
-We attained high performance by training a model first on a public datasets first (e.g. SQuAD, Natural Questions ...) and then fine-tuning it on a few custom QA labels from the domain.
+We attained high performance by training a model first on public datasets (e.g. SQuAD, Natural Questions ...) and then fine-tuning it on a few custom QA labels from the domain.
 Even ~2000 domain labels can give you the essential performance boost you need.
 Checkout `haystack <https://github.com/deepset-ai/haystack/>`__ for more details and a QA labeling tool.
 
@@ -292,12 +292,8 @@
 
 Acknowledgements
 ###################
-<<<<<<< HEAD
-- FARM is built upon parts of the great `transformers <https://github.com/huggingface/pytorch-transformers>`_  repository from Huggingface. It utilizes their implementations of models and tokenizers.
+- FARM is built upon parts of the great `Transformers <https://github.com/huggingface/pytorch-transformers>`_  repository from HuggingFace. It utilizes their implementations of models and tokenizers.
 - FARM is a community effort! Essential pieces of it have been implemented by our FARMers out there. Thanks to all contributors!
-=======
-- FARM is built upon parts of the great `Transformers <https://github.com/huggingface/pytorch-transformers>`_  repository from HuggingFace. It utilizes their implementations of models and tokenizers.
->>>>>>> 9fb010ce
 - The original BERT model and `paper <https://arxiv.org/abs/1810.04805>`_  was published by Jacob Devlin, Ming-Wei Chang, Kenton Lee and Kristina Toutanova.
 
 Citation
