--- conflicted
+++ resolved
@@ -23,19 +23,11 @@
 
 def main():
     config_files = [
-<<<<<<< HEAD
-        # "experiments/ner/conll2003_de_config.json",
-        # "experiments/ner/germEval14_config.json",
-        # "experiments/seq_classification/germEval18Fine_config.json",
-        # "experiments/seq_classification/germEval18Coarse_config.json",
-        "experiments/seq_classification/gnad_config.json"
-=======
-        # "tasks/ner/conll2003_de_config.json",
-        # "tasks/ner/germEval14_config.json",
-        # "tasks/text_classification/germEval18Fine_config.json",
-        # "tasks/text_classification/germEval18Coarse_config.json",
-        "tasks/text_classification/gnad_config.json"
->>>>>>> 57dd72e7
+        "experiments/ner/conll2003_de_config.json",
+        "experiments/ner/germEval14_config.json",
+        "experiments/seq_classification/germEval18Fine_config.json",
+        "experiments/seq_classification/germEval18Coarse_config.json",
+        "experiments/seq_classification/gnad_config.json",
     ]
 
     for conf_file in config_files:
