# coding=utf-8
#
# Licensed under the Apache License, Version 2.0 (the "License");
# you may not use this file except in compliance with the License.
# You may obtain a copy of the License at
#
#     http://www.apache.org/licenses/LICENSE-2.0
#
# Unless required by applicable law or agreed to in writing, software
# distributed under the License is distributed on an "AS IS" BASIS,
# WITHOUT WARRANTIES OR CONDITIONS OF ANY KIND, either express or implied.
# See the License for the specific language governing permissions and
# limitations under the License.
"""BERT finetuning runner for all tasks in specified config files."""

import logging
from farm.experiment import run_experiment
from farm.file_utils import read_config, unnestConfig

logger = logging.getLogger(__name__)
from farm.utils import MLFlowLogger


def main():
    config_files = [
<<<<<<< HEAD
        # "tasks/ner/conll2003_de_config.json",
        # "tasks/ner/germEval14_config.json",
        # "tasks/seq_classification/germEval18Fine_config.json",
        # "tasks/seq_classification/germEval18Coarse_config.json",
        "experiments/seq_classification/gnad_config.json"
=======
        "tasks/ner/conll2003_de_config.json",
        "tasks/ner/germEval14_config.json",
        "tasks/seq_classification/germEval18Fine_config.json",
        "tasks/seq_classification/germEval18Coarse_config.json",
        "tasks/seq_classification/gnad_config.json",
>>>>>>> a2eaffab
    ]

    for conf_file in config_files:
        args = read_config(conf_file, flattend=True)
        experiments = unnestConfig(args, flattened=True)
        for args in experiments:
            logger.info(
                "\n***********************************************"
                f"\n************* Experiment: {args.name} ************"
                "\n************************************************"
            )
            ml_logger = MLFlowLogger(tracking_uri=args.mlflow_url)
            ml_logger.init_experiment(
                experiment_name=args.mlflow_experiment,
                run_name=args.mlflow_run_name,
                nested=args.mlflow_nested,
            )
            run_experiment(args)


if __name__ == "__main__":
    main()<|MERGE_RESOLUTION|>--- conflicted
+++ resolved
@@ -23,19 +23,11 @@
 
 def main():
     config_files = [
-<<<<<<< HEAD
-        # "tasks/ner/conll2003_de_config.json",
-        # "tasks/ner/germEval14_config.json",
-        # "tasks/seq_classification/germEval18Fine_config.json",
-        # "tasks/seq_classification/germEval18Coarse_config.json",
-        "experiments/seq_classification/gnad_config.json"
-=======
         "tasks/ner/conll2003_de_config.json",
         "tasks/ner/germEval14_config.json",
         "tasks/seq_classification/germEval18Fine_config.json",
         "tasks/seq_classification/germEval18Coarse_config.json",
         "tasks/seq_classification/gnad_config.json",
->>>>>>> a2eaffab
     ]
 
     for conf_file in config_files:
