--- conflicted
+++ resolved
@@ -101,29 +101,6 @@
         bert.model = BertModel.from_pretrained(pretrained_model_name_or_path)
         return bert
 
-<<<<<<< HEAD
-    # fmt: off
-    def forward(
-            self,
-            input_ids,
-            token_type_ids,
-            attention_mask,
-            output_all_encoded_layers=False):
-
-        return self.model(input_ids,
-                          token_type_ids,
-                          attention_mask,
-                          output_all_encoded_layers=False)
-    #fmt: on
-=======
-    # def forward(
-    #     self, input_ids, token_type_ids, attention_mask, output_all_encoded_layers=False
-    # ):
-    #
-    #     return self.model(
-    #         input_ids, token_type_ids, attention_mask, output_all_encoded_layers=False
-    #     )
-
     def forward(
         self,
         input_ids,
@@ -138,7 +115,6 @@
             attention_mask,
             output_all_encoded_layers=output_all_encoded_layers,
         )
->>>>>>> 3e94b28e
 
     def save_config(self, save_dir):
         # TODO: Maybe we want to initialize at higher so that switching in a new config can give us a whole new class of lm
