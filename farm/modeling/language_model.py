--- conflicted
+++ resolved
@@ -13,11 +13,8 @@
 # WITHOUT WARRANTIES OR CONDITIONS OF ANY KIND, either express or implied.
 # See the License for the specific language governing permissions and
 # limitations under the License.
-<<<<<<< HEAD
 """ Acknowledgements: Many of the modeling parts here come from the great pytorch-transformers repository: https://github.com/huggingface/pytorch-transformers.
 Thansk for the great work! """
-=======
->>>>>>> 4cf59152
 
 from __future__ import absolute_import, division, print_function, unicode_literals
 
@@ -30,26 +27,7 @@
 
 logger = logging.getLogger(__name__)
 
-<<<<<<< HEAD
 from pytorch_transformers.modeling_bert import BertModel, BertConfig
-=======
-PRETRAINED_MODEL_ARCHIVE_MAP = {
-    "bert-base-uncased": "https://s3.amazonaws.com/models.huggingface.co/bert/bert-base-uncased.tar.gz",
-    "bert-large-uncased": "https://s3.amazonaws.com/models.huggingface.co/bert/bert-large-uncased.tar.gz",
-    "bert-base-cased": "https://s3.amazonaws.com/models.huggingface.co/bert/bert-base-cased.tar.gz",
-    "bert-large-cased": "https://s3.amazonaws.com/models.huggingface.co/bert/bert-large-cased.tar.gz",
-    "bert-base-multilingual-uncased": "https://s3.amazonaws.com/models.huggingface.co/bert/bert-base-multilingual-uncased.tar.gz",
-    "bert-base-multilingual-cased": "https://s3.amazonaws.com/models.huggingface.co/bert/bert-base-multilingual-cased.tar.gz",
-    "bert-base-chinese": "https://s3.amazonaws.com/models.huggingface.co/bert/bert-base-chinese.tar.gz",
-    "bert-base-german-cased": "https://int-deepset-models-bert.s3.eu-central-1.amazonaws.com/pytorch/bert-base-german-cased.tar.gz",
-    "bert-large-uncased-whole-word-masking": "https://farm-public.s3.eu-central-1.amazonaws.com/bert-large-uncased-whole-word-masking.tar.gz",
-
-}
-
-CONFIG_NAMES = ["bert_config.json", "language_model_config.json"]
-WEIGHTS_NAMES = ["pytorch_model.bin", "language_model.bin"]
-TF_WEIGHTS_NAME = "model.ckpt"
->>>>>>> 4cf59152
 
 
 class LanguageModel(nn.Module):
@@ -164,7 +142,7 @@
         return language
 
     def formatted_preds(self, input_ids, samples, extraction_strategy="pooled", **kwargs):
-        sequence_output, pooled_output = self.forward(input_ids, output_all_encoded_layers=False, **kwargs)
+        sequence_output, pooled_output = self.forward(input_ids, **kwargs)
 
         if extraction_strategy == "pooled":
             vecs = pooled_output.cpu().numpy()
@@ -216,9 +194,6 @@
         padding_mask,
         **kwargs,
     ):
-<<<<<<< HEAD
-        output_tuple = self.model(
-=======
         """
         Perform the forward pass of the BERT model.
 
@@ -230,12 +205,9 @@
         :type segment_ids: torch.Tensor
         :param padding_mask: A mask that assigns a 1 to valid input tokens and 0 to padding tokens
            of shape [batch_size, max_seq_len]
-        :param output_all_encoded_layers: If True, the outputs of all transformer layers are returned. If False, only
-           the outputs of the final layer are returned.
         :return: Embeddings for each token in the input sequence.
         """
-        return self.model(
->>>>>>> 4cf59152
+        output_tuple = self.model(
             input_ids,
             token_type_ids=segment_ids,
             attention_mask=padding_mask,
