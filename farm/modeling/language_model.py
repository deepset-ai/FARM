# coding=utf-8
# Copyright 2018 The Google AI Language Team Authors,  The HuggingFace Inc. Team and deepset Team.
# Copyright (c) 2018, NVIDIA CORPORATION.  All rights reserved.
#
# Licensed under the Apache License, Version 2.0 (the "License");
# you may not use this file except in compliance with the License.
# You may obtain a copy of the License at
#
#     http://www.apache.org/licenses/LICENSE-2.0
#
# Unless required by applicable law or agreed to in writing, software
# distributed under the License is distributed on an "AS IS" BASIS,
# WITHOUT WARRANTIES OR CONDITIONS OF ANY KIND, either express or implied.
# See the License for the specific language governing permissions and
# limitations under the License.
""" Acknowledgements: Many of the modeling parts here come from the great transformers repository: https://github.com/huggingface/transformers.
Thanks for the great work! """

from __future__ import absolute_import, division, print_function, unicode_literals

import json
import logging
import os
import io
from pathlib import Path

from dotmap import DotMap
from tqdm import tqdm
import copy
import numpy as np
import torch
from torch import nn

logger = logging.getLogger(__name__)

from transformers.modeling_bert import BertModel, BertConfig
from transformers.modeling_roberta import RobertaModel, RobertaConfig
from transformers.modeling_xlnet import XLNetModel, XLNetConfig
from transformers.modeling_albert import AlbertModel, AlbertConfig
from transformers.modeling_xlm_roberta import XLMRobertaModel, XLMRobertaConfig
from transformers.modeling_distilbert import DistilBertModel, DistilBertConfig
from transformers.modeling_utils import SequenceSummary
from transformers.tokenization_bert import load_vocab

<<<<<<< HEAD
from farm.utils import s3e_pooling
=======
from farm.modeling import wordembedding_utils
>>>>>>> 21a2f1fd

# These are the names of the attributes in various model configs which refer to the number of dimensions
# in the output vectors
OUTPUT_DIM_NAMES = ["dim", "hidden_size", "d_model"]


class LanguageModel(nn.Module):
    """
    The parent class for any kind of model that can embed language into a semantic vector space. Practically
    speaking, these models read in tokenized sentences and return vectors that capture the meaning of sentences
    or of tokens.
    """

    subclasses = {}

    def __init_subclass__(cls, **kwargs):
        """ This automatically keeps track of all available subclasses.
        Enables generic load() or all specific LanguageModel implementation.
        """
        super().__init_subclass__(**kwargs)
        cls.subclasses[cls.__name__] = cls

    def forward(self, input_ids, padding_mask, **kwargs):
        raise NotImplementedError

    @classmethod
    def from_scratch(cls, model_type, vocab_size):
        if model_type.lower() == "bert":
            model = Bert
        return model.from_scratch(vocab_size)

    @classmethod
    def load(cls, pretrained_model_name_or_path, n_added_tokens=0, language_model_class=None, **kwargs):
        """
        Load a pretrained language model either by

        1. specifying its name and downloading it
        2. or pointing to the directory it is saved in.

        Available remote models:

        * bert-base-uncased
        * bert-large-uncased
        * bert-base-cased
        * bert-large-cased
        * bert-base-multilingual-uncased
        * bert-base-multilingual-cased
        * bert-base-chinese
        * bert-base-german-cased
        * roberta-base
        * roberta-large
        * xlnet-base-cased
        * xlnet-large-cased
        * xlm-roberta-base
        * xlm-roberta-large
        * albert-base-v2
        * albert-large-v2
        * distilbert-base-german-cased
        * distilbert-base-multilingual-cased

        See all supported model variations here: https://huggingface.co/models

        The appropriate language model class is inferred automatically from `pretrained_model_name_or_path`
        or can be manually supplied via `language_model_class`.

        :param pretrained_model_name_or_path: The path of the saved pretrained model or its name.
        :type pretrained_model_name_or_path: str
        :param language_model_class: (Optional) Name of the language model class to load (e.g. `Bert`)
        :type language_model_class: str

        """
        config_file = Path(pretrained_model_name_or_path) / "language_model_config.json"
        if os.path.exists(config_file):
            # it's a local directory in FARM format
            config = json.load(open(config_file))
            language_model = cls.subclasses[config["name"]].load(pretrained_model_name_or_path)
        else:
            if language_model_class is None:
                # it's transformers format (either from model hub or local)
                pretrained_model_name_or_path = str(pretrained_model_name_or_path)
                if "xlm" in pretrained_model_name_or_path and "roberta" in pretrained_model_name_or_path:
                    language_model_class = 'XLMRoberta'
                elif 'roberta' in pretrained_model_name_or_path:
                    language_model_class = 'Roberta'
                elif 'albert' in pretrained_model_name_or_path:
                    language_model_class = 'Albert'
                elif 'distilbert' in pretrained_model_name_or_path:
                    language_model_class = 'DistilBert'
                elif 'bert' in pretrained_model_name_or_path:
                    language_model_class = 'Bert'
                elif 'xlnet' in pretrained_model_name_or_path:
                    language_model_class = 'XLNet'
                elif "word2vec" in pretrained_model_name_or_path.lower() or "glove" in pretrained_model_name_or_path.lower():
                    language_model_class = 'WordEmbedding_LM'

            language_model = cls.subclasses[language_model_class].load(pretrained_model_name_or_path, **kwargs)
            if language_model_class == 'XLMRoberta':
                # TODO: for some reason, the pretrained XLMRoberta has different vocab size in the tokenizer compared to the model this is a hack to resolve that
                n_added_tokens = 3

        if not language_model:
            raise Exception(
                f"Model not found for {pretrained_model_name_or_path}. Either supply the local path for a saved model "
                f"or one of bert/roberta/xlnet/albert/distilbert models that can be downloaded from remote. Here's the list of available "
                f"models: https://farm.deepset.ai/api/modeling.html#farm.modeling.language_model.LanguageModel.load"
            )

        # resize embeddings in case of custom vocab
        if n_added_tokens != 0:
            # TODO verify for other models than BERT
            model_emb_size = language_model.model.resize_token_embeddings(new_num_tokens=None).num_embeddings
            vocab_size = model_emb_size + n_added_tokens
            logger.info(
                f"Resizing embedding layer of LM from {model_emb_size} to {vocab_size} to cope with custom vocab.")
            language_model.model.resize_token_embeddings(vocab_size)
            # verify
            model_emb_size = language_model.model.resize_token_embeddings(new_num_tokens=None).num_embeddings
            assert vocab_size == model_emb_size

        return language_model

    def get_output_dims(self):
        config = self.model.config
        for odn in OUTPUT_DIM_NAMES:
            if odn in dir(config):
                return getattr(config, odn)
        else:
            raise Exception("Could not infer the output dimensions of the language model")

    def freeze(self, layers):
        """ To be implemented"""
        raise NotImplementedError()

    def unfreeze(self):
        """ To be implemented"""
        raise NotImplementedError()

    def save_config(self, save_dir):
        save_filename = Path(save_dir) / "language_model_config.json"
        with open(save_filename, "w") as file:
            setattr(self.model.config, "name", self.__class__.__name__)
            setattr(self.model.config, "language", self.language)
            string = self.model.config.to_json_string()
            file.write(string)

    def save(self, save_dir):
        """
        Save the model state_dict and its config file so that it can be loaded again.

        :param save_dir: The directory in which the model should be saved.
        :type save_dir: str
        """
        # Save Weights
        save_name = Path(save_dir) / "language_model.bin"
        model_to_save = (
            self.model.module if hasattr(self.model, "module") else self.model
        )  # Only save the model it-self
        torch.save(model_to_save.state_dict(), save_name)
        self.save_config(save_dir)

    @classmethod
    def _get_or_infer_language_from_name(cls, language, name):
        if language is not None:
            return language
        else:
            return cls._infer_language_from_name(name)

    @classmethod
    def _infer_language_from_name(cls, name):
        known_languages = (
            "german",
            "english",
            "chinese",
            "indian",
            "french",
            "polish",
            "spanish",
            "multilingual",
        )
        matches = [lang for lang in known_languages if lang in name]
        if len(matches) == 0:
            language = "english"
            logger.warning(
                "Could not automatically detect from language model name what language it is. \n"
                "\t We guess it's an *ENGLISH* model ... \n"
                "\t If not: Init the language model by supplying the 'language' param."
            )
        elif len(matches) > 1:
            raise ValueError(
                "Could not automatically detect from language model name what language it is.\n"
                f"\t Found multiple matches: {matches}\n"
                "\t Please init the language model by manually supplying the 'language' as a parameter.\n"
            )
        else:
            language = matches[0]
            logger.info(
                f"Automatically detected language from language model name: {language}"
            )

        return language

    def formatted_preds(self, input_ids, samples, extraction_strategy="pooled", extraction_layer=-1, ignore_first_token=True,
                        padding_mask=None, s3e_stats=None, **kwargs):
        # get language model output from last layer
        if extraction_layer == -1:
            sequence_output, pooled_output = self.forward(input_ids, padding_mask=padding_mask, **kwargs)
        # or from earlier layer
        else:
            self.enable_hidden_states_output()
            sequence_output, pooled_output, all_hidden_states = self.forward(input_ids, padding_mask=padding_mask, **kwargs)
            sequence_output = all_hidden_states[extraction_layer]
            self.disable_hidden_states_output()
        # aggregate vectors
        if extraction_strategy == "pooled":
            if extraction_layer != -1:
                raise ValueError(f"Pooled output only works for the last layer, but got extraction_layer = {extraction_layer}. Please set `extraction_layer=-1`.)")
            vecs = pooled_output.cpu().numpy()
        elif extraction_strategy == "per_token":
            vecs = sequence_output.cpu().numpy()
        elif extraction_strategy == "reduce_mean":
            vecs = self._pool_tokens(sequence_output, padding_mask, extraction_strategy, ignore_first_token=ignore_first_token)
        elif extraction_strategy == "reduce_max":
            vecs = self._pool_tokens(sequence_output, padding_mask, extraction_strategy, ignore_first_token=ignore_first_token)
        elif extraction_strategy == "cls_token":
            vecs = sequence_output[:, 0, :].cpu().numpy()
        elif extraction_strategy == "s3e":
            vecs = self._pool_tokens(sequence_output, padding_mask, extraction_strategy,
                                     ignore_first_token=ignore_first_token,
                                     input_ids=input_ids, s3e_stats=s3e_stats)
        else:
            raise NotImplementedError

        preds = []
        for vec, sample in zip(vecs, samples):
            pred = {}
            pred["context"] = sample.tokenized["tokens"]
            pred["vec"] = vec
            preds.append(pred)
        return preds

    def _pool_tokens(self, sequence_output, padding_mask, strategy, ignore_first_token, input_ids=None, s3e_stats=None):

        token_vecs = sequence_output.cpu().numpy()
        # we only take the aggregated value of non-padding tokens
        padding_mask = padding_mask.cpu().numpy()
        ignore_mask_2d = padding_mask == 0
        # sometimes we want to exclude the CLS token as well from our aggregation operation
        if ignore_first_token:
            ignore_mask_2d[:, 0] = True
        ignore_mask_3d = np.zeros(token_vecs.shape, dtype=bool)
        ignore_mask_3d[:, :, :] = ignore_mask_2d[:, :, np.newaxis]
        if strategy == "reduce_max":
            pooled_vecs = np.ma.array(data=token_vecs, mask=ignore_mask_3d).max(axis=1).data
        if strategy == "reduce_mean":
            pooled_vecs = np.ma.array(data=token_vecs, mask=ignore_mask_3d).mean(axis=1).data
        if strategy == "s3e":
            input_ids = input_ids.cpu().numpy()
            pooled_vecs = s3e_pooling(token_embs=token_vecs, token_ids=input_ids,
                               token_weights=s3e_stats["token_weights"],centroids=s3e_stats["centroids"],
                               token_to_cluster=s3e_stats["token_to_cluster"])
        return pooled_vecs




class Bert(LanguageModel):
    """
    A BERT model that wraps HuggingFace's implementation
    (https://github.com/huggingface/transformers) to fit the LanguageModel class.
    Paper: https://arxiv.org/abs/1810.04805

    """

    def __init__(self):
        super(Bert, self).__init__()
        self.model = None
        self.name = "bert"

    @classmethod
    def from_scratch(cls, vocab_size, name="bert", language="en"):
        bert = cls()
        bert.name = name
        bert.language = language
        config = BertConfig(vocab_size=vocab_size)
        bert.model = BertModel(config)
        return bert

    @classmethod
    def load(cls, pretrained_model_name_or_path, language=None, **kwargs):
        """
        Load a pretrained model by supplying

        * the name of a remote model on s3 ("bert-base-cased" ...)
        * OR a local path of a model trained via transformers ("some_dir/huggingface_model")
        * OR a local path of a model trained via FARM ("some_dir/farm_model")

        :param pretrained_model_name_or_path: The path of the saved pretrained model or its name.
        :type pretrained_model_name_or_path: str

        """

        bert = cls()
        if "farm_lm_name" in kwargs:
            bert.name = kwargs["farm_lm_name"]
        else:
            bert.name = pretrained_model_name_or_path
        # We need to differentiate between loading model using FARM format and Pytorch-Transformers format
        farm_lm_config = Path(pretrained_model_name_or_path) / "language_model_config.json"
        if os.path.exists(farm_lm_config):
            # FARM style
            bert_config = BertConfig.from_pretrained(farm_lm_config)
            farm_lm_model = Path(pretrained_model_name_or_path) / "language_model.bin"
            bert.model = BertModel.from_pretrained(farm_lm_model, config=bert_config, **kwargs)
            bert.language = bert.model.config.language
        else:
            # Pytorch-transformer Style
            bert.model = BertModel.from_pretrained(str(pretrained_model_name_or_path), **kwargs)
            bert.language = cls._get_or_infer_language_from_name(language, pretrained_model_name_or_path)
        return bert

    def forward(
        self,
        input_ids,
        segment_ids,
        padding_mask,
        **kwargs,
    ):
        """
        Perform the forward pass of the BERT model.

        :param input_ids: The ids of each token in the input sequence. Is a tensor of shape [batch_size, max_seq_len]
        :type input_ids: torch.Tensor
        :param segment_ids: The id of the segment. For example, in next sentence prediction, the tokens in the
           first sentence are marked with 0 and those in the second are marked with 1.
           It is a tensor of shape [batch_size, max_seq_len]
        :type segment_ids: torch.Tensor
        :param padding_mask: A mask that assigns a 1 to valid input tokens and 0 to padding tokens
           of shape [batch_size, max_seq_len]
        :return: Embeddings for each token in the input sequence.

        """
        output_tuple = self.model(
            input_ids,
            token_type_ids=segment_ids,
            attention_mask=padding_mask,
        )
        if self.model.encoder.output_hidden_states == True:
            sequence_output, pooled_output, all_hidden_states = output_tuple[0], output_tuple[1], output_tuple[2]
            return sequence_output, pooled_output, all_hidden_states
        else:
            sequence_output, pooled_output = output_tuple[0], output_tuple[1]
            return sequence_output, pooled_output

    def enable_hidden_states_output(self):
        self.model.encoder.output_hidden_states = True

    def disable_hidden_states_output(self):
        self.model.encoder.output_hidden_states = False


class Albert(LanguageModel):
    """
    An ALBERT model that wraps the HuggingFace's implementation
    (https://github.com/huggingface/transformers) to fit the LanguageModel class.

    """

    def __init__(self):
        super(Albert, self).__init__()
        self.model = None
        self.name = "albert"

    @classmethod
    def load(cls, pretrained_model_name_or_path, language=None, **kwargs):
        """
        Load a language model either by supplying

        * the name of a remote model on s3 ("albert-base" ...)
        * or a local path of a model trained via transformers ("some_dir/huggingface_model")
        * or a local path of a model trained via FARM ("some_dir/farm_model")

        :param pretrained_model_name_or_path: name or path of a model
        :param language: (Optional) Name of language the model was trained for (e.g. "german").
                         If not supplied, FARM will try to infer it from the model name.
        :return: Language Model

        """
        albert = cls()
        if "farm_lm_name" in kwargs:
            albert.name = kwargs["farm_lm_name"]
        else:
            albert.name = pretrained_model_name_or_path
        # We need to differentiate between loading model using FARM format and Pytorch-Transformers format
        farm_lm_config = Path(pretrained_model_name_or_path) / "language_model_config.json"
        if os.path.exists(farm_lm_config):
            # FARM style
            config = AlbertConfig.from_pretrained(farm_lm_config)
            farm_lm_model = Path(pretrained_model_name_or_path) / "language_model.bin"
            albert.model = AlbertModel.from_pretrained(farm_lm_model, config=config, **kwargs)
            albert.language = albert.model.config.language
        else:
            # Huggingface transformer Style
            albert.model = AlbertModel.from_pretrained(str(pretrained_model_name_or_path), **kwargs)
            albert.language = cls._get_or_infer_language_from_name(language, pretrained_model_name_or_path)
        return albert

    def forward(
        self,
        input_ids,
        segment_ids,
        padding_mask,
        **kwargs,
    ):
        """
        Perform the forward pass of the Albert model.

        :param input_ids: The ids of each token in the input sequence. Is a tensor of shape [batch_size, max_seq_len]
        :type input_ids: torch.Tensor
        :param segment_ids: The id of the segment. For example, in next sentence prediction, the tokens in the
           first sentence are marked with 0 and those in the second are marked with 1.
           It is a tensor of shape [batch_size, max_seq_len]
        :type segment_ids: torch.Tensor
        :param padding_mask: A mask that assigns a 1 to valid input tokens and 0 to padding tokens
           of shape [batch_size, max_seq_len]
        :return: Embeddings for each token in the input sequence.

        """
        output_tuple = self.model(
            input_ids,
            token_type_ids=segment_ids,
            attention_mask=padding_mask,
        )
        if self.model.encoder.output_hidden_states == True:
            sequence_output, pooled_output, all_hidden_states = output_tuple[0], output_tuple[1], output_tuple[2]
            return sequence_output, pooled_output, all_hidden_states
        else:
            sequence_output, pooled_output = output_tuple[0], output_tuple[1]
            return sequence_output, pooled_output

    def enable_hidden_states_output(self):
        self.model.encoder.output_hidden_states = True

    def disable_hidden_states_output(self):
        self.model.encoder.output_hidden_states = False


class Roberta(LanguageModel):
    """
    A roberta model that wraps the HuggingFace's implementation
    (https://github.com/huggingface/transformers) to fit the LanguageModel class.
    Paper: https://arxiv.org/abs/1907.11692

    """

    def __init__(self):
        super(Roberta, self).__init__()
        self.model = None
        self.name = "roberta"

    @classmethod
    def load(cls, pretrained_model_name_or_path, language=None, **kwargs):
        """
        Load a language model either by supplying

        * the name of a remote model on s3 ("roberta-base" ...)
        * or a local path of a model trained via transformers ("some_dir/huggingface_model")
        * or a local path of a model trained via FARM ("some_dir/farm_model")

        :param pretrained_model_name_or_path: name or path of a model
        :param language: (Optional) Name of language the model was trained for (e.g. "german").
                         If not supplied, FARM will try to infer it from the model name.
        :return: Language Model

        """
        roberta = cls()
        if "farm_lm_name" in kwargs:
            roberta.name = kwargs["farm_lm_name"]
        else:
            roberta.name = pretrained_model_name_or_path
        # We need to differentiate between loading model using FARM format and Pytorch-Transformers format
        farm_lm_config = Path(pretrained_model_name_or_path) / "language_model_config.json"
        if os.path.exists(farm_lm_config):
            # FARM style
            config = RobertaConfig.from_pretrained(farm_lm_config)
            farm_lm_model = Path(pretrained_model_name_or_path) / "language_model.bin"
            roberta.model = RobertaModel.from_pretrained(farm_lm_model, config=config, **kwargs)
            roberta.language = roberta.model.config.language
        else:
            # Huggingface transformer Style
            roberta.model = RobertaModel.from_pretrained(str(pretrained_model_name_or_path), **kwargs)
            roberta.language = cls._get_or_infer_language_from_name(language, pretrained_model_name_or_path)
        return roberta

    def forward(
        self,
        input_ids,
        segment_ids,
        padding_mask,
        **kwargs,
    ):
        """
        Perform the forward pass of the Roberta model.

        :param input_ids: The ids of each token in the input sequence. Is a tensor of shape [batch_size, max_seq_len]
        :type input_ids: torch.Tensor
        :param segment_ids: The id of the segment. For example, in next sentence prediction, the tokens in the
           first sentence are marked with 0 and those in the second are marked with 1.
           It is a tensor of shape [batch_size, max_seq_len]
        :type segment_ids: torch.Tensor
        :param padding_mask: A mask that assigns a 1 to valid input tokens and 0 to padding tokens
           of shape [batch_size, max_seq_len]
        :return: Embeddings for each token in the input sequence.

        """
        output_tuple = self.model(
            input_ids,
            token_type_ids=segment_ids,
            attention_mask=padding_mask,
        )
        if self.model.encoder.output_hidden_states == True:
            sequence_output, pooled_output, all_hidden_states = output_tuple[0], output_tuple[1], output_tuple[2]
            return sequence_output, pooled_output, all_hidden_states
        else:
            sequence_output, pooled_output = output_tuple[0], output_tuple[1]
            return sequence_output, pooled_output

    def enable_hidden_states_output(self):
        self.model.encoder.output_hidden_states = True

    def disable_hidden_states_output(self):
        self.model.encoder.output_hidden_states = False


class XLMRoberta(LanguageModel):
    """
    A roberta model that wraps the HuggingFace's implementation
    (https://github.com/huggingface/transformers) to fit the LanguageModel class.
    Paper: https://arxiv.org/abs/1907.11692

    """

    def __init__(self):
        super(XLMRoberta, self).__init__()
        self.model = None
        self.name = "xlm_roberta"

    @classmethod
    def load(cls, pretrained_model_name_or_path, language=None, **kwargs):
        """
        Load a language model either by supplying

        * the name of a remote model on s3 ("xlm-roberta-base" ...)
        * or a local path of a model trained via transformers ("some_dir/huggingface_model")
        * or a local path of a model trained via FARM ("some_dir/farm_model")

        :param pretrained_model_name_or_path: name or path of a model
        :param language: (Optional) Name of language the model was trained for (e.g. "german").
                         If not supplied, FARM will try to infer it from the model name.
        :return: Language Model

        """
        xlm_roberta = cls()
        if "farm_lm_name" in kwargs:
            xlm_roberta.name = kwargs["farm_lm_name"]
        else:
            xlm_roberta.name = pretrained_model_name_or_path
        # We need to differentiate between loading model using FARM format and Pytorch-Transformers format
        farm_lm_config = Path(pretrained_model_name_or_path) / "language_model_config.json"
        if os.path.exists(farm_lm_config):
            # FARM style
            config = XLMRobertaConfig.from_pretrained(farm_lm_config)
            farm_lm_model = Path(pretrained_model_name_or_path) / "language_model.bin"
            xlm_roberta.model = XLMRobertaModel.from_pretrained(farm_lm_model, config=config, **kwargs)
            xlm_roberta.language = xlm_roberta.model.config.language
        else:
            # Huggingface transformer Style
            xlm_roberta.model = XLMRobertaModel.from_pretrained(str(pretrained_model_name_or_path), **kwargs)
            xlm_roberta.language = cls._get_or_infer_language_from_name(language, pretrained_model_name_or_path)
        return xlm_roberta

    def forward(
        self,
        input_ids,
        segment_ids,
        padding_mask,
        **kwargs,
    ):
        """
        Perform the forward pass of the XLMRoberta model.

        :param input_ids: The ids of each token in the input sequence. Is a tensor of shape [batch_size, max_seq_len]
        :type input_ids: torch.Tensor
        :param segment_ids: The id of the segment. For example, in next sentence prediction, the tokens in the
           first sentence are marked with 0 and those in the second are marked with 1.
           It is a tensor of shape [batch_size, max_seq_len]
        :type segment_ids: torch.Tensor
        :param padding_mask: A mask that assigns a 1 to valid input tokens and 0 to padding tokens
           of shape [batch_size, max_seq_len]
        :return: Embeddings for each token in the input sequence.

        """
        output_tuple = self.model(
            input_ids,
            token_type_ids=segment_ids,
            attention_mask=padding_mask,
        )
        if self.model.encoder.output_hidden_states == True:
            sequence_output, pooled_output, all_hidden_states = output_tuple[0], output_tuple[1], output_tuple[2]
            return sequence_output, pooled_output, all_hidden_states
        else:
            sequence_output, pooled_output = output_tuple[0], output_tuple[1]
            return sequence_output, pooled_output

    def enable_hidden_states_output(self):
        self.model.encoder.output_hidden_states = True

    def disable_hidden_states_output(self):
        self.model.encoder.output_hidden_states = False


class DistilBert(LanguageModel):
    """
    A DistilBERT model that wraps HuggingFace's implementation
    (https://github.com/huggingface/transformers) to fit the LanguageModel class.

    NOTE: 
    - DistilBert doesn’t have token_type_ids, you don’t need to indicate which 
    token belongs to which segment. Just separate your segments with the separation 
    token tokenizer.sep_token (or [SEP])
    - Unlike the other BERT variants, DistilBert does not output the
    pooled_output. An additional pooler is initialized.
    
    """

    def __init__(self):
        super(DistilBert, self).__init__()
        self.model = None
        self.name = "distilbert"
        self.pooler = None

    @classmethod
    def load(cls, pretrained_model_name_or_path, language=None, **kwargs):
        """
        Load a pretrained model by supplying

        * the name of a remote model on s3 ("distilbert-base-german-cased" ...)
        * OR a local path of a model trained via transformers ("some_dir/huggingface_model")
        * OR a local path of a model trained via FARM ("some_dir/farm_model")

        :param pretrained_model_name_or_path: The path of the saved pretrained model or its name.
        :type pretrained_model_name_or_path: str

        """

        distilbert = cls()
        if "farm_lm_name" in kwargs:
            distilbert.name = kwargs["farm_lm_name"]
        else:
            distilbert.name = pretrained_model_name_or_path
        # We need to differentiate between loading model using FARM format and Pytorch-Transformers format
        farm_lm_config = Path(pretrained_model_name_or_path) / "language_model_config.json"
        if os.path.exists(farm_lm_config):
            # FARM style
            config = AlbertConfig.from_pretrained(farm_lm_config)
            farm_lm_model = Path(pretrained_model_name_or_path) / "language_model.bin"
            distilbert.model = DistilBertModel.from_pretrained(farm_lm_model, config=config, **kwargs)
            distilbert.language = distilbert.model.config.language
        else:
            # Pytorch-transformer Style
            distilbert.model = DistilBertModel.from_pretrained(str(pretrained_model_name_or_path), **kwargs)
            distilbert.language = cls._get_or_infer_language_from_name(language, pretrained_model_name_or_path)
        config = distilbert.model.config

        # DistilBERT does not provide a pooled_output by default. Therefore, we need to initialize an extra pooler.
        # The pooler takes the first hidden representation & feeds it to a dense layer of (hidden_dim x hidden_dim).
        # We don't want a dropout in the end of the pooler, since we do that already in the adaptive model before we
        # feed everything to the prediction head
        config.summary_last_dropout = 0
        config.summary_type = 'first'
        config.summary_activation = 'tanh'
        distilbert.pooler = SequenceSummary(config)
        distilbert.pooler.apply(distilbert.model._init_weights)
        return distilbert

    def forward(
        self,
        input_ids,
        padding_mask,
        **kwargs,
    ):
        """
        Perform the forward pass of the DistilBERT model.

        :param input_ids: The ids of each token in the input sequence. Is a tensor of shape [batch_size, max_seq_len]
        :type input_ids: torch.Tensor
        :param padding_mask: A mask that assigns a 1 to valid input tokens and 0 to padding tokens
           of shape [batch_size, max_seq_len]
        :return: Embeddings for each token in the input sequence.

        """
        output_tuple = self.model(
            input_ids,
            attention_mask=padding_mask,
        )
        # We need to manually aggregate that to get a pooled output (one vec per seq)
        pooled_output = self.pooler(output_tuple[0])
        if self.model.config.output_hidden_states == True:
            sequence_output, all_hidden_states = output_tuple[0], output_tuple[1]
            return sequence_output, pooled_output
        else:
            sequence_output = output_tuple[0]
            return sequence_output, pooled_output

    def enable_hidden_states_output(self):
        self.model.config.output_hidden_states = True

    def disable_hidden_states_output(self):
        self.model.config.output_hidden_states = False


class XLNet(LanguageModel):
    """
    A XLNet model that wraps the HuggingFace's implementation
    (https://github.com/huggingface/transformers) to fit the LanguageModel class.
    Paper: https://arxiv.org/abs/1906.08237
    """

    def __init__(self):
        super(XLNet, self).__init__()
        self.model = None
        self.name = "xlnet"
        self.pooler = None

    @classmethod
    def load(cls, pretrained_model_name_or_path, language=None, **kwargs):
        """
        Load a language model either by supplying

        * the name of a remote model on s3 ("xlnet-base-cased" ...)
        * or a local path of a model trained via transformers ("some_dir/huggingface_model")
        * or a local path of a model trained via FARM ("some_dir/farm_model")

        :param pretrained_model_name_or_path: name or path of a model
        :param language: (Optional) Name of language the model was trained for (e.g. "german").
                         If not supplied, FARM will try to infer it from the model name.
        :return: Language Model

        """
        xlnet = cls()
        if "farm_lm_name" in kwargs:
            xlnet.name = kwargs["farm_lm_name"]
        else:
            xlnet.name = pretrained_model_name_or_path
        # We need to differentiate between loading model using FARM format and Pytorch-Transformers format
        farm_lm_config = Path(pretrained_model_name_or_path) / "language_model_config.json"
        if os.path.exists(farm_lm_config):
            # FARM style
            config = XLNetConfig.from_pretrained(farm_lm_config)
            farm_lm_model = Path(pretrained_model_name_or_path) / "language_model.bin"
            xlnet.model = XLNetModel.from_pretrained(farm_lm_model, config=config, **kwargs)
            xlnet.language = xlnet.model.config.language
        else:
            # Pytorch-transformer Style
            xlnet.model = XLNetModel.from_pretrained(str(pretrained_model_name_or_path), **kwargs)
            xlnet.language = cls._get_or_infer_language_from_name(language, pretrained_model_name_or_path)
            config = xlnet.model.config
        # XLNet does not provide a pooled_output by default. Therefore, we need to initialize an extra pooler.
        # The pooler takes the last hidden representation & feeds it to a dense layer of (hidden_dim x hidden_dim).
        # We don't want a dropout in the end of the pooler, since we do that already in the adaptive model before we
        # feed everything to the prediction head
        config.summary_last_dropout = 0
        xlnet.pooler = SequenceSummary(config)
        xlnet.pooler.apply(xlnet.model._init_weights)
        return xlnet

    def forward(
        self,
        input_ids,
        segment_ids,
        padding_mask,
        **kwargs,
    ):
        """
        Perform the forward pass of the XLNet model.

        :param input_ids: The ids of each token in the input sequence. Is a tensor of shape [batch_size, max_seq_len]
        :type input_ids: torch.Tensor
        :param segment_ids: The id of the segment. For example, in next sentence prediction, the tokens in the
           first sentence are marked with 0 and those in the second are marked with 1.
           It is a tensor of shape [batch_size, max_seq_len]
        :type segment_ids: torch.Tensor
        :param padding_mask: A mask that assigns a 1 to valid input tokens and 0 to padding tokens
           of shape [batch_size, max_seq_len]
        :return: Embeddings for each token in the input sequence.
        """

        # Note: XLNet has a couple of special input tensors for pretraining / text generation  (perm_mask, target_mapping ...)
        # We will need to implement them, if we wanna support LM adaptation

        output_tuple = self.model(
            input_ids,
            token_type_ids=segment_ids,
            attention_mask=padding_mask,
        )
        # XLNet also only returns the sequence_output (one vec per token)
        # We need to manually aggregate that to get a pooled output (one vec per seq)
        #TODO verify that this is really doing correct pooling
        pooled_output = self.pooler(output_tuple[0])

        if self.model.output_hidden_states == True:
            sequence_output, all_hidden_states = output_tuple[0], output_tuple[1]
            return sequence_output, pooled_output, all_hidden_states
        else:
            sequence_output = output_tuple[0]
            return sequence_output, pooled_output

    def enable_hidden_states_output(self):
        self.model.output_hidden_states = True

    def disable_hidden_states_output(self):
        self.model.output_hidden_states = False

class EmbeddingConfig():
    def __init__(self,
                 name=None,
                 embeddings_filename=None,
                 vocab_filename=None,
                 vocab_size=None,
                 hidden_size=None,
                 language=None,
                 **kwargs):
        self.name = name
        self.embeddings_filename = embeddings_filename
        self.vocab_filename = vocab_filename
        self.vocab_size = vocab_size
        self.hidden_size = hidden_size
        self.language = language

    def to_dict(self):
        """
        Serializes this instance to a Python dictionary.

        Returns:
            :obj:`Dict[str, any]`: Dictionary of all the attributes that make up this configuration instance,
        """
        output = copy.deepcopy(self.__dict__)
        if hasattr(self.__class__, "model_type"):
            output["model_type"] = self.__class__.model_type
        return output

    def to_json_string(self):
        """
        Serializes this instance to a JSON string.

        Returns:
            :obj:`string`: String containing all the attributes that make up this configuration instance in JSON format.
        """
        return json.dumps(self.to_dict(), indent=2, sort_keys=True) + "\n"



class EmbeddingModel():
    def __init__(self, path, config_dict, vocab_filename):
        self.config = EmbeddingConfig(**dict(config_dict))
        self.vocab = load_vocab(vocab_filename)
        temp = wordembedding_utils.load_embedding_vectors(embedding_filename=path, vocab=self.vocab)
        self.embeddings = torch.from_numpy(temp).float()
        assert "[UNK]" in self.vocab, "No [UNK] symbol in Wordembeddingmodel! Aborting"
        self.unk_idx = self.vocab["[UNK]"]

    def save(self,save_dir):
        # Save Weights
        save_name = Path(save_dir) / self.config.embeddings_filename
        with open(save_name, "w") as f:
            for w, vec in zip(self.vocab, self.embeddings):
                f.write(w + " " + " ".join(["%.6f" % v for v in vec]) + "\n")
        f.close()


    def resize_token_embeddings(self, new_num_tokens=None):
        # function is called as a vocab length validation inside FARM
        # hacky way of returning an object with num_embeddings attribute set
        # TODO add functionality to add words/tokens to a wordembeddingmodel after initialization
        temp = {}
        temp["num_embeddings"] = len(self.vocab)
        temp = DotMap(temp)
        return temp



class WordEmbedding_LM(LanguageModel):
    """
    A wrapper around EmbeddingModel to fit the LanguageModel class.

    NOTE:
    - EmbeddingModels just map words to embeddings
    - Unlike the other LM variants, EmbeddingModel does not output the
    pooled_output. An additional pooler is initialized.

    """

    def __init__(self):
        super(WordEmbedding_LM, self).__init__()
        self.model = None
        self.name = "WordEmbedding_LM"
        self.pooler = None


    @classmethod
    def load(cls, pretrained_model_name_or_path, language=None, **kwargs):
        """
        Load a language model either by supplying

        * a local path of a model trained via FARM ("some_dir/farm_model")
        * the name of a remote model on s3

        :param pretrained_model_name_or_path: name or path of a model
        :param language: (Optional) Name of language the model was trained for (e.g. "german").
                         If not supplied, FARM will try to infer it from the model name.
        :return: Language Model

        """
        # import fasttext
        wordembedding_LM = cls()
        if "farm_lm_name" in kwargs:
            wordembedding_LM.name = kwargs["farm_lm_name"]
        else:
            wordembedding_LM.name = pretrained_model_name_or_path
        # We need to differentiate between loading model using FARM format and Pytorch-Transformers format
        farm_lm_config = Path(pretrained_model_name_or_path) / "language_model_config.json"
        if os.path.exists(farm_lm_config):
            # FARM style
            config = json.load(open(farm_lm_config,"r"))
            farm_lm_model = Path(pretrained_model_name_or_path) / config["embeddings_filename"]
            vocab_filename = Path(pretrained_model_name_or_path) / config["vocab_filename"]
            wordembedding_LM.model = EmbeddingModel(path=str(farm_lm_model), config_dict=config, vocab_filename=str(vocab_filename))
            wordembedding_LM.language = config.get("language", None)
        else:
            config_dict, resolved_vocab_file, resolved_model_file = wordembedding_utils.load_model(pretrained_model_name_or_path, **kwargs)
            model = EmbeddingModel(path=resolved_model_file,
                                   config_dict=config_dict,
                                   vocab_filename=resolved_vocab_file)
            wordembedding_LM.model = model
            wordembedding_LM.language = model.config.language


        # taking the mean for getting the pooled representation
        # TODO: extend this to other pooling operations or remove completely
        wordembedding_LM.pooler = lambda x: torch.mean(x, dim=0)
        return wordembedding_LM

    def save(self, save_dir):
        """
        Save the model embeddings and its config file so that it can be loaded again.
        #TODO make embeddings trainable and save trained embeddings
        :param save_dir: The directory in which the model should be saved.
        :type save_dir: str
        """
        raise NotImplementedError
        #save model
        # self.model.save(save_dir=save_dir)
        # #save config
        # self.save_config(save_dir=save_dir)


    def forward(self, input_ids, **kwargs,):
        """
        Perform the forward pass of the fasttext model.
        This is just the mapping of words to their corresponding (and aggregated) n-gram embeddings
        """
        sequence_output = []
        pooled_output = []
        # TODO do not use padding items
        for sample in input_ids:
            sample_embeddings = []
            for index in sample:
                #if index != self.model.unk_idx:
                sample_embeddings.append(self.model.embeddings[index])
            sample_embeddings = torch.stack(sample_embeddings)
            sequence_output.append(sample_embeddings)
            pooled_output.append(self.pooler(sample_embeddings))

        sequence_output = torch.stack(sequence_output)
        pooled_output = torch.stack(pooled_output)
        m = nn.BatchNorm1d(pooled_output.shape[1])
        pooled_output = m(pooled_output)
        return sequence_output, pooled_output<|MERGE_RESOLUTION|>--- conflicted
+++ resolved
@@ -42,11 +42,8 @@
 from transformers.modeling_utils import SequenceSummary
 from transformers.tokenization_bert import load_vocab
 
-<<<<<<< HEAD
+from farm.modeling import wordembedding_utils
 from farm.utils import s3e_pooling
-=======
-from farm.modeling import wordembedding_utils
->>>>>>> 21a2f1fd
 
 # These are the names of the attributes in various model configs which refer to the number of dimensions
 # in the output vectors
@@ -310,8 +307,6 @@
         return pooled_vecs
 
 
-
-
 class Bert(LanguageModel):
     """
     A BERT model that wraps HuggingFace's implementation
@@ -969,7 +964,7 @@
         :return: Language Model
 
         """
-        # import fasttext
+        import fasttext
         wordembedding_LM = cls()
         if "farm_lm_name" in kwargs:
             wordembedding_LM.name = kwargs["farm_lm_name"]
