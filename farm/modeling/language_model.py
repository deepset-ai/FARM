--- conflicted
+++ resolved
@@ -43,15 +43,11 @@
 from transformers.tokenization_bert import load_vocab
 
 from farm.modeling import wordembedding_utils
-<<<<<<< HEAD
 from farm.utils import s3e_pooling
-=======
->>>>>>> d7638089
 
 # These are the names of the attributes in various model configs which refer to the number of dimensions
 # in the output vectors
 OUTPUT_DIM_NAMES = ["dim", "hidden_size", "d_model"]
-
 
 class LanguageModel(nn.Module):
     """
@@ -248,19 +244,6 @@
 
         return language
 
-<<<<<<< HEAD
-    def formatted_preds(self, input_ids, samples, extraction_strategy="pooled", extraction_layer=-1, ignore_first_token=True,
-                        padding_mask=None, s3e_stats=None, **kwargs):
-        # get language model output from last layer
-        if extraction_layer == -1:
-            sequence_output, pooled_output = self.forward(input_ids, padding_mask=padding_mask, **kwargs)
-        # or from earlier layer
-        else:
-            self.enable_hidden_states_output()
-            sequence_output, pooled_output, all_hidden_states = self.forward(input_ids, padding_mask=padding_mask, **kwargs)
-            sequence_output = all_hidden_states[extraction_layer]
-            self.disable_hidden_states_output()
-=======
     def formatted_preds(self, logits, samples, ignore_first_token=True,
                         padding_mask=None, **kwargs):
         """
@@ -288,7 +271,6 @@
         sequence_output = logits[0][0]
         pooled_output = logits[0][1]
 
->>>>>>> d7638089
         # aggregate vectors
         if self.extraction_strategy == "pooled":
             if self.extraction_layer != -1:
@@ -302,8 +284,8 @@
             vecs = self._pool_tokens(sequence_output, padding_mask, self.extraction_strategy, ignore_first_token=ignore_first_token)
         elif self.extraction_strategy == "cls_token":
             vecs = sequence_output[:, 0, :].cpu().numpy()
-        elif extraction_strategy == "s3e":
-            vecs = self._pool_tokens(sequence_output, padding_mask, extraction_strategy,
+        elif self.extraction_strategy == "s3e":
+            vecs = self._pool_tokens(sequence_output, padding_mask, self.extraction_strategy,
                                      ignore_first_token=ignore_first_token,
                                      input_ids=input_ids, s3e_stats=s3e_stats)
         else:
