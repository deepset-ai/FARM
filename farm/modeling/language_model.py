# coding=utf-8
# Copyright 2018 The Google AI Language Team Authors,  The HuggingFace Inc. Team and deepset Team.
# Copyright (c) 2018, NVIDIA CORPORATION.  All rights reserved.
#
# Licensed under the Apache License, Version 2.0 (the "License");
# you may not use this file except in compliance with the License.
# You may obtain a copy of the License at
#
#     http://www.apache.org/licenses/LICENSE-2.0
#
# Unless required by applicable law or agreed to in writing, software
# distributed under the License is distributed on an "AS IS" BASIS,
# WITHOUT WARRANTIES OR CONDITIONS OF ANY KIND, either express or implied.
# See the License for the specific language governing permissions and
# limitations under the License.
""" Acknowledgements: Many of the modeling parts here come from the great transformers repository: https://github.com/huggingface/transformers.
Thanks for the great work! """

from __future__ import absolute_import, division, print_function, unicode_literals

import json
import logging
import os
import io
from pathlib import Path
from collections import OrderedDict

from dotmap import DotMap
from tqdm import tqdm
import copy
import numpy as np
import torch
from torch import nn

logger = logging.getLogger(__name__)

from transformers.modeling_bert import BertModel, BertConfig
from transformers.modeling_roberta import RobertaModel, RobertaConfig
from transformers.modeling_xlnet import XLNetModel, XLNetConfig
from transformers.modeling_albert import AlbertModel, AlbertConfig
from transformers.modeling_xlm_roberta import XLMRobertaModel, XLMRobertaConfig
from transformers.modeling_distilbert import DistilBertModel, DistilBertConfig
from transformers.modeling_electra import ElectraModel, ElectraConfig
from transformers.modeling_camembert import CamembertModel, CamembertConfig
from transformers.modeling_auto import AutoModel
from transformers.modeling_utils import SequenceSummary
from transformers.tokenization_bert import load_vocab
import transformers

from farm.modeling import wordembedding_utils
from farm.modeling.wordembedding_utils import s3e_pooling

# These are the names of the attributes in various model configs which refer to the number of dimensions
# in the output vectors
OUTPUT_DIM_NAMES = ["dim", "hidden_size", "d_model"]


class LanguageModel(nn.Module):
    """
    The parent class for any kind of model that can embed language into a semantic vector space. Practically
    speaking, these models read in tokenized sentences and return vectors that capture the meaning of sentences
    or of tokens.
    """

    subclasses = {}

    def __init_subclass__(cls, **kwargs):
        """ This automatically keeps track of all available subclasses.
        Enables generic load() or all specific LanguageModel implementation.
        """
        super().__init_subclass__(**kwargs)
        cls.subclasses[cls.__name__] = cls

    def forward(self, input_ids, padding_mask, **kwargs):
        raise NotImplementedError

    @classmethod
    def from_scratch(cls, model_type, vocab_size):
        if model_type.lower() == "bert":
            model = Bert
        return model.from_scratch(vocab_size)

    @classmethod
    def load(cls, pretrained_model_name_or_path, n_added_tokens=0, language_model_class=None, **kwargs):
        """
        Load a pretrained language model either by

        1. specifying its name and downloading it
        2. or pointing to the directory it is saved in.

        Available remote models:

        * bert-base-uncased
        * bert-large-uncased
        * bert-base-cased
        * bert-large-cased
        * bert-base-multilingual-uncased
        * bert-base-multilingual-cased
        * bert-base-chinese
        * bert-base-german-cased
        * roberta-base
        * roberta-large
        * xlnet-base-cased
        * xlnet-large-cased
        * xlm-roberta-base
        * xlm-roberta-large
        * albert-base-v2
        * albert-large-v2
        * distilbert-base-german-cased
        * distilbert-base-multilingual-cased
        * google/electra-small-discriminator
        * google/electra-base-discriminator
        * google/electra-large-discriminator
        * facebook/dpr-question_encoder-single-nq-base
        * facebook/dpr-ctx_encoder-single-nq-base

        See all supported model variations here: https://huggingface.co/models

        The appropriate language model class is inferred automatically from `pretrained_model_name_or_path`
        or can be manually supplied via `language_model_class`.

        :param pretrained_model_name_or_path: The path of the saved pretrained model or its name.
        :type pretrained_model_name_or_path: str
        :param language_model_class: (Optional) Name of the language model class to load (e.g. `Bert`)
        :type language_model_class: str

        """
        config_file = Path(pretrained_model_name_or_path) / "language_model_config.json"
        if os.path.exists(config_file):
            # it's a local directory in FARM format
            config = json.load(open(config_file))
            language_model = cls.subclasses[config["name"]].load(pretrained_model_name_or_path)
        else:
            if language_model_class is None:
                # it's transformers format (either from model hub or local)
                pretrained_model_name_or_path = str(pretrained_model_name_or_path)
                if "xlm" in pretrained_model_name_or_path and "roberta" in pretrained_model_name_or_path:
                    language_model_class = 'XLMRoberta'
                elif 'roberta' in pretrained_model_name_or_path:
                    language_model_class = 'Roberta'
                elif 'codebert' in pretrained_model_name_or_path.lower():
                    if "mlm" in pretrained_model_name_or_path.lower():
                        raise NotImplementedError("MLM part of codebert is currently not supported in FARM")
                    else:
                        language_model_class = 'Roberta'
                elif 'camembert' in pretrained_model_name_or_path or 'umberto' in pretrained_model_name_or_path:
                    language_model_class = "Camembert"
                elif 'albert' in pretrained_model_name_or_path:
                    language_model_class = 'Albert'
                elif 'distilbert' in pretrained_model_name_or_path:
                    language_model_class = 'DistilBert'
                elif 'bert' in pretrained_model_name_or_path:
                    language_model_class = 'Bert'
                elif 'xlnet' in pretrained_model_name_or_path:
                    language_model_class = 'XLNet'
                elif 'electra' in pretrained_model_name_or_path:
                    language_model_class = 'Electra'
                elif "word2vec" in pretrained_model_name_or_path.lower() or "glove" in pretrained_model_name_or_path.lower():
                    language_model_class = 'WordEmbedding_LM'
                elif "minilm" in pretrained_model_name_or_path.lower():
                    language_model_class = "Bert"
                elif "dpr-question_encoder" in pretrained_model_name_or_path.lower():
                    language_model_class = "DPRQuestionEncoder"
                elif "dpr-ctx_encoder" in pretrained_model_name_or_path.lower():
                    language_model_class = "DPRContextEncoder"

            if language_model_class:
                language_model = cls.subclasses[language_model_class].load(pretrained_model_name_or_path, **kwargs)
            else:
                language_model = None

        if not language_model:
            raise Exception(
                f"Model not found for {pretrained_model_name_or_path}. Either supply the local path for a saved "
                f"model or one of bert/roberta/xlnet/albert/distilbert models that can be downloaded from remote. "
                f"Ensure that the model class name can be inferred from the directory name when loading a "
                f"Transformers' model. Here's a list of available models: "
                f"https://farm.deepset.ai/api/modeling.html#farm.modeling.language_model.LanguageModel.load"
            )

        # resize embeddings in case of custom vocab
        if n_added_tokens != 0:
            # TODO verify for other models than BERT
            model_emb_size = language_model.model.resize_token_embeddings(new_num_tokens=None).num_embeddings
            vocab_size = model_emb_size + n_added_tokens
            logger.info(
                f"Resizing embedding layer of LM from {model_emb_size} to {vocab_size} to cope with custom vocab.")
            language_model.model.resize_token_embeddings(vocab_size)
            # verify
            model_emb_size = language_model.model.resize_token_embeddings(new_num_tokens=None).num_embeddings
            assert vocab_size == model_emb_size

        return language_model

    @classmethod
    def get_language_model_class(cls, model_name_or_path):
        # it's transformers format (either from model hub or local)
        model_name_or_path = str(model_name_or_path)
        if "xlm" in model_name_or_path and "roberta" in model_name_or_path:
            language_model_class = 'XLMRoberta'
        elif 'roberta' in model_name_or_path:
            language_model_class = 'Roberta'
        elif 'codebert' in model_name_or_path.lower():
            if "mlm" in model_name_or_path.lower():
                raise NotImplementedError("MLM part of codebert is currently not supported in FARM")
            else:
                language_model_class = 'Roberta'
        elif 'camembert' in model_name_or_path or 'umberto' in model_name_or_path:
            language_model_class = "Camembert"
        elif 'albert' in model_name_or_path:
            language_model_class = 'Albert'
        elif 'distilbert' in model_name_or_path:
            language_model_class = 'DistilBert'
        elif 'bert' in model_name_or_path:
            language_model_class = 'Bert'
        elif 'xlnet' in model_name_or_path:
            language_model_class = 'XLNet'
        elif 'electra' in model_name_or_path:
            language_model_class = 'Electra'
        elif "word2vec" in model_name_or_path.lower() or "glove" in model_name_or_path.lower():
            language_model_class = 'WordEmbedding_LM'
        elif "minilm" in model_name_or_path.lower():
            language_model_class = "Bert"
        else:
            language_model_class = None
        return language_model_class

    def get_output_dims(self):
        config = self.model.config
        for odn in OUTPUT_DIM_NAMES:
            if odn in dir(config):
                return getattr(config, odn)
        else:
            raise Exception("Could not infer the output dimensions of the language model")

    def freeze(self, layers):
        """ To be implemented"""
        raise NotImplementedError()

    def unfreeze(self):
        """ To be implemented"""
        raise NotImplementedError()

    def save_config(self, save_dir):
        save_filename = Path(save_dir) / "language_model_config.json"
        with open(save_filename, "w") as file:
            setattr(self.model.config, "name", self.__class__.__name__)
            setattr(self.model.config, "language", self.language)
            string = self.model.config.to_json_string()
            file.write(string)

    def save(self, save_dir):
        """
        Save the model state_dict and its config file so that it can be loaded again.

        :param save_dir: The directory in which the model should be saved.
        :type save_dir: str
        """
        # Save Weights
        save_name = Path(save_dir) / "language_model.bin"
        model_to_save = (
            self.model.module if hasattr(self.model, "module") else self.model
        )  # Only save the model it-self
        torch.save(model_to_save.state_dict(), save_name)
        self.save_config(save_dir)

    @classmethod
    def _get_or_infer_language_from_name(cls, language, name):
        if language is not None:
            return language
        else:
            return cls._infer_language_from_name(name)

    @classmethod
    def _infer_language_from_name(cls, name):
        known_languages = (
            "german",
            "english",
            "chinese",
            "indian",
            "french",
            "polish",
            "spanish",
            "multilingual",
        )
        matches = [lang for lang in known_languages if lang in name]
        if "camembert" in name:
            language = "french"
            logger.info(
                f"Automatically detected language from language model name: {language}"
            )
        elif "umberto" in name:
            language = "italian"
            logger.info(
                f"Automatically detected language from language model name: {language}"
            )
        elif len(matches) == 0:
            language = "english"
            logger.warning(
                "Could not automatically detect from language model name what language it is. \n"
                "\t We guess it's an *ENGLISH* model ... \n"
                "\t If not: Init the language model by supplying the 'language' param."
            )
        elif len(matches) > 1:
            logger.warning(
                "Could not automatically detect from language model name what language it is.\n"
                f"\t Found multiple matches: {matches}\n"
                "\t Please init the language model by manually supplying the 'language' as a parameter.\n"
                f"\t Using {matches[0]} as language parameter for now.\n"
            )
            language = matches[0]
        else:
            language = matches[0]
            logger.info(
                f"Automatically detected language from language model name: {language}"
            )

        return language

    def formatted_preds(self, logits, samples, ignore_first_token=True,
                        padding_mask=None, input_ids=None, **kwargs):
        """
        Extracting vectors from language model (e.g. for extracting sentence embeddings).
        Different pooling strategies and layers are available and will be determined from the object attributes
        `extraction_layer` and `extraction_strategy`. Both should be set via the Inferencer:
        Example:  Inferencer(extraction_strategy='cls_token', extraction_layer=-1)

        :param logits: Tuple of (sequence_output, pooled_output) from the language model.
                       Sequence_output: one vector per token, pooled_output: one vector for whole sequence
        :param samples: For each item in logits we need additional meta information to format the prediction (e.g. input text).
                        This is created by the Processor and passed in here from the Inferencer.
        :param ignore_first_token: Whether to include the first token for pooling operations (e.g. reduce_mean).
                                   Many models have here a special token like [CLS] that you don't want to include into your average of token embeddings.
        :param padding_mask: Mask for the padding tokens. Those will also not be included in the pooling operations to prevent a bias by the number of padding tokens.
        :param input_ids: ids of the tokens in the vocab
        :param kwargs: kwargs
        :return: list of dicts containing preds, e.g. [{"context": "some text", "vec": [-0.01, 0.5 ...]}]
        """

        if not hasattr(self, "extraction_layer") or not hasattr(self, "extraction_strategy"):
            raise ValueError("`extraction_layer` or `extraction_strategy` not specified for LM. "
                             "Make sure to set both, e.g. via Inferencer(extraction_strategy='cls_token', extraction_layer=-1)`")

        # unpack the tuple from LM forward pass
        sequence_output = logits[0][0]
        pooled_output = logits[0][1]

        # aggregate vectors
        if self.extraction_strategy == "pooled":
            if self.extraction_layer != -1:
                raise ValueError(f"Pooled output only works for the last layer, but got extraction_layer = {self.extraction_layer}. Please set `extraction_layer=-1`.)")
            vecs = pooled_output.cpu().numpy()
        elif self.extraction_strategy == "per_token":
            vecs = sequence_output.cpu().numpy()
        elif self.extraction_strategy == "reduce_mean":
            vecs = self._pool_tokens(sequence_output, padding_mask, self.extraction_strategy, ignore_first_token=ignore_first_token)
        elif self.extraction_strategy == "reduce_max":
            vecs = self._pool_tokens(sequence_output, padding_mask, self.extraction_strategy, ignore_first_token=ignore_first_token)
        elif self.extraction_strategy == "cls_token":
            vecs = sequence_output[:, 0, :].cpu().numpy()
        elif self.extraction_strategy == "s3e":
            vecs = self._pool_tokens(sequence_output, padding_mask, self.extraction_strategy,
                                     ignore_first_token=ignore_first_token,
                                     input_ids=input_ids, s3e_stats=self.s3e_stats)
        else:
            raise NotImplementedError

        preds = []
        for vec, sample in zip(vecs, samples):
            pred = {}
            pred["context"] = sample.tokenized["tokens"]
            pred["vec"] = vec
            preds.append(pred)
        return preds

    def _pool_tokens(self, sequence_output, padding_mask, strategy, ignore_first_token, input_ids=None, s3e_stats=None):

        token_vecs = sequence_output.cpu().numpy()
        # we only take the aggregated value of non-padding tokens
        padding_mask = padding_mask.cpu().numpy()
        ignore_mask_2d = padding_mask == 0
        # sometimes we want to exclude the CLS token as well from our aggregation operation
        if ignore_first_token:
            ignore_mask_2d[:, 0] = True
        ignore_mask_3d = np.zeros(token_vecs.shape, dtype=bool)
        ignore_mask_3d[:, :, :] = ignore_mask_2d[:, :, np.newaxis]
        if strategy == "reduce_max":
            pooled_vecs = np.ma.array(data=token_vecs, mask=ignore_mask_3d).max(axis=1).data
        if strategy == "reduce_mean":
            pooled_vecs = np.ma.array(data=token_vecs, mask=ignore_mask_3d).mean(axis=1).data
        if strategy == "s3e":
            input_ids = input_ids.cpu().numpy()
            pooled_vecs = s3e_pooling(token_embs=token_vecs,
                                      token_ids=input_ids,
                                      token_weights=s3e_stats["token_weights"],
                                      centroids=s3e_stats["centroids"],
                                      token_to_cluster=s3e_stats["token_to_cluster"],
                                      svd_components=s3e_stats.get("svd_components", None),
                                      mask=padding_mask == 0)
        return pooled_vecs


class Bert(LanguageModel):
    """
    A BERT model that wraps HuggingFace's implementation
    (https://github.com/huggingface/transformers) to fit the LanguageModel class.
    Paper: https://arxiv.org/abs/1810.04805

    """

    def __init__(self):
        super(Bert, self).__init__()
        self.model = None
        self.name = "bert"

    @classmethod
    def from_scratch(cls, vocab_size, name="bert", language="en"):
        bert = cls()
        bert.name = name
        bert.language = language
        config = BertConfig(vocab_size=vocab_size)
        bert.model = BertModel(config)
        return bert

    @classmethod
    def load(cls, pretrained_model_name_or_path, language=None, **kwargs):
        """
        Load a pretrained model by supplying

        * the name of a remote model on s3 ("bert-base-cased" ...)
        * OR a local path of a model trained via transformers ("some_dir/huggingface_model")
        * OR a local path of a model trained via FARM ("some_dir/farm_model")

        :param pretrained_model_name_or_path: The path of the saved pretrained model or its name.
        :type pretrained_model_name_or_path: str

        """

        bert = cls()
        if "farm_lm_name" in kwargs:
            bert.name = kwargs["farm_lm_name"]
        else:
            bert.name = pretrained_model_name_or_path
        # We need to differentiate between loading model using FARM format and Pytorch-Transformers format
        farm_lm_config = Path(pretrained_model_name_or_path) / "language_model_config.json"
        if os.path.exists(farm_lm_config):
            # FARM style
            bert_config = BertConfig.from_pretrained(farm_lm_config)
            farm_lm_model = Path(pretrained_model_name_or_path) / "language_model.bin"
            bert.model = BertModel.from_pretrained(farm_lm_model, config=bert_config, **kwargs)
            bert.language = bert.model.config.language
        else:
            # Pytorch-transformer Style
            bert.model = BertModel.from_pretrained(str(pretrained_model_name_or_path), **kwargs)
            bert.language = cls._get_or_infer_language_from_name(language, pretrained_model_name_or_path)
        return bert

    def forward(
        self,
        input_ids,
        segment_ids,
        padding_mask,
        **kwargs,
    ):
        """
        Perform the forward pass of the BERT model.

        :param input_ids: The ids of each token in the input sequence. Is a tensor of shape [batch_size, max_seq_len]
        :type input_ids: torch.Tensor
        :param segment_ids: The id of the segment. For example, in next sentence prediction, the tokens in the
           first sentence are marked with 0 and those in the second are marked with 1.
           It is a tensor of shape [batch_size, max_seq_len]
        :type segment_ids: torch.Tensor
        :param padding_mask: A mask that assigns a 1 to valid input tokens and 0 to padding tokens
           of shape [batch_size, max_seq_len]
        :return: Embeddings for each token in the input sequence.

        """
        output_tuple = self.model(
            input_ids,
            token_type_ids=segment_ids,
            attention_mask=padding_mask,
        )
        if self.model.encoder.config.output_hidden_states == True:
            sequence_output, pooled_output, all_hidden_states = output_tuple[0], output_tuple[1], output_tuple[2]
            return sequence_output, pooled_output, all_hidden_states
        else:
            sequence_output, pooled_output = output_tuple[0], output_tuple[1]
            return sequence_output, pooled_output

    def enable_hidden_states_output(self):
        self.model.encoder.config.output_hidden_states = True

    def disable_hidden_states_output(self):
        self.model.encoder.config.output_hidden_states = False


class Albert(LanguageModel):
    """
    An ALBERT model that wraps the HuggingFace's implementation
    (https://github.com/huggingface/transformers) to fit the LanguageModel class.

    """

    def __init__(self):
        super(Albert, self).__init__()
        self.model = None
        self.name = "albert"

    @classmethod
    def load(cls, pretrained_model_name_or_path, language=None, **kwargs):
        """
        Load a language model either by supplying

        * the name of a remote model on s3 ("albert-base" ...)
        * or a local path of a model trained via transformers ("some_dir/huggingface_model")
        * or a local path of a model trained via FARM ("some_dir/farm_model")

        :param pretrained_model_name_or_path: name or path of a model
        :param language: (Optional) Name of language the model was trained for (e.g. "german").
                         If not supplied, FARM will try to infer it from the model name.
        :return: Language Model

        """
        albert = cls()
        if "farm_lm_name" in kwargs:
            albert.name = kwargs["farm_lm_name"]
        else:
            albert.name = pretrained_model_name_or_path
        # We need to differentiate between loading model using FARM format and Pytorch-Transformers format
        farm_lm_config = Path(pretrained_model_name_or_path) / "language_model_config.json"
        if os.path.exists(farm_lm_config):
            # FARM style
            config = AlbertConfig.from_pretrained(farm_lm_config)
            farm_lm_model = Path(pretrained_model_name_or_path) / "language_model.bin"
            albert.model = AlbertModel.from_pretrained(farm_lm_model, config=config, **kwargs)
            albert.language = albert.model.config.language
        else:
            # Huggingface transformer Style
            albert.model = AlbertModel.from_pretrained(str(pretrained_model_name_or_path), **kwargs)
            albert.language = cls._get_or_infer_language_from_name(language, pretrained_model_name_or_path)
        return albert

    def forward(
        self,
        input_ids,
        segment_ids,
        padding_mask,
        **kwargs,
    ):
        """
        Perform the forward pass of the Albert model.

        :param input_ids: The ids of each token in the input sequence. Is a tensor of shape [batch_size, max_seq_len]
        :type input_ids: torch.Tensor
        :param segment_ids: The id of the segment. For example, in next sentence prediction, the tokens in the
           first sentence are marked with 0 and those in the second are marked with 1.
           It is a tensor of shape [batch_size, max_seq_len]
        :type segment_ids: torch.Tensor
        :param padding_mask: A mask that assigns a 1 to valid input tokens and 0 to padding tokens
           of shape [batch_size, max_seq_len]
        :return: Embeddings for each token in the input sequence.

        """
        output_tuple = self.model(
            input_ids,
            token_type_ids=segment_ids,
            attention_mask=padding_mask,
        )
        if self.model.encoder.config.output_hidden_states == True:
            sequence_output, pooled_output, all_hidden_states = output_tuple[0], output_tuple[1], output_tuple[2]
            return sequence_output, pooled_output, all_hidden_states
        else:
            sequence_output, pooled_output = output_tuple[0], output_tuple[1]
            return sequence_output, pooled_output

    def enable_hidden_states_output(self):
        self.model.encoder.config.output_hidden_states = True

    def disable_hidden_states_output(self):
        self.model.encoder.config.output_hidden_states = False


class Roberta(LanguageModel):
    """
    A roberta model that wraps the HuggingFace's implementation
    (https://github.com/huggingface/transformers) to fit the LanguageModel class.
    Paper: https://arxiv.org/abs/1907.11692

    """

    def __init__(self):
        super(Roberta, self).__init__()
        self.model = None
        self.name = "roberta"

    @classmethod
    def load(cls, pretrained_model_name_or_path, language=None, **kwargs):
        """
        Load a language model either by supplying

        * the name of a remote model on s3 ("roberta-base" ...)
        * or a local path of a model trained via transformers ("some_dir/huggingface_model")
        * or a local path of a model trained via FARM ("some_dir/farm_model")

        :param pretrained_model_name_or_path: name or path of a model
        :param language: (Optional) Name of language the model was trained for (e.g. "german").
                         If not supplied, FARM will try to infer it from the model name.
        :return: Language Model

        """
        roberta = cls()
        if "farm_lm_name" in kwargs:
            roberta.name = kwargs["farm_lm_name"]
        else:
            roberta.name = pretrained_model_name_or_path
        # We need to differentiate between loading model using FARM format and Pytorch-Transformers format
        farm_lm_config = Path(pretrained_model_name_or_path) / "language_model_config.json"
        if os.path.exists(farm_lm_config):
            # FARM style
            config = RobertaConfig.from_pretrained(farm_lm_config)
            farm_lm_model = Path(pretrained_model_name_or_path) / "language_model.bin"
            roberta.model = RobertaModel.from_pretrained(farm_lm_model, config=config, **kwargs)
            roberta.language = roberta.model.config.language
        else:
            # Huggingface transformer Style
            roberta.model = RobertaModel.from_pretrained(str(pretrained_model_name_or_path), **kwargs)
            roberta.language = cls._get_or_infer_language_from_name(language, pretrained_model_name_or_path)
        return roberta

    def forward(
        self,
        input_ids,
        segment_ids,
        padding_mask,
        **kwargs,
    ):
        """
        Perform the forward pass of the Roberta model.

        :param input_ids: The ids of each token in the input sequence. Is a tensor of shape [batch_size, max_seq_len]
        :type input_ids: torch.Tensor
        :param segment_ids: The id of the segment. For example, in next sentence prediction, the tokens in the
           first sentence are marked with 0 and those in the second are marked with 1.
           It is a tensor of shape [batch_size, max_seq_len]
        :type segment_ids: torch.Tensor
        :param padding_mask: A mask that assigns a 1 to valid input tokens and 0 to padding tokens
           of shape [batch_size, max_seq_len]
        :return: Embeddings for each token in the input sequence.

        """
        output_tuple = self.model(
            input_ids,
            token_type_ids=segment_ids,
            attention_mask=padding_mask,
        )
        if self.model.encoder.config.output_hidden_states == True:
            sequence_output, pooled_output, all_hidden_states = output_tuple[0], output_tuple[1], output_tuple[2]
            return sequence_output, pooled_output, all_hidden_states
        else:
            sequence_output, pooled_output = output_tuple[0], output_tuple[1]
            return sequence_output, pooled_output

    def enable_hidden_states_output(self):
        self.model.encoder.config.output_hidden_states = True

    def disable_hidden_states_output(self):
        self.model.encoder.config.output_hidden_states = False


class XLMRoberta(LanguageModel):
    """
    A roberta model that wraps the HuggingFace's implementation
    (https://github.com/huggingface/transformers) to fit the LanguageModel class.
    Paper: https://arxiv.org/abs/1907.11692

    """

    def __init__(self):
        super(XLMRoberta, self).__init__()
        self.model = None
        self.name = "xlm_roberta"

    @classmethod
    def load(cls, pretrained_model_name_or_path, language=None, **kwargs):
        """
        Load a language model either by supplying

        * the name of a remote model on s3 ("xlm-roberta-base" ...)
        * or a local path of a model trained via transformers ("some_dir/huggingface_model")
        * or a local path of a model trained via FARM ("some_dir/farm_model")

        :param pretrained_model_name_or_path: name or path of a model
        :param language: (Optional) Name of language the model was trained for (e.g. "german").
                         If not supplied, FARM will try to infer it from the model name.
        :return: Language Model

        """
        xlm_roberta = cls()
        if "farm_lm_name" in kwargs:
            xlm_roberta.name = kwargs["farm_lm_name"]
        else:
            xlm_roberta.name = pretrained_model_name_or_path
        # We need to differentiate between loading model using FARM format and Pytorch-Transformers format
        farm_lm_config = Path(pretrained_model_name_or_path) / "language_model_config.json"
        if os.path.exists(farm_lm_config):
            # FARM style
            config = XLMRobertaConfig.from_pretrained(farm_lm_config)
            farm_lm_model = Path(pretrained_model_name_or_path) / "language_model.bin"
            xlm_roberta.model = XLMRobertaModel.from_pretrained(farm_lm_model, config=config, **kwargs)
            xlm_roberta.language = xlm_roberta.model.config.language
        else:
            # Huggingface transformer Style
            xlm_roberta.model = XLMRobertaModel.from_pretrained(str(pretrained_model_name_or_path), **kwargs)
            xlm_roberta.language = cls._get_or_infer_language_from_name(language, pretrained_model_name_or_path)
        return xlm_roberta

    def forward(
        self,
        input_ids,
        segment_ids,
        padding_mask,
        **kwargs,
    ):
        """
        Perform the forward pass of the XLMRoberta model.

        :param input_ids: The ids of each token in the input sequence. Is a tensor of shape [batch_size, max_seq_len]
        :type input_ids: torch.Tensor
        :param segment_ids: The id of the segment. For example, in next sentence prediction, the tokens in the
           first sentence are marked with 0 and those in the second are marked with 1.
           It is a tensor of shape [batch_size, max_seq_len]
        :type segment_ids: torch.Tensor
        :param padding_mask: A mask that assigns a 1 to valid input tokens and 0 to padding tokens
           of shape [batch_size, max_seq_len]
        :return: Embeddings for each token in the input sequence.

        """
        output_tuple = self.model(
            input_ids,
            token_type_ids=segment_ids,
            attention_mask=padding_mask,
        )
        if self.model.encoder.config.output_hidden_states == True:
            sequence_output, pooled_output, all_hidden_states = output_tuple[0], output_tuple[1], output_tuple[2]
            return sequence_output, pooled_output, all_hidden_states
        else:
            sequence_output, pooled_output = output_tuple[0], output_tuple[1]
            return sequence_output, pooled_output

    def enable_hidden_states_output(self):
        self.model.encoder.config.output_hidden_states = True

    def disable_hidden_states_output(self):
        self.model.encoder.config.output_hidden_states = False


class DistilBert(LanguageModel):
    """
    A DistilBERT model that wraps HuggingFace's implementation
    (https://github.com/huggingface/transformers) to fit the LanguageModel class.

    NOTE:
    - DistilBert doesn’t have token_type_ids, you don’t need to indicate which
    token belongs to which segment. Just separate your segments with the separation
    token tokenizer.sep_token (or [SEP])
    - Unlike the other BERT variants, DistilBert does not output the
    pooled_output. An additional pooler is initialized.

    """

    def __init__(self):
        super(DistilBert, self).__init__()
        self.model = None
        self.name = "distilbert"
        self.pooler = None

    @classmethod
    def load(cls, pretrained_model_name_or_path, language=None, **kwargs):
        """
        Load a pretrained model by supplying

        * the name of a remote model on s3 ("distilbert-base-german-cased" ...)
        * OR a local path of a model trained via transformers ("some_dir/huggingface_model")
        * OR a local path of a model trained via FARM ("some_dir/farm_model")

        :param pretrained_model_name_or_path: The path of the saved pretrained model or its name.
        :type pretrained_model_name_or_path: str

        """

        distilbert = cls()
        if "farm_lm_name" in kwargs:
            distilbert.name = kwargs["farm_lm_name"]
        else:
            distilbert.name = pretrained_model_name_or_path
        # We need to differentiate between loading model using FARM format and Pytorch-Transformers format
        farm_lm_config = Path(pretrained_model_name_or_path) / "language_model_config.json"
        if os.path.exists(farm_lm_config):
            # FARM style
            config = DistilBertConfig.from_pretrained(farm_lm_config)
            farm_lm_model = Path(pretrained_model_name_or_path) / "language_model.bin"
            distilbert.model = DistilBertModel.from_pretrained(farm_lm_model, config=config, **kwargs)
            distilbert.language = distilbert.model.config.language
        else:
            # Pytorch-transformer Style
            distilbert.model = DistilBertModel.from_pretrained(str(pretrained_model_name_or_path), **kwargs)
            distilbert.language = cls._get_or_infer_language_from_name(language, pretrained_model_name_or_path)
        config = distilbert.model.config

        # DistilBERT does not provide a pooled_output by default. Therefore, we need to initialize an extra pooler.
        # The pooler takes the first hidden representation & feeds it to a dense layer of (hidden_dim x hidden_dim).
        # We don't want a dropout in the end of the pooler, since we do that already in the adaptive model before we
        # feed everything to the prediction head
        config.summary_last_dropout = 0
        config.summary_type = 'first'
        config.summary_activation = 'tanh'
        distilbert.pooler = SequenceSummary(config)
        distilbert.pooler.apply(distilbert.model._init_weights)
        return distilbert

    def forward(
        self,
        input_ids,
        padding_mask,
        **kwargs,
    ):
        """
        Perform the forward pass of the DistilBERT model.

        :param input_ids: The ids of each token in the input sequence. Is a tensor of shape [batch_size, max_seq_len]
        :type input_ids: torch.Tensor
        :param padding_mask: A mask that assigns a 1 to valid input tokens and 0 to padding tokens
           of shape [batch_size, max_seq_len]
        :return: Embeddings for each token in the input sequence.

        """
        output_tuple = self.model(
            input_ids,
            attention_mask=padding_mask,
        )
        # We need to manually aggregate that to get a pooled output (one vec per seq)
        pooled_output = self.pooler(output_tuple[0])
        if self.model.config.output_hidden_states == True:
            sequence_output, all_hidden_states = output_tuple[0], output_tuple[1]
            return sequence_output, pooled_output
        else:
            sequence_output = output_tuple[0]
            return sequence_output, pooled_output

    def enable_hidden_states_output(self):
        self.model.config.output_hidden_states = True

    def disable_hidden_states_output(self):
        self.model.config.output_hidden_states = False


class XLNet(LanguageModel):
    """
    A XLNet model that wraps the HuggingFace's implementation
    (https://github.com/huggingface/transformers) to fit the LanguageModel class.
    Paper: https://arxiv.org/abs/1906.08237
    """

    def __init__(self):
        super(XLNet, self).__init__()
        self.model = None
        self.name = "xlnet"
        self.pooler = None

    @classmethod
    def load(cls, pretrained_model_name_or_path, language=None, **kwargs):
        """
        Load a language model either by supplying

        * the name of a remote model on s3 ("xlnet-base-cased" ...)
        * or a local path of a model trained via transformers ("some_dir/huggingface_model")
        * or a local path of a model trained via FARM ("some_dir/farm_model")

        :param pretrained_model_name_or_path: name or path of a model
        :param language: (Optional) Name of language the model was trained for (e.g. "german").
                         If not supplied, FARM will try to infer it from the model name.
        :return: Language Model

        """
        xlnet = cls()
        if "farm_lm_name" in kwargs:
            xlnet.name = kwargs["farm_lm_name"]
        else:
            xlnet.name = pretrained_model_name_or_path
        # We need to differentiate between loading model using FARM format and Pytorch-Transformers format
        farm_lm_config = Path(pretrained_model_name_or_path) / "language_model_config.json"
        if os.path.exists(farm_lm_config):
            # FARM style
            config = XLNetConfig.from_pretrained(farm_lm_config)
            farm_lm_model = Path(pretrained_model_name_or_path) / "language_model.bin"
            xlnet.model = XLNetModel.from_pretrained(farm_lm_model, config=config, **kwargs)
            xlnet.language = xlnet.model.config.language
        else:
            # Pytorch-transformer Style
            xlnet.model = XLNetModel.from_pretrained(str(pretrained_model_name_or_path), **kwargs)
            xlnet.language = cls._get_or_infer_language_from_name(language, pretrained_model_name_or_path)
            config = xlnet.model.config
        # XLNet does not provide a pooled_output by default. Therefore, we need to initialize an extra pooler.
        # The pooler takes the last hidden representation & feeds it to a dense layer of (hidden_dim x hidden_dim).
        # We don't want a dropout in the end of the pooler, since we do that already in the adaptive model before we
        # feed everything to the prediction head
        config.summary_last_dropout = 0
        xlnet.pooler = SequenceSummary(config)
        xlnet.pooler.apply(xlnet.model._init_weights)
        return xlnet

    def forward(
        self,
        input_ids,
        segment_ids,
        padding_mask,
        **kwargs,
    ):
        """
        Perform the forward pass of the XLNet model.

        :param input_ids: The ids of each token in the input sequence. Is a tensor of shape [batch_size, max_seq_len]
        :type input_ids: torch.Tensor
        :param segment_ids: The id of the segment. For example, in next sentence prediction, the tokens in the
           first sentence are marked with 0 and those in the second are marked with 1.
           It is a tensor of shape [batch_size, max_seq_len]
        :type segment_ids: torch.Tensor
        :param padding_mask: A mask that assigns a 1 to valid input tokens and 0 to padding tokens
           of shape [batch_size, max_seq_len]
        :return: Embeddings for each token in the input sequence.
        """

        # Note: XLNet has a couple of special input tensors for pretraining / text generation  (perm_mask, target_mapping ...)
        # We will need to implement them, if we wanna support LM adaptation

        output_tuple = self.model(
            input_ids,
            token_type_ids=segment_ids,
            attention_mask=padding_mask,
        )
        # XLNet also only returns the sequence_output (one vec per token)
        # We need to manually aggregate that to get a pooled output (one vec per seq)
        # TODO verify that this is really doing correct pooling
        pooled_output = self.pooler(output_tuple[0])

        if self.model.output_hidden_states == True:
            sequence_output, all_hidden_states = output_tuple[0], output_tuple[1]
            return sequence_output, pooled_output, all_hidden_states
        else:
            sequence_output = output_tuple[0]
            return sequence_output, pooled_output

    def enable_hidden_states_output(self):
        self.model.output_hidden_states = True

    def disable_hidden_states_output(self):
        self.model.output_hidden_states = False

class EmbeddingConfig():
    """
    Config for Word Embeddings Models.
    Necessary to work with Bert and other LM style functionality
    """
    def __init__(self,
                 name=None,
                 embeddings_filename=None,
                 vocab_filename=None,
                 vocab_size=None,
                 hidden_size=None,
                 language=None,
                 **kwargs):
        """
        :param name: Name of config
        :param embeddings_filename:
        :param vocab_filename:
        :param vocab_size:
        :param hidden_size:
        :param language:
        :param kwargs:
        """
        self.name = name
        self.embeddings_filename = embeddings_filename
        self.vocab_filename = vocab_filename
        self.vocab_size = vocab_size
        self.hidden_size = hidden_size
        self.language = language
        if len(kwargs) > 0:
            logger.info(f"Passed unused params {str(kwargs)} to the EmbeddingConfig. Might not be a problem.")

    def to_dict(self):
        """
        Serializes this instance to a Python dictionary.

        Returns:
            :obj:`Dict[str, any]`: Dictionary of all the attributes that make up this configuration instance,
        """
        output = copy.deepcopy(self.__dict__)
        if hasattr(self.__class__, "model_type"):
            output["model_type"] = self.__class__.model_type
        return output

    def to_json_string(self):
        """
        Serializes this instance to a JSON string.

        Returns:
            :obj:`string`: String containing all the attributes that make up this configuration instance in JSON format.
        """
        return json.dumps(self.to_dict(), indent=2, sort_keys=True) + "\n"



class EmbeddingModel():
    """
    Embedding Model that combines
    - Embeddings
    - Config Object
    - Vocab
    Necessary to work with Bert and other LM style functionality
    """

    def __init__(self,
                 embedding_file,
                 config_dict,
                 vocab_file):
        """

        :param embedding_file: filename of embeddings. Usually in txt format, with the word and associated vector on each line
        :type embedding_file: str
        :param config_dict: dictionary containing config elements
        :type config_dict: dict
        :param vocab_file: filename of vocab, each line contains a word
        :type vocab_file: str
        """
        self.config = EmbeddingConfig(**config_dict)
        self.vocab = load_vocab(vocab_file)
        temp = wordembedding_utils.load_embedding_vectors(embedding_file=embedding_file, vocab=self.vocab)
        self.embeddings = torch.from_numpy(temp).float()
        assert "[UNK]" in self.vocab, "No [UNK] symbol in Wordembeddingmodel! Aborting"
        self.unk_idx = self.vocab["[UNK]"]

    def save(self,save_dir):
        # Save Weights
        save_name = Path(save_dir) / self.config.embeddings_filename
        embeddings = self.embeddings.cpu().numpy()
        with open(save_name, "w") as f:
            for w, vec in tqdm(zip(self.vocab, embeddings), desc="Saving embeddings", total=embeddings.shape[0]):
                f.write(w + " " + " ".join(["%.6f" % v for v in vec]) + "\n")
        f.close()

        # Save vocab
        save_name = Path(save_dir) / self.config.vocab_filename
        with open(save_name, "w") as f:
            for w in self.vocab:
                f.write(w + "\n")
        f.close()


    def resize_token_embeddings(self, new_num_tokens=None):
        # function is called as a vocab length validation inside FARM
        # fast way of returning an object with num_embeddings attribute (needed for some checks)
        # TODO add functionality to add words/tokens to a wordembeddingmodel after initialization
        temp = {}
        temp["num_embeddings"] = len(self.vocab)
        temp = DotMap(temp)
        return temp



class WordEmbedding_LM(LanguageModel):
    """
    A Language Model based only on word embeddings
    - Inside FARM, WordEmbedding Language Models must have a fixed vocabulary
    - Each (known) word in some text input is projected to its vector representation
    - Pooling operations can be applied for representing whole text sequences

    """

    def __init__(self):
        super(WordEmbedding_LM, self).__init__()
        self.model = None
        self.name = "WordEmbedding_LM"
        self.pooler = None


    @classmethod
    def load(cls, pretrained_model_name_or_path, language=None, **kwargs):
        """
        Load a language model either by supplying

        * a local path of a model trained via FARM ("some_dir/farm_model")
        * the name of a remote model on s3

        :param pretrained_model_name_or_path: name or path of a model
        :param language: (Optional) Name of language the model was trained for (e.g. "german").
                         If not supplied, FARM will try to infer it from the model name.
        :return: Language Model

        """
        wordembedding_LM = cls()
        if "farm_lm_name" in kwargs:
            wordembedding_LM.name = kwargs["farm_lm_name"]
        else:
            wordembedding_LM.name = pretrained_model_name_or_path
        # We need to differentiate between loading model from local or remote
        farm_lm_config = Path(pretrained_model_name_or_path) / "language_model_config.json"
        if os.path.exists(farm_lm_config):
            # local dir
            config = json.load(open(farm_lm_config,"r"))
            farm_lm_model = Path(pretrained_model_name_or_path) / config["embeddings_filename"]
            vocab_filename = Path(pretrained_model_name_or_path) / config["vocab_filename"]
            wordembedding_LM.model = EmbeddingModel(embedding_file=str(farm_lm_model), config_dict=config, vocab_file=str(vocab_filename))
            wordembedding_LM.language = config.get("language", None)
        else:
            # from remote or cache
            config_dict, resolved_vocab_file, resolved_model_file = wordembedding_utils.load_model(pretrained_model_name_or_path, **kwargs)
            model = EmbeddingModel(embedding_file=resolved_model_file,
                                   config_dict=config_dict,
                                   vocab_file=resolved_vocab_file)
            wordembedding_LM.model = model
            wordembedding_LM.language = model.config.language


        # taking the mean for getting the pooled representation
        # TODO: extend this to other pooling operations or remove
        wordembedding_LM.pooler = lambda x: torch.mean(x, dim=0)
        return wordembedding_LM

    def save(self, save_dir):
        """
        Save the model embeddings and its config file so that it can be loaded again.
        # TODO make embeddings trainable and save trained embeddings
        # TODO save model weights as pytorch model bin for more efficient loading and saving
        :param save_dir: The directory in which the model should be saved.
        :type save_dir: str
        """
        #save model
        self.model.save(save_dir=save_dir)
        #save config
        self.save_config(save_dir=save_dir)


    def forward(self, input_ids, **kwargs,):
        """
        Perform the forward pass of the wordembedding model.
        This is just the mapping of words to their corresponding embeddings
        """
        sequence_output = []
        pooled_output = []
        # TODO do not use padding items in pooled output
        for sample in input_ids:
            sample_embeddings = []
            for index in sample:
                #if index != self.model.unk_idx:
                sample_embeddings.append(self.model.embeddings[index])
            sample_embeddings = torch.stack(sample_embeddings)
            sequence_output.append(sample_embeddings)
            pooled_output.append(self.pooler(sample_embeddings))

        sequence_output = torch.stack(sequence_output)
        pooled_output = torch.stack(pooled_output)
        m = nn.BatchNorm1d(pooled_output.shape[1])
        # use batchnorm for more stable learning
        # but disable it, if we have batch size of one (cannot compute batchnorm stats with only one sample)
        if pooled_output.shape[0] > 1:
            pooled_output = m(pooled_output)
        return sequence_output, pooled_output

    def trim_vocab(self, token_counts, processor, min_threshold):
        """ Remove embeddings for rare tokens in your corpus (< `min_threshold` occurrences) to reduce model size"""
        logger.info(f"Removing tokens with less than {min_threshold} occurrences from model vocab")
        new_vocab = OrderedDict()
        valid_tok_indices = []
        cnt = 0
        old_num_emb = self.model.embeddings.shape[0]
        for token, tok_idx in self.model.vocab.items():
            if token_counts.get(token, 0) >= min_threshold or token in ("[CLS]","[SEP]","[UNK]","[PAD]","[MASK]"):
                new_vocab[token] = cnt
                valid_tok_indices.append(tok_idx)
                cnt += 1

        self.model.vocab = new_vocab
        self.model.embeddings = self.model.embeddings[valid_tok_indices, :]

        # update tokenizer vocab in place
        processor.tokenizer.vocab = self.model.vocab
        processor.tokenizer.ids_to_tokens = OrderedDict()
        for k, v in processor.tokenizer.vocab.items():
            processor.tokenizer.ids_to_tokens[v] = k

        logger.info(f"Reduced vocab from {old_num_emb} to {self.model.embeddings.shape[0]}")

    def normalize_embeddings(self, zero_mean=True, pca_removal=False, pca_n_components=300, pca_n_top_components=10,
                             use_mean_vec_for_special_tokens=True, n_special_tokens=5):
        """ Normalize word embeddings as in https://arxiv.org/pdf/1808.06305.pdf
            (e.g. used for S3E Pooling of sentence embeddings)
            
        :param zero_mean: Whether to center embeddings via subtracting mean
        :type zero_mean: bool
        :param pca_removal: Whether to remove PCA components
        :type pca_removal: bool
        :param pca_n_components: Number of PCA components to use for fitting
        :type pca_n_components: int
        :param pca_n_top_components: Number of PCA components to remove
        :type pca_n_top_components: int
        :param use_mean_vec_for_special_tokens: Whether to replace embedding of special tokens with the mean embedding
        :type use_mean_vec_for_special_tokens: bool
        :param n_special_tokens: Number of special tokens like CLS, UNK etc. (used if `use_mean_vec_for_special_tokens`). 
                                 Note: We expect the special tokens to be the first `n_special_tokens` entries of the vocab.
        :type n_special_tokens: int
        :return: None
        """

        if zero_mean:
            logger.info('Removing mean from embeddings')
            # self.model.embeddings[:n_special_tokens, :] = torch.zeros((n_special_tokens, 300))
            mean_vec = torch.mean(self.model.embeddings, 0)
            self.model.embeddings = self.model.embeddings - mean_vec

            if use_mean_vec_for_special_tokens:
                self.model.embeddings[:n_special_tokens, :] = mean_vec

        if pca_removal:
            from sklearn.decomposition import PCA
            logger.info('Removing projections on top PCA components from embeddings (see https://arxiv.org/pdf/1808.06305.pdf)')
            pca = PCA(n_components=pca_n_components)
            pca.fit(self.model.embeddings.cpu().numpy())

            U1 = pca.components_
            explained_variance = pca.explained_variance_

            # Removing projections on top components
            PVN_dims = pca_n_top_components
            for emb_idx in tqdm(range(self.model.embeddings.shape[0]), desc="Removing projections"):
                for pca_idx, u in enumerate(U1[0:PVN_dims]):
                    ratio = (explained_variance[pca_idx] - explained_variance[PVN_dims]) / explained_variance[pca_idx]
                    self.model.embeddings[emb_idx] = self.model.embeddings[emb_idx] - ratio * np.dot(u.transpose(), self.model.embeddings[emb_idx]) * u


class Electra(LanguageModel):
    """
    ELECTRA is a new pre-training approach which trains two transformer models:
    the generator and the discriminator. The generator replaces tokens in a sequence,
    and is therefore trained as a masked language model. The discriminator, which is
    the model we're interested in, tries to identify which tokens were replaced by
    the generator in the sequence.

    The ELECTRA model here wraps HuggingFace's implementation
    (https://github.com/huggingface/transformers) to fit the LanguageModel class.

    NOTE:
    - Electra does not output the pooled_output. An additional pooler is initialized.

    """

    def __init__(self):
        super(Electra, self).__init__()
        self.model = None
        self.name = "electra"
        self.pooler = None

    @classmethod
    def load(cls, pretrained_model_name_or_path, language=None, **kwargs):
        """
        Load a pretrained model by supplying

        * the name of a remote model on s3 ("google/electra-base-discriminator" ...)
        * OR a local path of a model trained via transformers ("some_dir/huggingface_model")
        * OR a local path of a model trained via FARM ("some_dir/farm_model")

        :param pretrained_model_name_or_path: The path of the saved pretrained model or its name.
        :type pretrained_model_name_or_path: str

        """

        electra = cls()
        if "farm_lm_name" in kwargs:
            electra.name = kwargs["farm_lm_name"]
        else:
            electra.name = pretrained_model_name_or_path
        # We need to differentiate between loading model using FARM format and Transformers format
        farm_lm_config = Path(pretrained_model_name_or_path) / "language_model_config.json"
        if os.path.exists(farm_lm_config):
            # FARM style
            config = ElectraConfig.from_pretrained(farm_lm_config)
            farm_lm_model = Path(pretrained_model_name_or_path) / "language_model.bin"
            electra.model = ElectraModel.from_pretrained(farm_lm_model, config=config, **kwargs)
            electra.language = electra.model.config.language
        else:
            # Transformers Style
            electra.model = ElectraModel.from_pretrained(str(pretrained_model_name_or_path), **kwargs)
            electra.language = cls._get_or_infer_language_from_name(language, pretrained_model_name_or_path)
        config = electra.model.config

        # ELECTRA does not provide a pooled_output by default. Therefore, we need to initialize an extra pooler.
        # The pooler takes the first hidden representation & feeds it to a dense layer of (hidden_dim x hidden_dim).
        # We don't want a dropout in the end of the pooler, since we do that already in the adaptive model before we
        # feed everything to the prediction head.
        # Note: ELECTRA uses gelu as activation (BERT uses tanh instead)
        config.summary_last_dropout = 0
        config.summary_type = 'first'
        config.summary_activation = 'gelu'
        electra.pooler = SequenceSummary(config)
        electra.pooler.apply(electra.model._init_weights)
        return electra

    def forward(
        self,
        input_ids,
        segment_ids,
        padding_mask,
        **kwargs,
    ):
        """
        Perform the forward pass of the ELECTRA model.

        :param input_ids: The ids of each token in the input sequence. Is a tensor of shape [batch_size, max_seq_len]
        :type input_ids: torch.Tensor
        :param padding_mask: A mask that assigns a 1 to valid input tokens and 0 to padding tokens
           of shape [batch_size, max_seq_len]
        :return: Embeddings for each token in the input sequence.

        """
        output_tuple = self.model(
            input_ids,
            token_type_ids=segment_ids,
            attention_mask=padding_mask,
        )

        # We need to manually aggregate that to get a pooled output (one vec per seq)
        pooled_output = self.pooler(output_tuple[0])

        if self.model.config.output_hidden_states == True:
            sequence_output, all_hidden_states = output_tuple[0], output_tuple[1]
            return sequence_output, pooled_output
        else:
            sequence_output = output_tuple[0]
            return sequence_output, pooled_output

    def enable_hidden_states_output(self):
        self.model.config.output_hidden_states = True

    def disable_hidden_states_output(self):
        self.model.config.output_hidden_states = False


class Camembert(Roberta):
    """
    A Camembert model that wraps the HuggingFace's implementation
    (https://github.com/huggingface/transformers) to fit the LanguageModel class.
    """
    def __init__(self):
        super(Camembert, self).__init__()
        self.model = None
        self.name = "camembert"

    @classmethod
    def load(cls, pretrained_model_name_or_path, language=None, **kwargs):
        """
        Load a language model either by supplying

        * the name of a remote model on s3 ("camembert-base" ...)
        * or a local path of a model trained via transformers ("some_dir/huggingface_model")
        * or a local path of a model trained via FARM ("some_dir/farm_model")

        :param pretrained_model_name_or_path: name or path of a model
        :param language: (Optional) Name of language the model was trained for (e.g. "german").
                         If not supplied, FARM will try to infer it from the model name.
        :return: Language Model

        """
        camembert = cls()
        if "farm_lm_name" in kwargs:
            camembert.name = kwargs["farm_lm_name"]
        else:
            camembert.name = pretrained_model_name_or_path
        # We need to differentiate between loading model using FARM format and Pytorch-Transformers format
        farm_lm_config = Path(pretrained_model_name_or_path) / "language_model_config.json"
        if os.path.exists(farm_lm_config):
            # FARM style
            config = CamembertConfig.from_pretrained(farm_lm_config)
            farm_lm_model = Path(pretrained_model_name_or_path) / "language_model.bin"
            camembert.model = CamembertModel.from_pretrained(farm_lm_model, config=config, **kwargs)
            camembert.language = camembert.model.config.language
        else:
            # Huggingface transformer Style
            camembert.model = CamembertModel.from_pretrained(str(pretrained_model_name_or_path), **kwargs)
            camembert.language = cls._get_or_infer_language_from_name(language, pretrained_model_name_or_path)
        return camembert


class DPRQuestionEncoder(LanguageModel):
    """
    A BERT model that wraps HuggingFace's implementation
    (https://github.com/huggingface/transformers) to fit the LanguageModel class.
    Paper: https://arxiv.org/abs/1810.04805

    """

    def __init__(self):
        super(DPRQuestionEncoder, self).__init__()
        self.model = None
        self.name = "dpr_question_encoder"

    @classmethod
    def from_scratch(cls, vocab_size, name="dpr_question_encoder", language="en"):
        dpr_question_encoder = cls()
        dpr_question_encoder.name = name
        dpr_question_encoder.language = language
        config = transformers.DPRConfig(vocab_size=vocab_size)
        dpr_question_encoder.model = transformers.DPRQuestionEncoder(config)
        return dpr_question_encoder

    @classmethod
    def load(cls, pretrained_model_name_or_path, language=None, pretrained_weights_model=None, **kwargs):
        """
        Load a pretrained model by supplying

        * the name of a remote model on s3 ("bert-base-cased" ...)
        * OR a local path of a model trained via transformers ("some_dir/huggingface_model")
        * OR a local path of a model trained via FARM ("some_dir/farm_model")

        :param pretrained_model_name_or_path: The path of the saved pretrained model or its name.
        :type pretrained_model_name_or_path: str

        """

        dpr_question_encoder = cls()
        if "farm_lm_name" in kwargs:
            dpr_question_encoder.name = kwargs["farm_lm_name"]
        else:
            dpr_question_encoder.name = pretrained_model_name_or_path

        # We need to differentiate between loading model using FARM format and Pytorch-Transformers format
        farm_lm_config = Path(pretrained_model_name_or_path) / "language_model_config.json"
        if os.path.exists(farm_lm_config):
            # FARM style
            dpr_config = transformers.DPRConfig.from_pretrained(farm_lm_config)
            farm_lm_model = Path(pretrained_model_name_or_path) / "language_model.bin"
            dpr_question_encoder.model = transformers.DPRQuestionEncoder.from_pretrained(farm_lm_model, config=dpr_config, **kwargs)
            dpr_question_encoder.language = dpr_question_encoder.model.config.language
        else:
            # Pytorch-transformer Style
            dpr_question_encoder.model = transformers.DPRQuestionEncoder(config=transformers.DPRConfig())
            dpr_question_encoder.model.base_model.bert_model = AutoModel.from_pretrained(str(pretrained_model_name_or_path), **kwargs)
            dpr_question_encoder.language = cls._get_or_infer_language_from_name(language, pretrained_model_name_or_path)

        #if pretrained_weights_model:
        #    dpr_question_encoder.model.question_encoder.bert_model = dpr_question_encoder.model.question_encoder.bert_model.from_pretrained(pretrained_weights_model)

        return dpr_question_encoder

    def forward(
        self,
        query_input_ids,
        query_segment_ids,
        query_attention_mask,
        **kwargs,
    ):
        """
        Perform the forward pass of the BERT model.

        :param input_ids: The ids of each token in the input sequence. Is a tensor of shape [batch_size, max_seq_len]
        :type input_ids: torch.Tensor
        :param segment_ids: The id of the segment. For example, in next sentence prediction, the tokens in the
           first sentence are marked with 0 and those in the second are marked with 1.
           It is a tensor of shape [batch_size, max_seq_len]
        :type segment_ids: torch.Tensor
        :param padding_mask: A mask that assigns a 1 to valid input tokens and 0 to padding tokens
           of shape [batch_size, max_seq_len]
        :return: Embeddings for each token in the input sequence.

        """
        output_tuple = self.model(
            input_ids=query_input_ids,
            token_type_ids=query_segment_ids,
            attention_mask=query_attention_mask,
            return_dict=True
        )
        if self.model.question_encoder.config.output_hidden_states == True:
            pooled_output, all_hidden_states = output_tuple.pooler_output, output_tuple.hidden_states
            return pooled_output, all_hidden_states
        else:
            pooled_output = output_tuple.pooler_output
            return pooled_output, None

    def enable_hidden_states_output(self):
        self.model.question_encoder.config.output_hidden_states = True

    def disable_hidden_states_output(self):
        self.model.question_encoder.config.output_hidden_states = False


class DPRContextEncoder(LanguageModel):
    """
    A BERT model that wraps HuggingFace's implementation
    (https://github.com/huggingface/transformers) to fit the LanguageModel class.
    Paper: https://arxiv.org/abs/1810.04805

    """

    def __init__(self):
        super(DPRContextEncoder, self).__init__()
        self.model = None
        self.name = "dpr_context_encoder"

    @classmethod
    def from_scratch(cls, vocab_size, name="dpr_context_encoder", language="en"):
        dpr_context_encoder = cls()
        dpr_context_encoder.name = name
        dpr_context_encoder.language = language
        config = transformers.DPRConfig(vocab_size=vocab_size)
        dpr_context_encoder.model = transformers.DPRContextEncoder(config)
        return dpr_context_encoder

    @classmethod
    def load(cls, pretrained_model_name_or_path, language=None, pretrained_weights_model=None, **kwargs):
        """
        Load a pretrained model by supplying

        * the name of a remote model on s3 ("bert-base-cased" ...)
        * OR a local path of a model trained via transformers ("some_dir/huggingface_model")
        * OR a local path of a model trained via FARM ("some_dir/farm_model")

        :param pretrained_model_name_or_path: The path of the saved pretrained model or its name.
        :type pretrained_model_name_or_path: str

        """

        dpr_context_encoder = cls()
        if "farm_lm_name" in kwargs:
            dpr_context_encoder.name = kwargs["farm_lm_name"]
        else:
            dpr_context_encoder.name = pretrained_model_name_or_path
        # We need to differentiate between loading model using FARM format and Pytorch-Transformers format
        farm_lm_config = Path(pretrained_model_name_or_path) / "language_model_config.json"
        if os.path.exists(farm_lm_config):
            # FARM style
            dpr_config = transformers.DPRConfig.from_pretrained(farm_lm_config)
            farm_lm_model = Path(pretrained_model_name_or_path) / "language_model.bin"
            dpr_context_encoder.model = transformers.DPRContextEncoder.from_pretrained(farm_lm_model, config=dpr_config, **kwargs)
            dpr_context_encoder.language = dpr_context_encoder.model.config.language
        else:
            # Pytorch-transformer Style
            dpr_context_encoder.model = transformers.DPRContextEncoder(config=transformers.DPRConfig())
            dpr_context_encoder.model.base_model.bert_model = AutoModel.from_pretrained(str(pretrained_model_name_or_path))
            dpr_context_encoder.language = cls._get_or_infer_language_from_name(language, pretrained_model_name_or_path)

        #if pretrained_weights_model:
        #    dpr_context_encoder.model.ctx_encoder.bert_model = dpr_context_encoder.model.ctx_encoder.bert_model.from_pretrained(pretrained_weights_model)

        return dpr_context_encoder

    def forward(
        self,
        passage_input_ids,
        passage_segment_ids,
        passage_attention_mask,
        **kwargs,
    ):
        """
        Perform the forward pass of the BERT model.

        :param input_ids: The ids of each token in the input sequence. Is a tensor of shape [batch_size, max_seq_len]
        :type input_ids: torch.Tensor
        :param segment_ids: The id of the segment. For example, in next sentence prediction, the tokens in the
           first sentence are marked with 0 and those in the second are marked with 1.
           It is a tensor of shape [batch_size, max_seq_len]
<<<<<<< HEAD
        :type segment_ids: torch.Tenso
=======
        :type segment_ids: torch.Tensor
>>>>>>> c8112a06
        :param padding_mask: A mask that assigns a 1 to valid input tokens and 0 to padding tokens
           of shape [batch_size, max_seq_len]
        :return: Embeddings for each token in the input sequence.

        """
        max_seq_len = passage_input_ids.shape[-1]
        passage_input_ids = passage_input_ids.view(-1, max_seq_len)
        passage_segment_ids = passage_segment_ids.view(-1, max_seq_len)
        passage_attention_mask = passage_attention_mask.view(-1, max_seq_len)
        output_tuple = self.model(
            input_ids=passage_input_ids,
            token_type_ids=passage_segment_ids,
            attention_mask=passage_attention_mask,
            return_dict=True
        )
        if self.model.ctx_encoder.config.output_hidden_states == True:
            pooled_output, all_hidden_states = output_tuple.pooler_output, output_tuple.hidden_states
            return pooled_output, all_hidden_states
        else:
            pooled_output = output_tuple.pooler_output
            return pooled_output, None

    def enable_hidden_states_output(self):
        self.model.ctx_encoder.config.output_hidden_states = True

    def disable_hidden_states_output(self):
        self.model.ctx_encoder.config.output_hidden_states = False


#question_model = LanguageModel.load("facebook/dpr-question_encoder-single-nq-base")<|MERGE_RESOLUTION|>--- conflicted
+++ resolved
@@ -1567,11 +1567,7 @@
         :param segment_ids: The id of the segment. For example, in next sentence prediction, the tokens in the
            first sentence are marked with 0 and those in the second are marked with 1.
            It is a tensor of shape [batch_size, max_seq_len]
-<<<<<<< HEAD
-        :type segment_ids: torch.Tenso
-=======
         :type segment_ids: torch.Tensor
->>>>>>> c8112a06
         :param padding_mask: A mask that assigns a 1 to valid input tokens and 0 to padding tokens
            of shape [batch_size, max_seq_len]
         :return: Embeddings for each token in the input sequence.
@@ -1600,5 +1596,3 @@
     def disable_hidden_states_output(self):
         self.model.ctx_encoder.config.output_hidden_states = False
 
-
-#question_model = LanguageModel.load("facebook/dpr-question_encoder-single-nq-base")