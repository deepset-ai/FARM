--- conflicted
+++ resolved
@@ -1,19 +1,16 @@
 import ast
 import json
-import logging
 import os
 
 import torch
 from dotmap import DotMap
 from torch import nn
 from torch.nn import CrossEntropyLoss
+import logging
 
 from pytorch_pretrained_bert.modeling import BertLMPredictionHead
-<<<<<<< HEAD
+from farm.data_handler.utils import is_json
 from farm.utils import convert_iob_to_simple_tags
-=======
-from farm.data_handler.utils import is_json
->>>>>>> 57dd72e7
 
 logger = logging.getLogger(__name__)
 
@@ -60,7 +57,7 @@
         self.config = config
 
     @classmethod
-    def load(cls, model_file, config_file, device):
+    def load(cls, model_file, config_file):
         config = json.load(open(config_file))
         prediction_head = cls.subclasses[config["name"]](**config)
         logger.info("Loading prediction head from {}".format(model_file))
@@ -87,9 +84,9 @@
         **kwargs,
     ):
         super(TextClassificationHead, self).__init__()
-        # TODO MP I think it would be nicer here to pass hidden_dim and num_labels and construct layer_dims from it.
         # num_labels could in most cases also be automatically retrieved from the data processor
         self.layer_dims = layer_dims
+        # TODO is this still needed?
         self.layer_dims_list = ast.literal_eval(str(layer_dims))
         self.feed_forward = FeedForwardBlock(self.layer_dims_list)
         self.num_labels = self.layer_dims_list[-1]
@@ -111,6 +108,15 @@
                 reduction=loss_reduction, ignore_index=loss_ignore_index
             )
         self.generate_config()
+
+    @classmethod
+    def load(cls, config_file, model_file):
+        config = json.load(open(config_file))
+        # TODO make this more generic for other heads with more attributes
+        prediction_head = cls(config["layer_dims_str"])
+        logger.info("Loading prediction head from {}".format(model_file))
+        prediction_head.load_state_dict(torch.load(model_file))
+        return prediction_head
 
     def forward(self, X):
         logits = self.feed_forward(X)
@@ -304,8 +310,6 @@
         # TODO add model type for loading self.model_type = "language_modelling"
         self.generate_config()
 
-<<<<<<< HEAD
-=======
     def save(self, save_dir, head_num=0):
         logger.warning("The weights of BertLMHead are not saved")
         self.save_config(save_dir, head_num)
@@ -314,7 +318,6 @@
     def load(cls, model_file, config_file):
         raise NotImplementedError("BertLMHead does not currently support loading")
 
->>>>>>> 57dd72e7
     def forward(self, X):
         lm_logits = self.model(X)
         return lm_logits
