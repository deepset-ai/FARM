import ast
import json
import logging
import os

import torch
from dotmap import DotMap
from pytorch_pretrained_bert.modeling import BertLMPredictionHead
from torch import nn
from torch.nn import CrossEntropyLoss

from farm.utils import convert_iob_to_simple_tags

logger = logging.getLogger(__name__)


class PredictionHead(nn.Module):
    """ Takes word embeddings from a language model and generates logits for a given task. Can also convert logits
    to loss and and logits to predictions. """

    subclasses = {}

    def __init_subclass__(cls, **kwargs):
        """ This automatically keeps track of all available subclasses.
        Enables generic load() and load_from_dir() for all specific PredictionHead implementation.
        """
        super().__init_subclass__(**kwargs)
        cls.subclasses[cls.__name__] = cls

    @classmethod
    def create(cls, prediction_head_name, layer_dims, class_weights=None):
        # TODO make we want to make this more generic. Class weights is not relevant for all heads.
        # We could again use **kwargs
        return cls.subclasses[prediction_head_name](
            layer_dims=layer_dims, class_weights=class_weights
        )

    def save_config(self, save_dir, head_num=0):
        output_config_file = os.path.join(
            save_dir, f"prediction_head_{head_num}_config.json"
        )
        with open(output_config_file, "w") as file:
            json.dump(self.config, file)

    def save(self, save_dir, head_num=0):
        output_model_file = os.path.join(save_dir, f"prediction_head_{head_num}.bin")
        torch.save(self.state_dict(), output_model_file)
        self.save_config(save_dir, head_num)

    def generate_config(self):
        self.config = {
            k: v
            for k, v in self.__dict__.items()
            if (type(v) in [str, int, bool, float])
        }
        self.config.update({"name": self.__class__.__name__})

    @classmethod
    def load(cls, model_file, config_file, device):
        config = json.load(open(config_file))
        # TODO make this more generic for other heads with more attributes
        # e.g parse all args from config and feed them as **kwargs to subclasses constructor
        prediction_head = cls.subclasses[config["name"]](
            layer_dims=config["layer_dims_str"]
        )
        logger.info("Loading prediction head from {}".format(model_file))
        prediction_head.load_state_dict(torch.load(model_file, map_location=device))
        return prediction_head

    def logits_to_loss(self, logits, labels):
        raise NotImplementedError()

    def logits_to_preds(self, logits):
        raise NotImplementedError()

    def prepare_labels(self, label_map, **kwargs):
        raise NotImplementedError()


class TextClassificationHead(PredictionHead):
    def __init__(
        self,
        layer_dims,
        class_weights=None,
        loss_ignore_index=-100,
        loss_reduction="none",
        **kwargs,
    ):
        super(TextClassificationHead, self).__init__()
        # TODO MP I think it would be nicer here to pass hidden_dim and num_labels and construct layer_dims from it.
        # num_labels could in most cases also be automatically retrieved from the data processor
        self.layer_dims_str = layer_dims
        self.layer_dims_list = ast.literal_eval(str(layer_dims))
        self.feed_forward = FeedForwardBlock(self.layer_dims_list)
        self.num_labels = self.layer_dims_list[-1]
        self.ph_output_type = "per_sequence"
        self.model_type = "text_classification"

        # Todo do we still need to do this?
        if class_weights:
            self.balanced_weights = nn.Parameter(
                torch.tensor(class_weights), requires_grad=False
            )
            self.loss_fct = CrossEntropyLoss(
                weight=self.balanced_weights,
                reduction=loss_reduction,
                ignore_index=loss_ignore_index,
            )
        else:
            self.loss_fct = CrossEntropyLoss(
                reduction=loss_reduction, ignore_index=loss_ignore_index
            )
        self.generate_config()

    @classmethod
    def load(cls, config_file, model_file):
        config = json.load(open(config_file))
        # TODO make this more generic for other heads with more attributes
        prediction_head = cls(config["layer_dims_str"])
        logger.info("Loading prediction head from {}".format(model_file))
        prediction_head.load_state_dict(torch.load(model_file))
        return prediction_head

    def forward(self, X):
        logits = self.feed_forward(X)
        return logits

    def logits_to_loss(self, logits, label_ids, **kwargs):
        return self.loss_fct(logits, label_ids.view(-1))

    def logits_to_probs(self, logits, **kwargs):
        softmax = torch.nn.Softmax(dim=1)
        probs = softmax(logits)
        probs = torch.max(probs, dim=1)[0]
        probs = probs.cpu().numpy()
        return probs

    def logits_to_preds(self, logits, label_map, **kwargs):
        logits = logits.cpu().numpy()
        pred_ids = logits.argmax(1)
        preds = [label_map[x] for x in pred_ids]
        return preds

    def prepare_labels(self, label_map, label_ids, **kwargs):
        label_ids = label_ids.cpu().numpy()
        labels = [label_map[int(x)] for x in label_ids]
        return labels

    def formatted_preds(self, logits, label_map, samples, **kwargs):
        preds = self.logits_to_preds(logits, label_map)
        probs = self.logits_to_probs(logits)
        contexts = [sample.clear_text["text"] for sample in samples]

        assert len(preds) == len(probs) == len(contexts)

        res = {"task": "text_classification", "predictions": []}
        for pred, prob, context in zip(preds, probs, contexts):
            res["predictions"].append(
                {
                    "start": None,
                    "end": None,
                    "context": f"{context}",
                    "label": f"{pred}",
                    "probability": prob,
                }
            )
        return res


class TokenClassificationHead(PredictionHead):
    def __init__(self, layer_dims, **kwargs):
        super(TokenClassificationHead, self).__init__()
        # TODO having layer_dims as str and list here is not pretty. I would rather have the string only in load() and save()
        self.layer_dims_str = layer_dims
        self.layer_dims_list = ast.literal_eval(str(layer_dims))
        self.feed_forward = FeedForwardBlock(self.layer_dims_list)
        self.num_labels = self.layer_dims_list[-1]
        self.loss_fct = CrossEntropyLoss(reduction="none")
        self.ph_output_type = "per_token"
        self.model_type = "token_classification"
        self.generate_config()

    @classmethod
    def load(cls, config, checkpoint_file):
        prediction_head = cls(config["layer_dims_str"])
        logger.info("Loading prediction head from {}".format(checkpoint_file))
        prediction_head.load_state_dict(torch.load(checkpoint_file))
        return prediction_head

    def forward(self, X):
        logits = self.feed_forward(X)
        return logits

    def logits_to_loss(
        self, logits, label_ids, initial_mask, padding_mask=None, **kwargs
    ):
        # Todo: should we be applying initial mask here? Loss is currently calculated even on non initial tokens
        active_loss = padding_mask.view(-1) == 1
        active_logits = logits.view(-1, self.num_labels)[active_loss]
        active_labels = label_ids.view(-1)[active_loss]
        loss = self.loss_fct(active_logits, active_labels)
        return loss

    def logits_to_preds(self, logits, initial_mask, label_map, **kwargs):
        preds_word_all = []
        preds_tokens = torch.argmax(logits, dim=2)
        preds_token = preds_tokens.detach().cpu().numpy()
        # used to be: padding_mask = padding_mask.detach().cpu().numpy()
        initial_mask = initial_mask.detach().cpu().numpy()

        for idx, im in enumerate(initial_mask):
            preds_t = preds_token[idx]
            # Get labels and predictions for just the word initial tokens
            preds_word_id = self.initial_token_only(preds_t, initial_mask=im)
            preds_word = [label_map[pwi] for pwi in preds_word_id]
            preds_word_all.append(preds_word)
        return preds_word_all

    def logits_to_probs(self, logits, initial_mask, **kwargs):
        # get per token probs
        softmax = torch.nn.Softmax(dim=2)
        token_probs = softmax(logits)
        token_probs = torch.max(token_probs, dim=2)[0]
        token_probs = token_probs.cpu().numpy()

        # convert to per word probs
        all_probs = []
        initial_mask = initial_mask.detach().cpu().numpy()
        for idx, im in enumerate(initial_mask):
            probs_t = token_probs[idx]
            probs_words = self.initial_token_only(probs_t, initial_mask=im)
            all_probs.append(probs_words)
        return all_probs

    def prepare_labels(self, label_map, label_ids, initial_mask, **kwargs):
        labels_all = []
        label_ids = label_ids.cpu().numpy()
        for label_ids_one_sample, initial_mask_one_sample in zip(
            label_ids, initial_mask
        ):
            label_ids = self.initial_token_only(
                label_ids_one_sample, initial_mask_one_sample
            )
            labels = [label_map[l] for l in label_ids]
            labels_all.append(labels)
        return labels_all

    @staticmethod
    def initial_token_only(seq, initial_mask):
        ret = []
        for init, s in zip(initial_mask, seq):
            if init:
                ret.append(s)
        return ret

    def formatted_preds(self, logits, label_map, initial_mask, samples, **kwargs):
        preds = self.logits_to_preds(logits, initial_mask, label_map)
        probs = self.logits_to_probs(logits, initial_mask)

        # align back with original input by getting the original word spans
        spans = []
        for sample, sample_preds in zip(samples, preds):
            word_spans = []
            span = None
            for token, offset, start_of_word in zip(
                sample.tokenized["tokens"],
                sample.tokenized["offsets"],
                sample.tokenized["start_of_word"],
            ):
                if start_of_word:
                    # previous word has ended unless it's the very first word
                    if span is not None:
                        word_spans.append(span)
                    span = {"start": offset, "end": offset + len(token)}
                else:
                    # expand the span to include the subword-token
                    span["end"] = offset + len(token.replace("##", ""))
            word_spans.append(span)
            spans.append(word_spans)

        assert len(preds) == len(probs) == len(spans)

<<<<<<< HEAD
        res = {"task": "ner", "prediction": []}
=======
        # for sample, sample_preds in zip(samples, preds):
        #     #sample.tokenized["preds"] = [-1 for _ in (sample.tokenized["tokens"])]
        #     for num_word, pred in enumerate(sample_preds):
        #         # get word
        #         idx = sample.tokenized["start_of_word"].index(num_word)
        #         word =
        #         # get start end of IOB span
        #         start =
        #         end =

        # # simplify IOB
        #         idx = sample.tokenized["start_of_word"].index(num_word)
        #         sample.tokenized["preds"][idx] = pred
        #     # for start_of_word in sample.tokenized["start_of_word"]:
        #     #     if start_of_word:
        #     #         sample.pred.append(preds)
        # sample.pred +=
        res = {"task": "ner", "predictions": []}
>>>>>>> 8f621637
        for preds_seq, probs_seq, sample, spans_seq in zip(
            preds, probs, samples, spans
        ):
            tags, spans_seq = convert_iob_to_simple_tags(preds_seq, spans_seq)
            seq_res = []
            for tag, prob, span in zip(tags, probs_seq, spans_seq):
                context = sample.clear_text["text"][span["start"] : span["end"]]
                seq_res.append(
                    {
                        "start": span["start"],
                        "end": span["end"],
                        "context": f"{context}",
                        "label": f"{tag}",
                        "probability": prob,
                    }
                )
            res["predictions"].append(seq_res)
        return res


class BertLMHead(PredictionHead):
    def __init__(self, embeddings, hidden_size, hidden_act="gelu", **kwargs):
        super(BertLMHead, self).__init__()

        config = {"hidden_size": hidden_size, "hidden_act": hidden_act}
        config = DotMap(config, _dynamic=False)
        embeddings_weights = embeddings.word_embeddings.weight

        self.model = BertLMPredictionHead(config, embeddings_weights)
        self.loss_fct = CrossEntropyLoss(reduction="none", ignore_index=-1)
        self.num_labels = embeddings_weights.shape[0]  # vocab size
        # TODO Check if weight init needed!
        # self.apply(self.init_bert_weights)
        self.ph_output_type = "per_token"
        self.generate_config()

    def forward(self, X):
        lm_logits = self.model(X)
        return lm_logits

    def logits_to_loss(self, logits, lm_label_ids, **kwargs):
        batch_size = lm_label_ids.shape[0]
        masked_lm_loss = self.loss_fct(
            logits.view(-1, self.num_labels), lm_label_ids.view(-1)
        )
        per_sample_loss = masked_lm_loss.view(-1, batch_size).mean(dim=0)
        return per_sample_loss

    def logits_to_preds(self, logits, label_map, lm_label_ids, **kwargs):
        logits = logits.cpu().numpy()
        lm_label_ids = lm_label_ids.cpu().numpy()
        lm_preds_ids = logits.argmax(2)
        # apply mask to get rid of predictions for non-masked tokens
        assert lm_preds_ids.shape == lm_label_ids.shape
        lm_preds_ids[lm_label_ids == -1] = -1
        lm_preds_ids = lm_preds_ids.tolist()
        preds = []
        # we have a batch of sequences here. we need to convert for each token in each sequence.
        for pred_ids_for_sequence in lm_preds_ids:
            preds.append(
                [label_map[int(x)] for x in pred_ids_for_sequence if int(x) != -1]
            )
        return preds

    def prepare_labels(self, label_map, lm_label_ids, **kwargs):
        label_ids = lm_label_ids.cpu().numpy().tolist()
        labels = []
        # we have a batch of sequences here. we need to convert for each token in each sequence.
        for ids_for_sequence in label_ids:
            labels.append([label_map[int(x)] for x in ids_for_sequence if int(x) != -1])
        return labels


class FeedForwardBlock(nn.Module):
    """ A feed forward neural network of variable depth and width. """

    def __init__(self, layer_dims, **kwargs):
        # Todo: Consider having just one input argument
        super(FeedForwardBlock, self).__init__()

        # If read from config the input will be string
        n_layers = len(layer_dims) - 1
        layers_all = []
        # TODO: IS this needed?
        self.output_size = layer_dims[-1]

        for i in range(n_layers):
            size_in = layer_dims[i]
            size_out = layer_dims[i + 1]
            layer = nn.Linear(size_in, size_out)
            layers_all.append(layer)
        self.feed_forward = nn.Sequential(*layers_all)

    def forward(self, X):
        logits = self.feed_forward(X)
        return logits<|MERGE_RESOLUTION|>--- conflicted
+++ resolved
@@ -5,10 +5,10 @@
 
 import torch
 from dotmap import DotMap
-from pytorch_pretrained_bert.modeling import BertLMPredictionHead
 from torch import nn
 from torch.nn import CrossEntropyLoss
 
+from pytorch_pretrained_bert.modeling import BertLMPredictionHead
 from farm.utils import convert_iob_to_simple_tags
 
 logger = logging.getLogger(__name__)
@@ -280,28 +280,7 @@
 
         assert len(preds) == len(probs) == len(spans)
 
-<<<<<<< HEAD
         res = {"task": "ner", "prediction": []}
-=======
-        # for sample, sample_preds in zip(samples, preds):
-        #     #sample.tokenized["preds"] = [-1 for _ in (sample.tokenized["tokens"])]
-        #     for num_word, pred in enumerate(sample_preds):
-        #         # get word
-        #         idx = sample.tokenized["start_of_word"].index(num_word)
-        #         word =
-        #         # get start end of IOB span
-        #         start =
-        #         end =
-
-        # # simplify IOB
-        #         idx = sample.tokenized["start_of_word"].index(num_word)
-        #         sample.tokenized["preds"][idx] = pred
-        #     # for start_of_word in sample.tokenized["start_of_word"]:
-        #     #     if start_of_word:
-        #     #         sample.pred.append(preds)
-        # sample.pred +=
-        res = {"task": "ner", "predictions": []}
->>>>>>> 8f621637
         for preds_seq, probs_seq, sample, spans_seq in zip(
             preds, probs, samples, spans
         ):
