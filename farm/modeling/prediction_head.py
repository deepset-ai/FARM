import json
import logging
import os
import numpy as np
<<<<<<< HEAD

=======
>>>>>>> daa62918
from pathlib import Path
from transformers.modeling_bert import BertForPreTraining, BertLayerNorm, ACT2FN
from transformers.modeling_auto import AutoModelForQuestionAnswering, AutoModelForTokenClassification, AutoModelForSequenceClassification
<<<<<<< HEAD
from typing import List
=======
>>>>>>> daa62918

import torch
from torch import nn
from torch.nn import CrossEntropyLoss, MSELoss, BCEWithLogitsLoss

from farm.data_handler.utils import is_json
from farm.utils import convert_iob_to_simple_tags, try_get
from farm.modeling.predictions import QACandidate, QAPred

logger = logging.getLogger(__name__)


class PredictionHead(nn.Module):
    """ Takes word embeddings from a language model and generates logits for a given task. Can also convert logits
    to loss and and logits to predictions. """

    subclasses = {}

    def __init_subclass__(cls, **kwargs):
        """ This automatically keeps track of all available subclasses.
        Enables generic load() for all specific PredictionHead implementation.
        """
        super().__init_subclass__(**kwargs)
        cls.subclasses[cls.__name__] = cls

    @classmethod
    def create(cls, prediction_head_name, layer_dims, class_weights=None):
        """
        Create subclass of Prediction Head.

        :param prediction_head_name: Classname (exact string!) of prediction head we want to create
        :type prediction_head_name: str
        :param layer_dims: describing the feed forward block structure, e.g. [768,2]
        :type layer_dims: List[Int]
        :param class_weights: The loss weighting to be assigned to certain label classes during training.
           Used to correct cases where there is a strong class imbalance.
        :type class_weights: list[Float]
        :return: Prediction Head of class prediction_head_name
        """
        # TODO make we want to make this more generic.
        #  1. Class weights is not relevant for all heads.
        #  2. Layer weights impose FF structure, maybe we want sth else later
        # Solution: We could again use **kwargs
        return cls.subclasses[prediction_head_name](
            layer_dims=layer_dims, class_weights=class_weights
        )

    def save_config(self, save_dir, head_num=0):
        """
        Saves the config as a json file.

        :param save_dir: Path to save config to
        :type save_dir: str or Path
        :param head_num: Which head to save
        :type head_num: int
        """
        # updating config in case the parameters have been changed
        self.generate_config()
        output_config_file = Path(save_dir) / f"prediction_head_{head_num}_config.json"
        with open(output_config_file, "w") as file:
            json.dump(self.config, file)

    def save(self, save_dir, head_num=0):
        """
        Saves the prediction head state dict.

        :param save_dir: path to save prediction head to
        :type save_dir: str or Path
        :param head_num: which head to save
        :type head_num: int
        """
        output_model_file = Path(save_dir) / f"prediction_head_{head_num}.bin"
        torch.save(self.state_dict(), output_model_file)
        self.save_config(save_dir, head_num)

    def generate_config(self):
        """
        Generates config file from Class parameters (only for sensible config parameters).
        """
        config = {}
        for key, value in self.__dict__.items():
            if type(value) is np.ndarray:
                value = value.tolist()
            if is_json(value) and key[0] != "_":
                config[key] = value
        config["name"] = self.__class__.__name__
        self.config = config

    @classmethod
    def load(cls, config_file, strict=True, load_weights=True):
        """
        Loads a Prediction Head. Infers the class of prediction head from config_file.

        :param config_file: location where corresponding config is stored
        :type config_file: str
        :param strict: whether to strictly enforce that the keys loaded from saved model match the ones in
                       the PredictionHead (see torch.nn.module.load_state_dict()).
                       Set to `False` for backwards compatibility with PHs saved with older version of FARM.
        :type strict: bool
        :return: PredictionHead
        :rtype: PredictionHead[T]
        """
        config = json.load(open(config_file))
        prediction_head = cls.subclasses[config["name"]](**config)
        if load_weights:
            model_file = cls._get_model_file(config_file=config_file)
            logger.info("Loading prediction head from {}".format(model_file))
            prediction_head.load_state_dict(torch.load(model_file, map_location=torch.device("cpu")), strict=strict)
        return prediction_head

    def logits_to_loss(self, logits, labels):
        """
        Implement this function in your special Prediction Head.
        Should combine logits and labels with a loss fct to a per sample loss.

        :param logits: logits, can vary in shape and type, depending on task
        :type logits: object
        :param labels: labels, can vary in shape and type, depending on task
        :type labels: object
        :return: per sample loss as a torch.tensor of shape [batch_size]
        """
        raise NotImplementedError()

    def logits_to_preds(self, logits):
        """
        Implement this function in your special Prediction Head.
        Should combine turn logits into predictions.

        :param logits: logits, can vary in shape and type, depending on task
        :type logits: object
        :return: predictions as a torch.tensor of shape [batch_size]
        """
        raise NotImplementedError()

    def prepare_labels(self, **kwargs):
        """
        Some prediction heads need additional label conversion.
        E.g. NER needs word level labels turned into subword token level labels.

        :param kwargs: placeholder for passing generic parameters
        :type kwargs: object
        :return: labels in the right format
        :rtype: object
        """
        # TODO maybe just return **kwargs to not force people to implement this
        raise NotImplementedError()

    def resize_input(self, input_dim):
        """ This function compares the output dimensionality of the language model against the input dimensionality
        of the prediction head. If there is a mismatch, the prediction head will be resized to fit."""
        if "feed_forward" not in dir(self):
            return
        else:
            old_dims = self.feed_forward.layer_dims
            if input_dim == old_dims[0]:
                return
            new_dims = [input_dim] + old_dims[1:]
            logger.info(f"Resizing input dimensions of {type(self).__name__} ({self.task_name}) "
                  f"from {old_dims} to {new_dims} to match language model")
            self.feed_forward = FeedForwardBlock(new_dims)
            self.layer_dims[0] = input_dim
            self.feed_forward.layer_dims[0] = input_dim

    @classmethod
    def _get_model_file(cls, config_file):
        if "config.json" in str(config_file) and "prediction_head" in str(config_file):
            head_num = int("".join([char for char in os.path.basename(config_file) if char.isdigit()]))
            model_file = Path(os.path.dirname(config_file)) / f"prediction_head_{head_num}.bin"
        else:
            raise ValueError(f"This doesn't seem to be a proper prediction_head config file: '{config_file}'")
        return model_file

    def _set_name(self, name):
        self.task_name = name


class RegressionHead(PredictionHead):
    def __init__(
        self,
        layer_dims=[768,1],
        task_name="regression",
        **kwargs,
    ):
        super(RegressionHead, self).__init__()
        # num_labels could in most cases also be automatically retrieved from the data processor
        self.layer_dims = layer_dims
        self.feed_forward = FeedForwardBlock(self.layer_dims)
        # num_labels is being set to 2 since it is being hijacked to store the scaling factor and the mean
        self.num_labels = 2
        self.ph_output_type = "per_sequence_continuous"
        self.model_type = "regression"
        self.loss_fct = MSELoss(reduction="none")
        self.task_name = task_name
        self.generate_config()

    def forward(self, x):
        logits = self.feed_forward(x)
        return logits

    def logits_to_loss(self, logits, **kwargs):
        label_ids = kwargs.get(self.label_tensor_name)
        return self.loss_fct(logits, label_ids.float())

    def logits_to_preds(self, logits, **kwargs):
        preds = logits.cpu().numpy()
        #rescale predictions to actual label distribution
        preds = [x * self.label_list[1] + self.label_list[0] for x in preds]
        return preds

    def prepare_labels(self, **kwargs):
        label_ids = kwargs.get(self.label_tensor_name)
        label_ids = label_ids.cpu().numpy()
        label_ids = [x * self.label_list[1] + self.label_list[0] for x in label_ids]
        return label_ids

    def formatted_preds(self, logits, samples, **kwargs):
        preds = self.logits_to_preds(logits)
        contexts = [sample.clear_text["text"] for sample in samples]

        assert len(preds) == len(contexts)

        res = {"task": "regression", "predictions": []}
        for pred, context in zip(preds, contexts):
            res["predictions"].append(
                {
                    "context": f"{context}",
                    "pred": pred[0]
                }
            )
        return res


class TextClassificationHead(PredictionHead):
    def __init__(
        self,
        layer_dims=None,
        num_labels=None,
        class_weights=None,
        loss_ignore_index=-100,
        loss_reduction="none",
        task_name="text_classification",
        **kwargs,
    ):
        """
        :param layer_dims: The size of the layers in the feed forward component. The feed forward will have as many layers as there are ints in this list. This param will be deprecated in future
        :type layer_dims: list
        :param num_labels: The numbers of labels. Use to set the size of the final layer in the feed forward component. It is recommended to only set num_labels or layer_dims, not both.
        :type num_labels: int
        :param class_weights:
        :param loss_ignore_index:
        :param loss_reduction:
        :param task_name:
        :param kwargs:
        """
        super(TextClassificationHead, self).__init__()
        # num_labels could in most cases also be automatically retrieved from the data processor
        if layer_dims:
            self.layer_dims = layer_dims
            logger.warning("`layer_dims` will be deprecated in future releases")
        elif num_labels:
            self.layer_dims = [768, num_labels]
        else:
            raise ValueError("Please supply `num_labels` to define output dim of prediction head")
        self.num_labels = self.layer_dims[-1]
        self.feed_forward = FeedForwardBlock(self.layer_dims)
        logger.info(f"Prediction head initialized with size {self.layer_dims}")
        self.num_labels = self.layer_dims[-1]
        self.ph_output_type = "per_sequence"
        self.model_type = "text_classification"
        self.task_name = task_name #used for connecting with the right output of the processor

        if type(class_weights) is np.ndarray and class_weights.ndim != 1:
            raise ValueError("When you pass `class_weights` as `np.ndarray` it must have 1 dimension! "
                             "You provided {} dimensions.".format(class_weights.ndim))

        self.class_weights = class_weights

        if class_weights is not None:
            logger.info(f"Using class weights for task '{self.task_name}': {self.class_weights}")
            balanced_weights = nn.Parameter(torch.tensor(class_weights), requires_grad=False)
        else:
            balanced_weights = None

        self.loss_fct = CrossEntropyLoss(
            weight=balanced_weights,
            reduction=loss_reduction,
            ignore_index=loss_ignore_index,
        )

        self.generate_config()

    @classmethod
    def load(cls, pretrained_model_name_or_path):
        """
        Load a prediction head from a saved FARM or transformers model. `pretrained_model_name_or_path`
        can be one of the following:
        a) Local path to a FARM prediction head config (e.g. my-bert/prediction_head_0_config.json)
        b) Local path to a Transformers model (e.g. my-bert)
        c) Name of a public model from https://huggingface.co/models (e.g. distilbert-base-uncased-distilled-squad)


        :param pretrained_model_name_or_path: local path of a saved model or name of a publicly available model.
                                              Exemplary public name:
                                              - deepset/bert-base-german-cased-hatespeech-GermEval18Coarse

                                              See https://huggingface.co/models for full list

        """

        if os.path.exists(pretrained_model_name_or_path) \
                and "config.json" in pretrained_model_name_or_path \
                and "prediction_head" in pretrained_model_name_or_path:
            # a) FARM style
            head = super(TextClassificationHead, cls).load(pretrained_model_name_or_path)
        else:
            # b) transformers style
            # load all weights from model
            full_model = AutoModelForSequenceClassification.from_pretrained(pretrained_model_name_or_path)
            # init empty head
            head = cls(layer_dims=[full_model.config.hidden_size, len(full_model.config.id2label)])
            # transfer weights for head from full model
            head.feed_forward.feed_forward[0].load_state_dict(full_model.classifier.state_dict())
            del full_model

        return head

    def forward(self, X):
        logits = self.feed_forward(X)
        return logits

    def logits_to_loss(self, logits, **kwargs):
        label_ids = kwargs.get(self.label_tensor_name)
        label_ids = label_ids
        return self.loss_fct(logits, label_ids.view(-1))

    def logits_to_probs(self, logits, return_class_probs, **kwargs):
        softmax = torch.nn.Softmax(dim=1)
        probs = softmax(logits)
        if return_class_probs:
            probs = probs
        else:
            probs = torch.max(probs, dim=1)[0]
        probs = probs.cpu().numpy()
        return probs

    def logits_to_preds(self, logits, **kwargs):
        logits = logits.cpu().numpy()
        pred_ids = logits.argmax(1)
        preds = [self.label_list[int(x)] for x in pred_ids]
        return preds

    def prepare_labels(self, **kwargs):
        label_ids = kwargs.get(self.label_tensor_name)
        label_ids = label_ids.cpu().numpy()
        # This is the standard doc classification case
        try:
            labels = [self.label_list[int(x)] for x in label_ids]
        # This case is triggered in Natural Questions where each example can have multiple labels
        except TypeError:
            labels = [self.label_list[int(x[0])] for x in label_ids]
        return labels

    def formatted_preds(self, logits=None, preds=None, samples=None, return_class_probs=False, **kwargs):
        """ Like QuestionAnsweringHead.formatted_preds(), this fn can operate on either logits or preds. This
        is needed since at inference, the order of operations is very different depending on whether we are performing
        aggregation or not (compare Inferencer._get_predictions() vs Inferencer._get_predictions_and_aggregate())"""

        assert (logits is not None) or (preds is not None)

        # When this method is used along side a QAHead at inference (e.g. Natural Questions), preds is the input and
        # there is currently no good way of generating probs
        if logits is not None:
            preds = self.logits_to_preds(logits)
            probs = self.logits_to_probs(logits, return_class_probs)
        else:
            probs = [None] * len(preds)

        # TODO this block has to do with the difference in Basket and Sample structure between SQuAD and NQ
        try:
            contexts = [sample.clear_text["text"] for sample in samples]
        # This case covers Natural Questions where the sample is in a QA style
        except KeyError:
            contexts = [sample.clear_text["question_text"] + " | " + sample.clear_text["passage_text"] for sample in samples]

        contexts_b = [sample.clear_text["text_b"] for sample in samples if "text_b" in  sample.clear_text]
        if len(contexts_b) != 0:
            contexts = ["|".join([a, b]) for a,b in zip(contexts, contexts_b)]

        assert len(preds) == len(probs) == len(contexts)

        res = {"task": "text_classification", "predictions": []}
        for pred, prob, context in zip(preds, probs, contexts):
            if not return_class_probs:
                pred_dict = {
                    "start": None,
                    "end": None,
                    "context": f"{context}",
                    "label": f"{pred}",
                    "probability": prob,
                }
            else:
                pred_dict = {
                    "start": None,
                    "end": None,
                    "context": f"{context}",
                    "label": "class_probabilities",
                    "probability": prob,
                }

            res["predictions"].append(pred_dict)
        return res


class MultiLabelTextClassificationHead(PredictionHead):
    def __init__(
        self,
        layer_dims=None,
        num_labels=None,
        class_weights=None,
        loss_reduction="none",
        task_name="text_classification",
        pred_threshold=0.5,
        **kwargs,
    ):
        """
        :param layer_dims: The size of the layers in the feed forward component. The feed forward will have as many layers as there are ints in this list. This param will be deprecated in future
        :type layer_dims: list
        :param num_labels: The numbers of labels. Use to set the size of the final layer in the feed forward component. It is recommended to only set num_labels or layer_dims, not both.
        :type num_labels: int
        :param class_weights:
        :param loss_reduction:
        :param task_name:
        :param pred_threshold:
        :param kwargs:
        """
        super(MultiLabelTextClassificationHead, self).__init__()
        # num_labels could in most cases also be automatically retrieved from the data processor
        if layer_dims:
            self.layer_dims = layer_dims
            logger.warning("`layer_dims` will be deprecated in future releases")
        elif num_labels:
            self.layer_dims = [768, num_labels]
        else:
            raise ValueError("Please supply `num_labels` to define output dim of prediction head")
        self.num_labels = self.layer_dims[-1]
        logger.info(f"Prediction head initialized with size {self.layer_dims}")
        self.feed_forward = FeedForwardBlock(self.layer_dims)
        self.ph_output_type = "per_sequence"
        self.model_type = "multilabel_text_classification"
        self.task_name = task_name #used for connecting with the right output of the processor
        self.class_weights = class_weights
        self.pred_threshold = pred_threshold

        if class_weights is not None:
            logger.info(f"Using class weights for task '{self.task_name}': {self.class_weights}")
            #TODO must balanced weight really be a instance attribute?
            self.balanced_weights = nn.Parameter(
                torch.tensor(class_weights), requires_grad=False
            )
        else:
            self.balanced_weights = None

        self.loss_fct = BCEWithLogitsLoss(pos_weight=self.balanced_weights,
                                          reduction=loss_reduction)

        self.generate_config()

    def forward(self, X):
        logits = self.feed_forward(X)
        return logits

    def logits_to_loss(self, logits, **kwargs):
        label_ids = kwargs.get(self.label_tensor_name).to(dtype=torch.float)
        loss = self.loss_fct(logits.view(-1, self.num_labels), label_ids.view(-1, self.num_labels))
        per_sample_loss = loss.mean(1)
        return per_sample_loss

    def logits_to_probs(self, logits, **kwargs):
        sigmoid = torch.nn.Sigmoid()
        probs = sigmoid(logits)
        probs = probs.cpu().numpy()
        return probs

    def logits_to_preds(self, logits, **kwargs):
        probs = self.logits_to_probs(logits)
        #TODO we could potentially move this to GPU to speed it up
        pred_ids = [np.where(row > self.pred_threshold)[0] for row in probs]
        preds = []
        for row in pred_ids:
            preds.append([self.label_list[int(x)] for x in row])
        return preds

    def prepare_labels(self, **kwargs):
        label_ids = kwargs.get(self.label_tensor_name)
        label_ids = label_ids.cpu().numpy()
        label_ids = [np.where(row == 1)[0] for row in label_ids]
        labels = []
        for row in label_ids:
            labels.append([self.label_list[int(x)] for x in row])
        return labels

    def formatted_preds(self, logits, samples, **kwargs):
        preds = self.logits_to_preds(logits)
        probs = self.logits_to_probs(logits)
        contexts = [sample.clear_text["text"] for sample in samples]

        assert len(preds) == len(probs) == len(contexts)

        res = {"task": "text_classification", "predictions": []}
        for pred, prob, context in zip(preds, probs, contexts):
            res["predictions"].append(
                {
                    "start": None,
                    "end": None,
                    "context": f"{context}",
                    "label": f"{pred}",
                    "probability": prob,
                }
            )
        return res


class TokenClassificationHead(PredictionHead):
    def __init__(self,
                 layer_dims=None,
                 num_labels=None,
                 task_name="ner",
                 **kwargs):
        """
        :param layer_dims: The size of the layers in the feed forward component. The feed forward will have as many layers as there are ints in this list. This param will be deprecated in future
        :type layer_dims: list
        :param num_labels: The numbers of labels. Use to set the size of the final layer in the feed forward component. It is recommended to only set num_labels or layer_dims, not both.
        :type num_labels: int
        :param task_name:
        :param kwargs:
        """
        super(TokenClassificationHead, self).__init__()
        if layer_dims:
            self.layer_dims = layer_dims
            logger.warning("`layer_dims` will be deprecated in future releases")
        elif num_labels:
            self.layer_dims = [768, num_labels]
        else:
            raise ValueError("Please supply `num_labels` to define output dim of prediction head")
        self.num_labels = self.layer_dims[-1]
        logger.info(f"Prediction head initialized with size {self.layer_dims}")
        self.feed_forward = FeedForwardBlock(self.layer_dims)
        self.num_labels = self.layer_dims[-1]
        self.loss_fct = CrossEntropyLoss(reduction="none")
        self.ph_output_type = "per_token"
        self.model_type = "token_classification"
        self.task_name = task_name
        self.generate_config()

    @classmethod
    def load(cls, pretrained_model_name_or_path):
        """
        Load a prediction head from a saved FARM or transformers model. `pretrained_model_name_or_path`
        can be one of the following:
        a) Local path to a FARM prediction head config (e.g. my-bert/prediction_head_0_config.json)
        b) Local path to a Transformers model (e.g. my-bert)
        c) Name of a public model from https://huggingface.co/models (e.g.bert-base-cased-finetuned-conll03-english)


        :param pretrained_model_name_or_path: local path of a saved model or name of a publicly available model.
                                              Exemplary public names:
                                              - bert-base-cased-finetuned-conll03-english

                                              See https://huggingface.co/models for full list

        """

        if os.path.exists(pretrained_model_name_or_path) \
                and "config.json" in pretrained_model_name_or_path \
                and "prediction_head" in pretrained_model_name_or_path:
            # a) FARM style
            head = super(TokenClassificationHead, cls).load(pretrained_model_name_or_path)
        else:
            # b) transformers style
            # load all weights from model
            full_model = AutoModelForTokenClassification.from_pretrained(pretrained_model_name_or_path)
            # init empty head
            head = cls(layer_dims=[full_model.config.hidden_size, len(full_model.config.label2id)])
            # transfer weights for head from full model
            head.feed_forward.feed_forward[0].load_state_dict(full_model.classifier.state_dict())
            del full_model
        return head


    def forward(self, X):
        logits = self.feed_forward(X)
        return logits

    def logits_to_loss(
        self, logits, initial_mask, padding_mask=None, **kwargs
    ):
        label_ids = kwargs.get(self.label_tensor_name)

        # Todo: should we be applying initial mask here? Loss is currently calculated even on non initial tokens
        active_loss = padding_mask.view(-1) == 1
        active_logits = logits.view(-1, self.num_labels)[active_loss]
        active_labels = label_ids.view(-1)[active_loss]

        loss = self.loss_fct(
            active_logits, active_labels
        )  # loss is a 1 dimemnsional (active) token loss
        return loss

    def logits_to_preds(self, logits, initial_mask, **kwargs):
        preds_word_all = []
        preds_tokens = torch.argmax(logits, dim=2)
        preds_token = preds_tokens.detach().cpu().numpy()
        # used to be: padding_mask = padding_mask.detach().cpu().numpy()
        initial_mask = initial_mask.detach().cpu().numpy()

        for idx, im in enumerate(initial_mask):
            preds_t = preds_token[idx]
            # Get labels and predictions for just the word initial tokens
            preds_word_id = self.initial_token_only(preds_t, initial_mask=im)
            preds_word = [self.label_list[pwi] for pwi in preds_word_id]
            preds_word_all.append(preds_word)
        return preds_word_all

    def logits_to_probs(self, logits, initial_mask, return_class_probs, **kwargs):
        # get per token probs
        softmax = torch.nn.Softmax(dim=2)
        token_probs = softmax(logits)
        if return_class_probs:
            token_probs = token_probs
        else:
            token_probs = torch.max(token_probs, dim=2)[0]
        token_probs = token_probs.cpu().numpy()

        # convert to per word probs
        all_probs = []
        initial_mask = initial_mask.detach().cpu().numpy()
        for idx, im in enumerate(initial_mask):
            probs_t = token_probs[idx]
            probs_words = self.initial_token_only(probs_t, initial_mask=im)
            all_probs.append(probs_words)
        return all_probs

    def prepare_labels(self, initial_mask, **kwargs):
        label_ids = kwargs.get(self.label_tensor_name)
        labels_all = []
        label_ids = label_ids.cpu().numpy()
        for label_ids_one_sample, initial_mask_one_sample in zip(
            label_ids, initial_mask
        ):
            label_ids = self.initial_token_only(
                label_ids_one_sample, initial_mask_one_sample
            )
            labels = [self.label_list[l] for l in label_ids]
            labels_all.append(labels)
        return labels_all

    @staticmethod
    def initial_token_only(seq, initial_mask):
        ret = []
        for init, s in zip(initial_mask, seq):
            if init:
                ret.append(s)
        return ret

    def formatted_preds(self, logits, initial_mask, samples, return_class_probs=False, **kwargs):
        preds = self.logits_to_preds(logits, initial_mask)
        probs = self.logits_to_probs(logits, initial_mask,return_class_probs)

        # align back with original input by getting the original word spans
        spans = []
        for sample, sample_preds in zip(samples, preds):
            word_spans = []
            span = None
            for token, offset, start_of_word in zip(
                sample.tokenized["tokens"],
                sample.tokenized["offsets"],
                sample.tokenized["start_of_word"],
            ):
                if start_of_word:
                    # previous word has ended unless it's the very first word
                    if span is not None:
                        word_spans.append(span)
                    span = {"start": offset, "end": offset + len(token)}
                else:
                    # expand the span to include the subword-token
                    span["end"] = offset + len(token.replace("##", ""))
            word_spans.append(span)
            spans.append(word_spans)

        assert len(preds) == len(probs) == len(spans)

        res = {"task": "ner", "predictions": []}
        for preds_seq, probs_seq, sample, spans_seq in zip(
            preds, probs, samples, spans
        ):
            tags, spans_seq = convert_iob_to_simple_tags(preds_seq, spans_seq)
            seq_res = []
            for tag, prob, span in zip(tags, probs_seq, spans_seq):
                context = sample.clear_text["text"][span["start"] : span["end"]]
                seq_res.append(
                    {
                        "start": span["start"],
                        "end": span["end"],
                        "context": f"{context}",
                        "label": f"{tag}",
                        "probability": prob,
                    }
                )
            res["predictions"].extend(seq_res)
        return res


class BertLMHead(PredictionHead):
    def __init__(self, hidden_size, vocab_size, hidden_act="gelu", task_name="lm", **kwargs):
        super(BertLMHead, self).__init__()

        self.hidden_size = hidden_size
        self.hidden_act = hidden_act
        self.vocab_size = vocab_size
        self.loss_fct = CrossEntropyLoss(reduction="none", ignore_index=-1)
        self.num_labels = vocab_size  # vocab size
        # TODO Check if weight init needed!
        # self.apply(self.init_bert_weights)
        self.ph_output_type = "per_token"

        self.model_type = "language_modelling"
        self.task_name = task_name
        self.generate_config()

        # NN Layers
        # this is the "transform" module in the pytorch-transformers repo
        self.dense = nn.Linear(self.hidden_size, self.hidden_size)
        self.transform_act_fn = ACT2FN[self.hidden_act]
        self.LayerNorm = BertLayerNorm(self.hidden_size, eps=1e-12)

        # this is the "decoder" in the pytorch-transformers repo
        # The output weights are the same as the input embeddings, but there is
        # an output-only bias for each token.
        self.decoder = nn.Linear(hidden_size,
                                 vocab_size,
                                 bias=False)
        self.bias = nn.Parameter(torch.zeros(vocab_size))

    @classmethod
    def load(cls, pretrained_model_name_or_path, n_added_tokens=0):
        """
        Load a prediction head from a saved FARM or transformers model. `pretrained_model_name_or_path`
        can be one of the following:
        a) Local path to a FARM prediction head config (e.g. my-bert/prediction_head_0_config.json)
        b) Local path to a Transformers model (e.g. my-bert)
        c) Name of a public model from https://huggingface.co/models (e.g.bert-base-cased)


        :param pretrained_model_name_or_path: local path of a saved model or name of a publicly available model.
                                              Exemplary public names:
                                              - bert-base-cased

                                              See https://huggingface.co/models for full list

        """

        if os.path.exists(pretrained_model_name_or_path) \
                and "config.json" in pretrained_model_name_or_path \
                and "prediction_head" in pretrained_model_name_or_path:
            # a) FARM style
            if n_added_tokens != 0:
                #TODO resize prediction head decoder for custom vocab
                raise NotImplementedError("Custom vocab not yet supported for model loading from FARM files")

            head = super(BertLMHead, cls).load(pretrained_model_name_or_path)
        else:
            # b) pytorch-transformers style
            # load weights from bert model
            # (we might change this later to load directly from a state_dict to generalize for other language models)
            bert_with_lm = BertForPreTraining.from_pretrained(pretrained_model_name_or_path)

            # init empty head
            vocab_size = bert_with_lm.config.vocab_size + n_added_tokens

            head = cls(hidden_size=bert_with_lm.config.hidden_size,
                       vocab_size=vocab_size,
                       hidden_act=bert_with_lm.config.hidden_act)

            # load weights
            head.dense.load_state_dict(bert_with_lm.cls.predictions.transform.dense.state_dict())
            head.LayerNorm.load_state_dict(bert_with_lm.cls.predictions.transform.LayerNorm.state_dict())

            # Not loading weights of decoder here, since we later share weights with the embedding layer of LM
            #head.decoder.load_state_dict(bert_with_lm.cls.predictions.decoder.state_dict())

            if n_added_tokens == 0:
                bias_params = bert_with_lm.cls.predictions.bias
            else:
                # Custom vocab => larger vocab => larger dims of output layer in the LM head
                bias_params = torch.nn.Parameter(torch.cat([bert_with_lm.cls.predictions.bias,
                                                            torch.zeros(n_added_tokens)]))
            head.bias.data.copy_(bias_params)
            del bert_with_lm
            del bias_params

        return head

    def set_shared_weights(self, shared_embedding_weights):
        self.decoder.weight = shared_embedding_weights

    def forward(self, hidden_states):
        hidden_states = self.dense(hidden_states)
        hidden_states = self.transform_act_fn(hidden_states)
        hidden_states = self.LayerNorm(hidden_states)
        lm_logits = self.decoder(hidden_states) + self.bias
        return lm_logits

    def logits_to_loss(self, logits, **kwargs):
        lm_label_ids = kwargs.get(self.label_tensor_name)
        batch_size = lm_label_ids.shape[0]
        masked_lm_loss = self.loss_fct(
            logits.view(-1, self.num_labels), lm_label_ids.view(-1)
        )
        per_sample_loss = masked_lm_loss.view(-1, batch_size).mean(dim=0)
        return per_sample_loss

    def logits_to_preds(self, logits, **kwargs):
        lm_label_ids = kwargs.get(self.label_tensor_name).cpu().numpy()
        lm_preds_ids = logits.argmax(2).cpu().numpy()
        # apply mask to get rid of predictions for non-masked tokens
        assert lm_preds_ids.shape == lm_label_ids.shape
        lm_preds_ids[lm_label_ids == -1] = -1
        lm_preds_ids = lm_preds_ids.tolist()
        preds = []
        # we have a batch of sequences here. we need to convert for each token in each sequence.
        for pred_ids_for_sequence in lm_preds_ids:
            preds.append(
                [self.label_list[int(x)] for x in pred_ids_for_sequence if int(x) != -1]
            )
        return preds

    def prepare_labels(self, **kwargs):
        label_ids = kwargs.get(self.label_tensor_name)
        label_ids = label_ids.cpu().numpy().tolist()
        labels = []
        # we have a batch of sequences here. we need to convert for each token in each sequence.
        for ids_for_sequence in label_ids:
            labels.append([self.label_list[int(x)] for x in ids_for_sequence if int(x) != -1])
        return labels


class NextSentenceHead(TextClassificationHead):
    """
    Almost identical to a TextClassificationHead. Only difference: we can load the weights from
     a pretrained language model that was saved in the Transformers style (all in one model).
    """
    @classmethod
    def load(cls, pretrained_model_name_or_path):
        """
        Load a prediction head from a saved FARM or transformers model. `pretrained_model_name_or_path`
        can be one of the following:
        a) Local path to a FARM prediction head config (e.g. my-bert/prediction_head_0_config.json)
        b) Local path to a Transformers model (e.g. my-bert)
        c) Name of a public model from https://huggingface.co/models (e.g.bert-base-cased)


        :param pretrained_model_name_or_path: local path of a saved model or name of a publicly available model.
                                              Exemplary public names:
                                              - bert-base-cased

                                              See https://huggingface.co/models for full list

        """
        if os.path.exists(pretrained_model_name_or_path) \
                and "config.json" in pretrained_model_name_or_path \
                and "prediction_head" in pretrained_model_name_or_path:
            # a) FARM style
            head = super(NextSentenceHead, cls).load(pretrained_model_name_or_path)
        else:
            # b) pytorch-transformers style
            # load weights from bert model
            # (we might change this later to load directly from a state_dict to generalize for other language models)
            bert_with_lm = BertForPreTraining.from_pretrained(pretrained_model_name_or_path)

            # init empty head
            head = cls(layer_dims=[bert_with_lm.config.hidden_size, 2], loss_ignore_index=-1, task_name="nextsentence")

            # load weights
            head.feed_forward.feed_forward[0].load_state_dict(bert_with_lm.cls.seq_relationship.state_dict())
            del bert_with_lm

        return head

class FeedForwardBlock(nn.Module):
    """ A feed forward neural network of variable depth and width. """

    def __init__(self, layer_dims, **kwargs):
        # Todo: Consider having just one input argument
        super(FeedForwardBlock, self).__init__()
        self.layer_dims = layer_dims
        # If read from config the input will be string
        n_layers = len(layer_dims) - 1
        layers_all = []
        # TODO: IS this needed?
        self.output_size = layer_dims[-1]

        for i in range(n_layers):
            size_in = layer_dims[i]
            size_out = layer_dims[i + 1]
            layer = nn.Linear(size_in, size_out)
            layers_all.append(layer)
        self.feed_forward = nn.Sequential(*layers_all)

    def forward(self, X):
        logits = self.feed_forward(X)
        return logits


class QuestionAnsweringHead(PredictionHead):
    """
    A question answering head predicts the start and end of the answer on token level.
    """

    def __init__(self, layer_dims=[768,2],
                 task_name="question_answering",
                 no_ans_boost=0.0,
                 context_window_size=100,
                 n_best=5,
                 n_best_per_sample=1,
                 **kwargs):
        """
        :param layer_dims: dimensions of Feed Forward block, e.g. [768,2], for adjusting to BERT embedding. Output should be always 2
        :type layer_dims: List[Int]
        :param kwargs: placeholder for passing generic parameters
        :type kwargs: object
        :param no_ans_boost: How much the no_answer logit is boosted/increased.
                             The higher the value, the more likely a "no answer possible given the input text" is returned by the model
        :type no_ans_boost: float
        :param context_window_size: The size, in characters, of the window around the answer span that is used when displaying the context around the answer.
        :type context_window_size: int
        :param n_best: The number of positive answer spans for each document.
        :type n_best: int
        :param n_best_per_sample: num candidate answer spans to consider from each passage. Each passage also returns "no answer" info.
                                  This is decoupled from n_best on document level, since predictions on passage level are very similar.
                                  It should have a low value
        :type n_best_per_sample: int
        """
        super(QuestionAnsweringHead, self).__init__()
        if kwargs is not None:
            logger.warning(f"Some unused parameters are passed to the QuestionAnsweringHead. "
                           f"Might not be a problem. Params: {json.dumps(kwargs)}")
        self.layer_dims = layer_dims
        assert self.layer_dims[-1] == 2
        self.feed_forward = FeedForwardBlock(self.layer_dims)
        logger.info(f"Prediction head initialized with size {self.layer_dims}")
        self.num_labels = self.layer_dims[-1]
        self.ph_output_type = "per_token_squad"
        self.model_type = ("span_classification")  # predicts start and end token of answer
        self.task_name = task_name
        self.no_ans_boost = no_ans_boost
        self.context_window_size = context_window_size
        self.n_best = n_best
        self.n_best_per_sample = n_best_per_sample
        self.generate_config()


    @classmethod
    def load(cls, pretrained_model_name_or_path):
        """
        Load a prediction head from a saved FARM or transformers model. `pretrained_model_name_or_path`
        can be one of the following:
        a) Local path to a FARM prediction head config (e.g. my-bert/prediction_head_0_config.json)
        b) Local path to a Transformers model (e.g. my-bert)
        c) Name of a public model from https://huggingface.co/models (e.g. distilbert-base-uncased-distilled-squad)


        :param pretrained_model_name_or_path: local path of a saved model or name of a publicly available model.
                                              Exemplary public names:
                                              - distilbert-base-uncased-distilled-squad
                                              - bert-large-uncased-whole-word-masking-finetuned-squad

                                              See https://huggingface.co/models for full list

        """

        if os.path.exists(pretrained_model_name_or_path) \
                and "config.json" in pretrained_model_name_or_path \
                and "prediction_head" in pretrained_model_name_or_path:
            # a) FARM style
            super(QuestionAnsweringHead, cls).load(pretrained_model_name_or_path)
        else:
            # b) transformers style
            # load all weights from model
            full_qa_model = AutoModelForQuestionAnswering.from_pretrained(pretrained_model_name_or_path)
            # init empty head
            head = cls(layer_dims=[full_qa_model.config.hidden_size, 2], loss_ignore_index=-1, task_name="question_answering")
            # transfer weights for head from full model
            head.feed_forward.feed_forward[0].load_state_dict(full_qa_model.qa_outputs.state_dict())
            del full_qa_model

        return head

    def forward(self, X):
        """
        One forward pass through the prediction head model, starting with language model output on token level

        """
        logits = self.feed_forward(X)
        return logits

    def logits_to_loss(self, logits, labels, **kwargs):
        """
        Combine predictions and labels to a per sample loss.
        """
        # todo explain how we only use first answer for train
        # labels.shape =  [batch_size, n_max_answers, 2]. n_max_answers is by default 6 since this is the
        # most that occurs in the SQuAD dev set. The 2 in the final dimension corresponds to [start, end]
        start_position = labels[:, 0, 0]
        end_position = labels[:, 0, 1]

        # logits is of shape [batch_size, max_seq_len, 2]. Like above, the final dimension corresponds to [start, end]
        start_logits, end_logits = logits.split(1, dim=-1)
        start_logits = start_logits.squeeze(-1)
        end_logits = end_logits.squeeze(-1)

        # Squeeze final singleton dimensions
        if len(start_position.size()) > 1:
            start_position = start_position.squeeze(-1)
        if len(end_position.size()) > 1:
            end_position = end_position.squeeze(-1)

        ignored_index = start_logits.size(1)
        start_position.clamp_(0, ignored_index)
        end_position.clamp_(0, ignored_index)

        loss_fct = CrossEntropyLoss(reduction="none")
        start_loss = loss_fct(start_logits, start_position)
        end_loss = loss_fct(end_logits, end_position)
        per_sample_loss = (start_loss + end_loss) / 2
        return per_sample_loss

    def logits_to_preds(self, logits, padding_mask, start_of_word, seq_2_start_t, max_answer_length=1000, **kwargs):
        """
        Get the predicted index of start and end token of the answer. Note that the output is at token level
        and not word level. Note also that these logits correspond to the tokens of a sample
        (i.e. special tokens, question tokens, passage_tokens)
        """

        # Will be populated with the top-n predictions of each sample in the batch
        # shape = batch_size x ~top_n
        # Note that ~top_n = n   if no_answer is     within the top_n predictions
        #           ~top_n = n+1 if no_answer is not within the top_n predictions
        all_top_n = []

        # logits is of shape [batch_size, max_seq_len, 2]. The final dimension corresponds to [start, end]
        start_logits, end_logits = logits.split(1, dim=-1)
        start_logits = start_logits.squeeze(-1)
        end_logits = end_logits.squeeze(-1)

        # Calculate a few useful variables
        batch_size = start_logits.size()[0]
        max_seq_len = start_logits.shape[1] # target dim
        n_non_padding = torch.sum(padding_mask, dim=1)

        # get scores for all combinations of start and end logits => candidate answers
        start_matrix = start_logits.unsqueeze(2).expand(-1, -1, max_seq_len)
        end_matrix = end_logits.unsqueeze(1).expand(-1, max_seq_len, -1)
        start_end_matrix = start_matrix + end_matrix

        # disqualify answers where end < start
        # (set the lower triangular matrix to low value, excluding diagonal)
        indices = torch.tril_indices(max_seq_len, max_seq_len, offset=-1, device=start_end_matrix.device)
        start_end_matrix[:, indices[0][:], indices[1][:]] = -999

        # disqualify answers where start=0, but end != 0
        start_end_matrix[:, 0, 1:] = -999

        # TODO continue vectorization of valid_answer_idxs
        # # disqualify where answers < seq_2_start_t and idx != 0
        # # disqualify where answer falls into padding
        # # seq_2_start_t can be different when 2 different questions are handled within one batch
        # # n_non_padding can be different on sample level, too
        # for i in range(batch_size):
        #     start_end_matrix[i, 1:seq_2_start_t[i], 1:seq_2_start_t[i]] = -888
        #     start_end_matrix[i, n_non_padding[i]-1:, n_non_padding[i]-1:] = -777


        # Sort the candidate answers by their score. Sorting happens on the flattened matrix.
        # flat_sorted_indices.shape: (batch_size, max_seq_len^2, 1)
        flat_scores = start_end_matrix.view(batch_size, -1)
        flat_sorted_indices_2d = flat_scores.sort(descending=True)[1]
        flat_sorted_indices = flat_sorted_indices_2d.unsqueeze(2)

        # The returned indices are then converted back to the original dimensionality of the matrix.
        # sorted_candidates.shape : (batch_size, max_seq_len^2, 2)
        start_indices = flat_sorted_indices // max_seq_len
        end_indices = flat_sorted_indices % max_seq_len
        sorted_candidates = torch.cat((start_indices, end_indices), dim=2)

        # Get the n_best candidate answers for each sample that are valid (via some heuristic checks)
        for sample_idx in range(batch_size):
            sample_top_n = self.get_top_candidates(sorted_candidates[sample_idx],
                                                   start_end_matrix[sample_idx],
                                                   n_non_padding[sample_idx].item(),
                                                   max_answer_length,
                                                   seq_2_start_t[sample_idx].item(),
                                                   sample_idx)
            all_top_n.append(sample_top_n)

        return all_top_n

    def get_top_candidates(self, sorted_candidates, start_end_matrix,
                           n_non_padding, max_answer_length, seq_2_start_t, sample_idx):
        """ Returns top candidate answers as a list of Span objects. Operates on a matrix of summed start and end logits.
        This matrix corresponds to a single sample (includes special tokens, question tokens, passage tokens).
        This method always returns a list of len n_best + 1 (it is comprised of the n_best positive answers along with the one no_answer)"""

        # Initialize some variables
        top_candidates = []
        n_candidates = sorted_candidates.shape[0]

        # Iterate over all candidates and break when we have all our n_best candidates
        for candidate_idx in range(n_candidates):
            if len(top_candidates) == self.n_best_per_sample:
                break
            else:
                # Retrieve candidate's indices
                start_idx = sorted_candidates[candidate_idx, 0].item()
                end_idx = sorted_candidates[candidate_idx, 1].item()
                # Ignore no_answer scores which will be extracted later in this method
                if start_idx == 0 and end_idx == 0:
                    continue
                # Check that the candidate's indices are valid and save them if they are
                if self.valid_answer_idxs(start_idx, end_idx, n_non_padding, max_answer_length, seq_2_start_t):
                    score = start_end_matrix[start_idx, end_idx].item()
                    top_candidates.append(QACandidate(offset_answer_start=start_idx,
                                                      offset_answer_end=end_idx,
                                                      score=score,
                                                      answer_type="span",
                                                      offset_unit="token",
                                                      aggregation_level="passage",
                                                      passage_id=sample_idx))

        no_answer_score = start_end_matrix[0, 0].item()
        top_candidates.append(QACandidate(offset_answer_start=0,
                                          offset_answer_end=0,
                                          score=no_answer_score,
                                          answer_type="no_answer",
                                          offset_unit="token",
                                          aggregation_level="passage",
                                          passage_id=None))

        return top_candidates

    @staticmethod
    def valid_answer_idxs(start_idx, end_idx, n_non_padding, max_answer_length, seq_2_start_t):
        """ Returns True if the supplied index span is a valid prediction. The indices being provided
        should be on sample/passage level (special tokens + question_tokens + passag_tokens)
        and not document level"""

        # This function can seriously slow down inferencing and eval. In the future this function will be completely vectorized
        # Continue if start or end label points to a padding token
        if start_idx < seq_2_start_t and start_idx != 0:
            return False
        if end_idx < seq_2_start_t and end_idx != 0:
            return False
        # The -1 is to stop the idx falling on a final special token
        # TODO: this makes the assumption that there is a special token that comes at the end of the second sequence
        if start_idx >= n_non_padding - 1:
            return False
        if end_idx >= n_non_padding - 1:
            return False

        # # Check if start comes after end
        # # Handled on matrix level by: start_end_matrix[:, indices[0][1:], indices[1][1:]] = -999
        # if end_idx < start_idx:
        #     return False

        # # If one of the two indices is 0, the other must also be 0
        # # Handled on matrix level by setting: start_end_matrix[:, 0, 1:] = -999
        # if start_idx == 0 and end_idx != 0:
        #     return False
        # if start_idx != 0 and end_idx == 0:
        #     return False

        length = end_idx - start_idx + 1
        if length > max_answer_length:
            return False
        return True

    def formatted_preds(self, logits=None, preds=None, baskets=None, **kwargs):
        """ Takes a list of passage level predictions, each corresponding to one sample, and converts them into document level
        predictions. Leverages information in the SampleBaskets. Assumes that we are being passed predictions from
        ALL samples in the one SampleBasket i.e. all passages of a document. Logits should be None, because we have
        already converted the logits to predictions before calling formatted_preds.
        (see Inferencer._get_predictions_and_aggregate()).
        """

        # Unpack some useful variables
        # passage_start_t is the token index of the passage relative to the document (usually a multiple of doc_stride)
        # seq_2_start_t is the token index of the first token in passage relative to the input sequence (i.e. number of
        # special tokens and question tokens that come before the passage tokens)
        assert logits is None, "Logits are not None, something is passed wrongly into formatted_preds() in infer.py"
        assert preds is not None, "No preds passed to formatted_preds()"
        samples = [s for b in baskets for s in b.samples]
        ids = [s.id for s in samples]
        passage_start_t = [s.features[0]["passage_start_t"] for s in samples]
        seq_2_start_t = [s.features[0]["seq_2_start_t"] for s in samples]

        # Aggregate passage level predictions to create document level predictions.
        # This method assumes that all passages of each document are contained in preds
        # i.e. that there are no incomplete documents. The output of this step
        # are prediction spans
        preds_d = self.aggregate_preds(preds, passage_start_t, ids, seq_2_start_t)

        assert len(preds_d) == len(baskets)

        # Separate top_preds list from the no_ans_gap float.
        top_preds, no_ans_gaps = zip(*preds_d)

        # Takes document level prediction spans and returns string predictions
        doc_preds = self.to_qa_preds(top_preds, no_ans_gaps, baskets)

        return doc_preds

    def to_qa_preds(self, top_preds, no_ans_gaps, baskets):
        """ Groups Span objects together in a QAPred object  """
        ret = []

        # Iterate over each set of document level prediction
        for pred_d, no_ans_gap, basket in zip(top_preds, no_ans_gaps, baskets):

            # Unpack document offsets, clear text and id
            token_offsets = basket.samples[0].tokenized["document_offsets"]
            pred_id = basket.id_external if basket.id_external else basket.id_internal

            # These options reflect the different input dicts that can be assigned to the basket
            # before any kind of normalization or preprocessing can happen
            question_names = ["question_text", "qas", "questions"]
            doc_names = ["document_text", "context", "text"]

            document_text = try_get(doc_names, basket.raw)
            question = try_get(question_names, basket.raw)

            # Iterate over each prediction on the one document
            full_preds = []
            for qa_candidate in pred_d:
                pred_str, _, _ = qa_candidate.span_to_string(token_offsets, document_text)
                qa_candidate.add_answer(pred_str)
                full_preds.append(qa_candidate)
            n_samples = full_preds[0].n_passages_in_doc

            curr_doc_pred = QAPred(id=pred_id,

                                   prediction=full_preds,
                                   context=document_text,
                                   question=question,
                                   token_offsets=token_offsets,
                                   context_window_size=self.context_window_size,
                                   aggregation_level="document",
                                   no_answer_gap=no_ans_gap,
                                   n_passages=n_samples)

            ret.append(curr_doc_pred)
        return ret

    def has_no_answer_idxs(self, sample_top_n):
        for start, end, score in sample_top_n:
            if start == 0 and end == 0:
                return True
        return False

    def aggregate_preds(self, preds, passage_start_t, ids, seq_2_start_t=None, labels=None):
        """ Aggregate passage level predictions to create document level predictions.
        This method assumes that all passages of each document are contained in preds
        i.e. that there are no incomplete documents. The output of this step
        are prediction spans. No answer is represented by a (-1, -1) span on the document level """

        # Initialize some variables
        n_samples = len(preds)
        all_basket_preds = {}
        all_basket_labels = {}

        # Iterate over the preds of each sample - remove final number which is the sample id and not needed for aggregation
        for sample_idx in range(n_samples):
            basket_id = ids[sample_idx]
            basket_id = basket_id.split("-")[:-1]
            basket_id = "-".join(basket_id)

            # curr_passage_start_t is the token offset of the current passage
            # It will always be a multiple of doc_stride
            curr_passage_start_t = passage_start_t[sample_idx]

            # This is to account for the fact that all model input sequences start with some special tokens
            # and also the question tokens before passage tokens.
            if seq_2_start_t:
                cur_seq_2_start_t = seq_2_start_t[sample_idx]
                curr_passage_start_t -= cur_seq_2_start_t

            # Converts the passage level predictions+labels to document level predictions+labels. Note
            # that on the passage level a no answer is (0,0) but at document level it is (-1,-1) since (0,0)
            # would refer to the first token of the document
            pred_d = self.pred_to_doc_idxs(preds[sample_idx], curr_passage_start_t)
            if labels:
                label_d = self.label_to_doc_idxs(labels[sample_idx], curr_passage_start_t)

            # Initialize the basket_id as a key in the all_basket_preds and all_basket_labels dictionaries
            if basket_id not in all_basket_preds:
                all_basket_preds[basket_id] = []
                all_basket_labels[basket_id] = []

            # Add predictions and labels to dictionary grouped by their basket_ids
            all_basket_preds[basket_id].append(pred_d)
            if labels:
                all_basket_labels[basket_id].append(label_d)

        # Pick n-best predictions and remove repeated labels
        all_basket_preds = {k: self.reduce_preds(v) for k, v in all_basket_preds.items()}
        if labels:
            all_basket_labels = {k: self.reduce_labels(v) for k, v in all_basket_labels.items()}

        # Return aggregated predictions in order as a list of lists
        keys = [k for k in all_basket_preds]
        aggregated_preds = [all_basket_preds[k] for k in keys]
        if labels:
            labels = [all_basket_labels[k] for k in keys]
            return aggregated_preds, labels
        else:
            return aggregated_preds

    @staticmethod
    def reduce_labels(labels):
        """ Removes repeat answers. Represents a no answer label as (-1,-1)"""
        positive_answers = [(start, end) for x in labels for start, end in x if not (start == -1 and end == -1)]
        if not positive_answers:
            return [(-1, -1)]
        else:
            return list(set(positive_answers))

    def reduce_preds(self, preds):
        """ This function contains the logic for choosing the best answers from each passage. In the end, it
        returns the n_best predictions on the document level. """

        # Initialize variables
        passage_no_answer = []
        passage_best_score = []
        no_answer_scores = []
        n_samples = len(preds)

        # Iterate over the top predictions for each sample
        for sample_idx, sample_preds in enumerate(preds):
            best_pred = sample_preds[0]
            best_pred_score = best_pred.score
            no_answer_score = self.get_no_answer_score(sample_preds) + self.no_ans_boost
            no_answer = no_answer_score > best_pred_score
            passage_no_answer.append(no_answer)
            no_answer_scores.append(no_answer_score)
            passage_best_score.append(best_pred_score)

        # Get all predictions in flattened list and sort by score
        pos_answers_flat = []
        for sample_idx, passage_preds in enumerate(preds):
            for qa_candidate in passage_preds:
                if not (qa_candidate.offset_answer_start == -1 and qa_candidate.offset_answer_end == -1):
                    pos_answers_flat.append(QACandidate(offset_answer_start=qa_candidate.offset_answer_start,
                                                        offset_answer_end=qa_candidate.offset_answer_end,
                                                        score=qa_candidate.score,
                                                        answer_type=qa_candidate.answer_type,
                                                        offset_unit="token",
                                                        aggregation_level="passage",
                                                        passage_id=str(sample_idx),
                                                        n_passages_in_doc=n_samples)
                                            )

        # TODO add switch for more variation in answers, e.g. if varied_ans then never return overlapping answers
        pos_answer_dedup = self.deduplicate(pos_answers_flat)

        # This is how much no_ans_boost needs to change to turn a no_answer to a positive answer (or vice versa)
        no_ans_gap = -min([nas - pbs for nas, pbs in zip(no_answer_scores, passage_best_score)])

        # "no answer" scores and positive answers scores are difficult to compare, because
        # + a positive answer score is related to a specific text qa_candidate
        # - a "no answer" score is related to all input texts
        # Thus we compute the "no answer" score relative to the best possible answer and adjust it by
        # the most significant difference between scores.
        # Most significant difference: change top prediction from "no answer" to answer (or vice versa)
        best_overall_positive_score = max(x.score for x in pos_answer_dedup)
        no_answer_pred = QACandidate(offset_answer_start=-1,
                                     offset_answer_end=-1,
                                     score=best_overall_positive_score - no_ans_gap,
                                     answer_type="no_answer",
                                     offset_unit="token",
                                     aggregation_level="document",
                                     passage_id=None,
                                     n_passages_in_doc=n_samples)

        # Add no answer to positive answers, sort the order and return the n_best
        n_preds = [no_answer_pred] + pos_answer_dedup
        n_preds_sorted = sorted(n_preds, key=lambda x: x.score, reverse=True)
        n_preds_reduced = n_preds_sorted[:self.n_best]
        return n_preds_reduced, no_ans_gap

    @staticmethod
    def deduplicate(flat_pos_answers):
        # Remove duplicate spans that might be twice predicted in two different passages
        seen = {}
        for qa_answer in flat_pos_answers:
            if (qa_answer.offset_answer_start, qa_answer.offset_answer_end) not in seen:
                seen[(qa_answer.offset_answer_start, qa_answer.offset_answer_end)] = qa_answer
            else:
                seen_score = seen[(qa_answer.offset_answer_start, qa_answer.offset_answer_end)].score
                if qa_answer.score > seen_score:
                    seen[(qa_answer.offset_answer_start, qa_answer.offset_answer_end)] = qa_answer
        return list(seen.values())



    ## THIS IS A SIMPLER IMPLEMENTATION OF PICKING BEST ANSWERS FOR A DOCUMENT. MATCHES THE HUGGINGFACE METHOD
    # @staticmethod
    # def reduce_preds(preds, n_best=5):
    #     pos_answers = [[(start, end, score) for start, end, score in x if not (start == -1 and end == -1)] for x in preds]
    #     pos_answer_flat = [x for y in pos_answers for x in y]
    #     pos_answers_sorted = sorted(pos_answer_flat, key=lambda z: z[2], reverse=True)
    #     pos_answers_filtered = pos_answers_sorted[:n_best]
    #     top_pos_answer_score = pos_answers_filtered[0][2]
    #
    #     no_answer = [(start, end, score) for x in preds for start, end, score in x if (start == -1 and end == -1)]
    #     no_answer_sorted = sorted(no_answer, key=lambda z: z[2], reverse=True)
    #     no_answers_min = no_answer_sorted[-1]
    #     _, _, no_answer_min_score = no_answers_min
    #
    #     # no answer logic
    #     threshold = 0.
    #     if no_answer_min_score + threshold > top_pos_answer_score:
    #         return [no_answers_min] + pos_answers_filtered
    #     else:
    #         return pos_answers_filtered + [no_answers_min]

    @staticmethod
    def get_no_answer_score(preds):
        for qa_answer in preds:
            start = qa_answer.offset_answer_start
            end = qa_answer.offset_answer_end
            score = qa_answer.score
            if start == -1 and end == -1:
                return score
        raise Exception

    @staticmethod
    def pred_to_doc_idxs(pred, passage_start_t):
        """ Converts the passage level predictions to document level predictions. Note that on the doc level we
        don't have special tokens or question tokens. This means that a no answer
        cannot be prepresented by a (0,0) qa_answer but will instead be represented by (-1, -1)"""
        new_pred = []
        for qa_answer in pred:
            start = qa_answer.offset_answer_start
            end = qa_answer.offset_answer_end
            if start == 0:
                start = -1
            else:
                start += passage_start_t
                assert start >= 0
            if end == 0:
                end = -1
            else:
                end += passage_start_t
                assert start >= 0
            qa_answer.to_doc_level(start, end)
            new_pred.append(qa_answer)
        return new_pred

    @staticmethod
    def label_to_doc_idxs(label, passage_start_t):
        """ Converts the passage level labels to document level labels. Note that on the doc level we
        don't have special tokens or question tokens. This means that a no answer
        cannot be prepresented by a (0,0) span but will instead be represented by (-1, -1)"""
        new_label = []
        for start, end in label:
            # If there is a valid label
            if start > 0 or end > 0:
                new_label.append((start + passage_start_t, end + passage_start_t))
            # If the label is a no answer, we represent this as a (-1, -1) span
            # since there is no CLS token on the document level
            if start == 0 and end == 0:
                new_label.append((-1, -1))
        return new_label

    def prepare_labels(self, labels, start_of_word, **kwargs):
        return labels

    @staticmethod
    def merge_formatted_preds(preds_all):
        """ Merges results from the two prediction heads used for NQ style QA. Takes the prediction from QA head and
        assigns it the appropriate classification label. This mapping is achieved through passage_id.
        preds_all should contain [QuestionAnsweringHead.formatted_preds(), TextClassificationHead()]. The first item
        of this list should be of len=n_documents while the second item should be of len=n_passages"""

        ret = []

        # This fn is used to align QA output of len=n_docs and Classification output of len=n_passages
        def chunk(iterable, lengths):
            assert sum(lengths) == len(iterable)
            cumsum = list(np.cumsum(lengths))
            cumsum = [0] + cumsum
            spans = [(cumsum[i], cumsum[i+1]) for i in range(len(cumsum) - 1)]
            ret = [iterable[start:end] for start, end in spans]
            return ret

        cls_preds = preds_all[1][0]["predictions"]
        qa_preds = preds_all[0][0]
        samples_per_doc = [doc_pred.n_passages for doc_pred in preds_all[0][0]]
        cls_preds_grouped = chunk(cls_preds, samples_per_doc)

        for qa_pred, cls_preds in zip(qa_preds, cls_preds_grouped):
            qa_candidates = qa_pred.prediction
            qa_candidates_new = []
            for qa_candidate in qa_candidates:
                passage_id = qa_candidate.passage_id
                if passage_id is not None:
                    cls_pred = cls_preds[int(passage_id)]["label"]
                # i.e. if no_answer
                else:
                    cls_pred = "no_answer"
                qa_candidate.add_cls(cls_pred)
                qa_candidates_new.append(qa_candidate)
            qa_pred.prediction = qa_candidates_new
            ret.append(qa_pred)
        return ret


def pick_single_fn(heads, fn_name):
    """ Iterates over heads and returns a static method called fn_name
    if and only if one head has a method of that name. If no heads have such a method, None is returned.
    If more than one head has such a method, an Exception is thrown"""
    merge_fns = []
    for h in heads:
        merge_fns.append(getattr(h, fn_name, None))

    merge_fns = [x for x in merge_fns if x is not None]
    if len(merge_fns) == 0:
        return None
    elif len(merge_fns) == 1:
        return merge_fns[0]
    else:
        raise Exception(f"More than one of the prediction heads have a {fn_name}() function")<|MERGE_RESOLUTION|>--- conflicted
+++ resolved
@@ -2,17 +2,11 @@
 import logging
 import os
 import numpy as np
-<<<<<<< HEAD
-
-=======
->>>>>>> daa62918
+
 from pathlib import Path
 from transformers.modeling_bert import BertForPreTraining, BertLayerNorm, ACT2FN
 from transformers.modeling_auto import AutoModelForQuestionAnswering, AutoModelForTokenClassification, AutoModelForSequenceClassification
-<<<<<<< HEAD
 from typing import List
-=======
->>>>>>> daa62918
 
 import torch
 from torch import nn
