import json
import logging
import os
import numpy as np

import torch
from pytorch_transformers.modeling_bert import BertForPreTraining, BertLayerNorm, ACT2FN

from torch import nn
from torch.nn import CrossEntropyLoss

from farm.data_handler.utils import is_json
from farm.utils import convert_iob_to_simple_tags

logger = logging.getLogger(__name__)


class PredictionHead(nn.Module):
    """ Takes word embeddings from a language model and generates logits for a given task. Can also convert logits
    to loss and and logits to predictions. """

    subclasses = {}

    def __init_subclass__(cls, **kwargs):
        """ This automatically keeps track of all available subclasses.
        Enables generic load() and load_from_dir() for all specific PredictionHead implementation.
        """
        super().__init_subclass__(**kwargs)
        cls.subclasses[cls.__name__] = cls

    @classmethod
    def create(cls, prediction_head_name, layer_dims, class_weights=None):
        """
        Create subclass of Prediction Head.

        :param prediction_head_name: Classname (exact string!) of prediction head we want to create
        :type prediction_head_name: str
        :param layer_dims: describing the feed forward block structure, e.g. [768,2]
        :type layer_dims: List[Int]
        :param class_weights: The loss weighting to be assigned to certain label classes during training.
           Used to correct cases where there is a strong class imbalance.
        :type class_weights: list[Float]
        :return: Prediction Head of class prediction_head_name
        """
        # TODO make we want to make this more generic.
        #  1. Class weights is not relevant for all heads.
        #  2. Layer weights impose FF structure, maybe we want sth else later
        # Solution: We could again use **kwargs
        return cls.subclasses[prediction_head_name](
            layer_dims=layer_dims, class_weights=class_weights
        )

    def save_config(self, save_dir, head_num=0):
        """
        Saves the config as a json file.

        :param save_dir: Path to save config to
        :type save_dir: str
        :param head_num: Which head to save
        :type head_num: int
        """
        output_config_file = os.path.join(
            save_dir, f"prediction_head_{head_num}_config.json"
        )
        with open(output_config_file, "w") as file:
            json.dump(self.config, file)

    def save(self, save_dir, head_num=0):
        """
        Saves the prediction head state dict.

        :param save_dir: path to save prediction head to
        :type save_dir: str
        :param head_num: which head to save
        :type head_num: int
        """
        output_model_file = os.path.join(save_dir, f"prediction_head_{head_num}.bin")
        torch.save(self.state_dict(), output_model_file)
        self.save_config(save_dir, head_num)

    def generate_config(self):
        """
        Generates config file from Class parameters (only for sensible config parameters).
        """
        config = {}
        for key, value in self.__dict__.items():
            if is_json(value) and key[0] != "_":
                config[key] = value
        config["name"] = self.__class__.__name__
        self.config = config

    @classmethod
    def load(cls, config_file):
        """
<<<<<<< HEAD
        Loads a Prediction Head
        :param config_file: location where corresponding config is stored
        :type config_file: str
=======
        Loads a Prediction Head. Infers the class of prediction head from config_file.

        :param model_file: Location where model is stored.
        :type model_file: str
        :param config_file: Location where corresponding config is stored.
        :type config_file: str
        :param device: To which device we want to sent the model, either cpu or cuda.
        :type device: torch.device
>>>>>>> 4cf59152
        :return: PredictionHead
        """
        config = json.load(open(config_file))
        prediction_head = cls.subclasses[config["name"]](**config)
        model_file = cls._get_model_file(config_file=config_file)
        logger.info("Loading prediction head from {}".format(model_file))
        prediction_head.load_state_dict(torch.load(model_file, map_location=torch.device("cpu")))
        return prediction_head

    def logits_to_loss(self, logits, labels):
        """
        Implement this function in your special Prediction Head.
        Should combine logits and labels with a loss fct to a per sample loss.

        :param logits: logits, can vary in shape and type, depending on task
        :type logits: object
        :param labels: labels, can vary in shape and type, depending on task
        :type labels: object
        :return: per sample loss as a torch.tensor of shape [batch_size]
        """
        raise NotImplementedError()

    def logits_to_preds(self, logits):
        """
        Implement this function in your special Prediction Head.
        Should combine turn logits into predictions.

        :param logits: logits, can vary in shape and type, depending on task
        :type logits: object
        :return: predictions as a torch.tensor of shape [batch_size]
        """
        raise NotImplementedError()

    def prepare_labels(self, **kwargs):
        """
        Some prediction heads need additional label conversion.
        E.g. NER needs word level labels turned into subword token level labels.

        :param kwargs: placeholder for passing generic parameters
        :type kwargs: object
        :return: labels in the right format
        :rtype: object
        """
        # TODO maybe just return **kwargs to not force people to implement this
        raise NotImplementedError()

    @classmethod
    def _get_model_file(cls, config_file):
        if "config.json" in config_file and "prediction_head" in config_file:
            head_num = int("".join([char for char in os.path.basename(config_file) if char.isdigit()]))
            model_file = os.path.join(os.path.dirname(config_file), f"prediction_head_{head_num}.bin")
        else:
            raise ValueError(f"This doesn't seem to be a proper prediction_head config file: '{config_file}'")
        return model_file


class TextClassificationHead(PredictionHead):
    def __init__(
        self,
        layer_dims,
        class_weights=None,
        loss_ignore_index=-100,
        loss_reduction="none",
        **kwargs,
    ):
        super(TextClassificationHead, self).__init__()
        # num_labels could in most cases also be automatically retrieved from the data processor
        self.layer_dims = layer_dims
        # TODO is this still needed?
        self.feed_forward = FeedForwardBlock(self.layer_dims)
        self.num_labels = self.layer_dims[-1]
        self.ph_output_type = "per_sequence"
        self.model_type = "text_classification"
        self.class_weights = class_weights

        if class_weights:
            self.balanced_weights = nn.Parameter(
                torch.tensor(class_weights), requires_grad=False
            )
            self.loss_fct = CrossEntropyLoss(
                weight=self.balanced_weights,
                reduction=loss_reduction,
                ignore_index=loss_ignore_index,
            )
        else:
            self.loss_fct = CrossEntropyLoss(
                reduction=loss_reduction, ignore_index=loss_ignore_index
            )
        self.generate_config()

    def forward(self, X):
        logits = self.feed_forward(X)
        return logits

    def logits_to_loss(self, logits, label_ids, **kwargs):
        return self.loss_fct(logits, label_ids.view(-1))

    def logits_to_probs(self, logits, **kwargs):
        softmax = torch.nn.Softmax(dim=1)
        probs = softmax(logits)
        probs = torch.max(probs, dim=1)[0]
        probs = probs.cpu().numpy()
        return probs

    def logits_to_preds(self, logits, label_map, **kwargs):
        logits = logits.cpu().numpy()
        pred_ids = logits.argmax(1)
        preds = [label_map[x] for x in pred_ids]
        return preds

    def prepare_labels(self, label_map, label_ids, **kwargs):
        label_ids = label_ids.cpu().numpy()
        labels = [label_map[int(x)] for x in label_ids]
        return labels

    def formatted_preds(self, logits, label_map, samples, **kwargs):
        preds = self.logits_to_preds(logits, label_map)
        probs = self.logits_to_probs(logits)
        contexts = [sample.clear_text["text"] for sample in samples]

        assert len(preds) == len(probs) == len(contexts)

        res = {"task": "text_classification", "predictions": []}
        for pred, prob, context in zip(preds, probs, contexts):
            res["predictions"].append(
                {
                    "start": None,
                    "end": None,
                    "context": f"{context}",
                    "label": f"{pred}",
                    "probability": prob,
                }
            )
        return res


class TokenClassificationHead(PredictionHead):
    def __init__(self, layer_dims, **kwargs):
        super(TokenClassificationHead, self).__init__()

        self.layer_dims = layer_dims
        self.feed_forward = FeedForwardBlock(self.layer_dims)
        self.num_labels = self.layer_dims[-1]
        self.loss_fct = CrossEntropyLoss(reduction="none")
        self.ph_output_type = "per_token"
        self.model_type = "token_classification"
        self.generate_config()

    def forward(self, X):
        logits = self.feed_forward(X)
        return logits

    def logits_to_loss(
        self, logits, label_ids, initial_mask, padding_mask=None, **kwargs
    ):
        # Todo: should we be applying initial mask here? Loss is currently calculated even on non initial tokens
        active_loss = padding_mask.view(-1) == 1
        active_logits = logits.view(-1, self.num_labels)[active_loss]
        active_labels = label_ids.view(-1)[active_loss]
        loss = self.loss_fct(
            active_logits, active_labels
        )  # loss is a 1 dimemnsional (active) token loss
        return loss

    def logits_to_preds(self, logits, initial_mask, label_map, **kwargs):
        preds_word_all = []
        preds_tokens = torch.argmax(logits, dim=2)
        preds_token = preds_tokens.detach().cpu().numpy()
        # used to be: padding_mask = padding_mask.detach().cpu().numpy()
        initial_mask = initial_mask.detach().cpu().numpy()

        for idx, im in enumerate(initial_mask):
            preds_t = preds_token[idx]
            # Get labels and predictions for just the word initial tokens
            preds_word_id = self.initial_token_only(preds_t, initial_mask=im)
            preds_word = [label_map[pwi] for pwi in preds_word_id]
            preds_word_all.append(preds_word)
        return preds_word_all

    def logits_to_probs(self, logits, initial_mask, **kwargs):
        # get per token probs
        softmax = torch.nn.Softmax(dim=2)
        token_probs = softmax(logits)
        token_probs = torch.max(token_probs, dim=2)[0]
        token_probs = token_probs.cpu().numpy()

        # convert to per word probs
        all_probs = []
        initial_mask = initial_mask.detach().cpu().numpy()
        for idx, im in enumerate(initial_mask):
            probs_t = token_probs[idx]
            probs_words = self.initial_token_only(probs_t, initial_mask=im)
            all_probs.append(probs_words)
        return all_probs

    def prepare_labels(self, label_map, label_ids, initial_mask, **kwargs):
        labels_all = []
        label_ids = label_ids.cpu().numpy()
        for label_ids_one_sample, initial_mask_one_sample in zip(
            label_ids, initial_mask
        ):
            label_ids = self.initial_token_only(
                label_ids_one_sample, initial_mask_one_sample
            )
            labels = [label_map[l] for l in label_ids]
            labels_all.append(labels)
        return labels_all

    @staticmethod
    def initial_token_only(seq, initial_mask):
        ret = []
        for init, s in zip(initial_mask, seq):
            if init:
                ret.append(s)
        return ret

    def formatted_preds(self, logits, label_map, initial_mask, samples, **kwargs):
        preds = self.logits_to_preds(logits, initial_mask, label_map)
        probs = self.logits_to_probs(logits, initial_mask)

        # align back with original input by getting the original word spans
        spans = []
        for sample, sample_preds in zip(samples, preds):
            word_spans = []
            span = None
            for token, offset, start_of_word in zip(
                sample.tokenized["tokens"],
                sample.tokenized["offsets"],
                sample.tokenized["start_of_word"],
            ):
                if start_of_word:
                    # previous word has ended unless it's the very first word
                    if span is not None:
                        word_spans.append(span)
                    span = {"start": offset, "end": offset + len(token)}
                else:
                    # expand the span to include the subword-token
                    span["end"] = offset + len(token.replace("##", ""))
            word_spans.append(span)
            spans.append(word_spans)

        assert len(preds) == len(probs) == len(spans)

        res = {"task": "ner", "predictions": []}
        for preds_seq, probs_seq, sample, spans_seq in zip(
            preds, probs, samples, spans
        ):
            tags, spans_seq = convert_iob_to_simple_tags(preds_seq, spans_seq)
            seq_res = []
            for tag, prob, span in zip(tags, probs_seq, spans_seq):
                context = sample.clear_text["text"][span["start"] : span["end"]]
                seq_res.append(
                    {
                        "start": span["start"],
                        "end": span["end"],
                        "context": f"{context}",
                        "label": f"{tag}",
                        "probability": prob,
                    }
                )
            res["predictions"].extend(seq_res)
        return res


class BertLMHead(PredictionHead):
    def __init__(self, hidden_size, vocab_size, hidden_act="gelu", **kwargs):
        super(BertLMHead, self).__init__()

        self.hidden_size = hidden_size
        self.hidden_act = hidden_act
        self.vocab_size = vocab_size
        self.loss_fct = CrossEntropyLoss(reduction="none", ignore_index=-1)
        self.num_labels = vocab_size  # vocab size
        # TODO Check if weight init needed!
        # self.apply(self.init_bert_weights)
        self.ph_output_type = "per_token"

        self.model_type = "language_modelling"
        self.generate_config()

        # NN Layers
        # this is the "transform" module in the pytorch-transformers repo
        self.dense = nn.Linear(self.hidden_size, self.hidden_size)
        self.transform_act_fn = ACT2FN[self.hidden_act]
        self.LayerNorm = BertLayerNorm(self.hidden_size, eps=1e-12)

        # this is the "decoder" in the pytorch-transformers repo
        # The output weights are the same as the input embeddings, but there is
        # an output-only bias for each token.
        self.decoder = nn.Linear(hidden_size,
                                 vocab_size,
                                 bias=False)
        self.bias = nn.Parameter(torch.zeros(vocab_size))

    @classmethod
    def load(cls, pretrained_model_name_or_path):

        if os.path.exists(pretrained_model_name_or_path) \
                and "config.json" in pretrained_model_name_or_path \
                and "prediction_head" in pretrained_model_name_or_path:
            config_file = os.path.exists(pretrained_model_name_or_path)
            # a) FARM style
            model_file = cls._get_model_file(config_file)
            config = json.load(open(config_file))
            prediction_head = cls(**config)
            logger.info("Loading prediction head from {}".format(model_file))
            prediction_head.load_state_dict(torch.load(model_file, map_location=torch.device("cpu")))
        else:
            # b) pytorch-transformers style
            # load weights from bert model
            # (we might change this later to load directly from a state_dict to generalize for other language models)
            bert_with_lm = BertForPreTraining.from_pretrained(pretrained_model_name_or_path)

            # init empty head
            head = cls(hidden_size=bert_with_lm.config.hidden_size,
                       vocab_size=bert_with_lm.config.vocab_size,
                       hidden_act=bert_with_lm.config.hidden_act)

            # load weights
            head.dense.load_state_dict(bert_with_lm.cls.predictions.transform.dense.state_dict())
            head.LayerNorm.load_state_dict(bert_with_lm.cls.predictions.transform.LayerNorm.state_dict())

            head.decoder.load_state_dict(bert_with_lm.cls.predictions.decoder.state_dict())
            head.bias.data.copy_(bert_with_lm.cls.predictions.bias)
            del bert_with_lm

        return head

    def set_shared_weights(self, shared_embedding_weights):
        self.decoder.weight = shared_embedding_weights

    def forward(self, hidden_states):
        hidden_states = self.dense(hidden_states)
        hidden_states = self.transform_act_fn(hidden_states)
        hidden_states = self.LayerNorm(hidden_states)
        lm_logits = self.decoder(hidden_states) + self.bias
        return lm_logits

    def logits_to_loss(self, logits, lm_label_ids, **kwargs):
        batch_size = lm_label_ids.shape[0]
        masked_lm_loss = self.loss_fct(
            logits.view(-1, self.num_labels), lm_label_ids.view(-1)
        )
        per_sample_loss = masked_lm_loss.view(-1, batch_size).mean(dim=0)
        return per_sample_loss

    def logits_to_preds(self, logits, label_map, lm_label_ids, **kwargs):
        logits = logits.cpu().numpy()
        lm_label_ids = lm_label_ids.cpu().numpy()
        lm_preds_ids = logits.argmax(2)
        # apply mask to get rid of predictions for non-masked tokens
        assert lm_preds_ids.shape == lm_label_ids.shape
        lm_preds_ids[lm_label_ids == -1] = -1
        lm_preds_ids = lm_preds_ids.tolist()
        preds = []
        # we have a batch of sequences here. we need to convert for each token in each sequence.
        for pred_ids_for_sequence in lm_preds_ids:
            preds.append(
                [label_map[int(x)] for x in pred_ids_for_sequence if int(x) != -1]
            )
        return preds

    def prepare_labels(self, label_map, lm_label_ids, **kwargs):
        label_ids = lm_label_ids.cpu().numpy().tolist()
        labels = []
        # we have a batch of sequences here. we need to convert for each token in each sequence.
        for ids_for_sequence in label_ids:
            labels.append([label_map[int(x)] for x in ids_for_sequence if int(x) != -1])
        return labels


class NextSentenceHead(TextClassificationHead):
    """
    Almost identical to a TextClassificationHead. Only difference: we can load the weights from
     a pretrained language model that was saved in the pytorch-transformers style (all in one model).
    """
    @classmethod
    def load(cls, pretrained_model_name_or_path):

        if os.path.exists(pretrained_model_name_or_path) \
                and "config.json" in pretrained_model_name_or_path \
                and "prediction_head" in pretrained_model_name_or_path:
            config_file = os.path.exists(pretrained_model_name_or_path)
            # a) FARM style
            model_file = cls._get_model_file(config_file)
            config = json.load(open(config_file))
            prediction_head = cls(**config)
            logger.info("Loading prediction head from {}".format(model_file))
            prediction_head.load_state_dict(torch.load(model_file, map_location=torch.device("cpu")))
        else:
            # b) pytorch-transformers style
            # load weights from bert model
            # (we might change this later to load directly from a state_dict to generalize for other language models)
            bert_with_lm = BertForPreTraining.from_pretrained(pretrained_model_name_or_path)

            # init empty head
            head = cls(layer_dims=[bert_with_lm.config.hidden_size, 2], loss_ignore_index=-1)

            # load weights
            head.feed_forward.feed_forward[0].load_state_dict(bert_with_lm.cls.seq_relationship.state_dict())
            del bert_with_lm

        return head

class FeedForwardBlock(nn.Module):
    """ A feed forward neural network of variable depth and width. """

    def __init__(self, layer_dims, **kwargs):
        # Todo: Consider having just one input argument
        super(FeedForwardBlock, self).__init__()

        # If read from config the input will be string
        n_layers = len(layer_dims) - 1
        layers_all = []
        # TODO: IS this needed?
        self.output_size = layer_dims[-1]

        for i in range(n_layers):
            size_in = layer_dims[i]
            size_out = layer_dims[i + 1]
            layer = nn.Linear(size_in, size_out)
            layers_all.append(layer)
        self.feed_forward = nn.Sequential(*layers_all)

    def forward(self, X):
        logits = self.feed_forward(X)
        return logits


class QuestionAnsweringHead(PredictionHead):
    """
    A question answering head predicts the start and end of the answer on token level.
    """

    def __init__(self, layer_dims, **kwargs):
        """
        :param layer_dims: dimensions of Feed Forward block, e.g. [768,2], for adjusting to BERT embedding. Output should be always 2
        :type layer_dims: List[Int]
        :param kwargs: placeholder for passing generic parameters
        :type kwargs: object
        """
        super(QuestionAnsweringHead, self).__init__()
        self.layer_dims = layer_dims
        self.feed_forward = FeedForwardBlock(self.layer_dims)
        self.num_labels = self.layer_dims[-1]
        self.ph_output_type = "per_token_squad"
        self.model_type = (
            "span_classification"
        )  # predicts start and end token of answer
        self.generate_config()

    def forward(self, X):
        """
        One forward pass through the prediction head model, starting with language model output on token level

        :param X: Output of language model, of shape [batch_size, seq_length, LM_embedding_dim]
        :type X: torch.tensor
        :return: (start_logits, end_logits), logits for the start and end of answer
        :rtype: tuple[torch.tensor,torch.tensor]
        """
        logits = self.feed_forward(X)
        start_logits, end_logits = logits.split(1, dim=-1)
        start_logits = start_logits.squeeze(-1)
        end_logits = end_logits.squeeze(-1)
        return (start_logits, end_logits)

    def logits_to_loss(self, logits, start_position, end_position, **kwargs):
        """
        Combine predictions and labels to a per sample loss.

        :param logits: (start_logits, end_logits), logits for the start and end of answer
        :type logits: tuple[torch.tensor,torch.tensor]
        :param start_position: tensor with indices of START positions per sample
        :type start_position: torch.tensor
        :param end_position: tensor with indices of END positions per sample
        :type end_position: torch.tensor
        :param kwargs: placeholder for passing generic parameters
        :type kwargs: object
        :return: per_sample_loss: Per sample loss : )
        :rtype: torch.tensor
        """
        (start_logits, end_logits) = logits

        if len(start_position.size()) > 1:
            start_position = start_position.squeeze(-1)
        if len(end_position.size()) > 1:
            end_position = end_position.squeeze(-1)
        # sometimes the start/end positions (the labels read from file) are outside our model predictions, we ignore these terms
        ignored_index = start_logits.size(1)
        start_position.clamp_(0, ignored_index)
        end_position.clamp_(0, ignored_index)

        loss_fct = CrossEntropyLoss(ignore_index=ignored_index, reduction="none")
        start_loss = loss_fct(start_logits, start_position)
        end_loss = loss_fct(end_logits, end_position)
        per_sample_loss = (start_loss + end_loss) / 2
        return per_sample_loss

    def logits_to_preds(self, logits, **kwargs):
        """
        Get the predicted index of start and end token of the answer.

        :param logits: (start_logits, end_logits), logits for the start and end of answer
        :type logits: tuple[torch.tensor,torch.tensor]
        :param kwargs: placeholder for passing generic parameters
        :type kwargs: object
        :return: (start_idx, end_idx), start and end indices for all samples in batch
        :rtype: (torch.tensor,torch.tensor)
        """
        (start_logits, end_logits) = logits
        # TODO add checking for validity, e.g. end_idx coming after start_idx
        start_idx = torch.argmax(start_logits, dim=1)
        end_idx = torch.argmax(end_logits, dim=1)
        return (start_idx, end_idx)

    def prepare_labels(self, start_position, end_position, **kwargs):
        """
        We want to pack labels into a tuple, to be compliant with later functions

        :param start_position: indices of answer start positions (in token space)
        :type start_position: torch.tensor
        :param end_position: indices of answer end positions (in token space)
        :type end_position: torch.tensor
        :param kwargs: placeholder for passing generic parameters
        :type kwargs: object
        :return: tuplefied positions
        :rtype: tuple(torch.tensor,torch.tensor)
        """
        return (start_position, end_position)

    def formatted_preds(self, logits, samples, segment_ids, **kwargs) -> [str]:
        """
        Format predictions into actual answer strings (substrings of context). Used for Inference!

        :param logits: (start_logits, end_logits), logits for the start and end of answer
        :type logits: tuple[torch.tensor,torch.tensor]
        :param samples: converted samples, to get a hook onto the actual text
        :type samples: FARM.data_handler.samples.Sample
        :param segment_ids: used to separate question and context tokens
        :type segment_ids: torch.tensor
        :param kwargs: placeholder for passing generic parameters
        :type kwargs: object
        :return: Answers to the (ultimate) questions
        :rtype: list(str)
        """
        all_preds = []
        # TODO fix inference bug, model.forward is somehow packing logits into list
        # logits = logits[0]
        (start_idx, end_idx) = self.logits_to_preds(logits=logits)
        # we have char offsets for the questions context in samples.tokenized
        # we have start and end idx, but with the question tokens in front
        # lets shift this by the index of first segment ID corresponding to context
        start_idx = start_idx.cpu().numpy()
        end_idx = end_idx.cpu().numpy()
        segment_ids = segment_ids.cpu().numpy()

        shifts = np.argmax(segment_ids > 0, axis=1)
        start_idx = start_idx - shifts
        start_idx[start_idx < 0] = 0
        end_idx = end_idx - shifts
        end_idx[end_idx < 0] = 0
        end_idx = end_idx + 1  # slicing up to and including end
        result = {}
        result["task"] = "qa"

        # TODO features and samples might not be aligned. We still sometimes split a sample into multiple features
        for i, sample in enumerate(samples):
            pred = {}
            pred["context"] = sample.clear_text["question_text"]
            pred["probability"] = None # TODO add prob from logits. Dunno how though
            try: #char offsets or indices might be out of range, then we just return no answer
                start = sample.tokenized["offsets"][start_idx[i]]
                end = sample.tokenized["offsets"][end_idx[i]]
                # Todo, remove this once the predictions are corrected
                if(start > end):
                    start = 0
                    end = 0
                pred["start"] = start
                pred["end"] = end
                answer = " ".join(sample.clear_text["doc_tokens"])[start:end]
                answer = answer.strip()
            except Exception as e:
                answer = ""
                logger.info(e)
            pred["label"] = answer
            all_preds.append(pred)

        result["predictions"] = all_preds
        return result<|MERGE_RESOLUTION|>--- conflicted
+++ resolved
@@ -92,21 +92,12 @@
     @classmethod
     def load(cls, config_file):
         """
-<<<<<<< HEAD
-        Loads a Prediction Head
+        Loads a Prediction Head. Infers the class of prediction head from config_file.
+
         :param config_file: location where corresponding config is stored
         :type config_file: str
-=======
-        Loads a Prediction Head. Infers the class of prediction head from config_file.
-
-        :param model_file: Location where model is stored.
-        :type model_file: str
-        :param config_file: Location where corresponding config is stored.
-        :type config_file: str
-        :param device: To which device we want to sent the model, either cpu or cuda.
-        :type device: torch.device
->>>>>>> 4cf59152
         :return: PredictionHead
+        :rtype: PredictionHead[T]
         """
         config = json.load(open(config_file))
         prediction_head = cls.subclasses[config["name"]](**config)
