import json
import logging
import os
import numpy as np

from pathlib import Path
from transformers.modeling_bert import BertForPreTraining, BertLayerNorm, ACT2FN
from transformers.modeling_auto import AutoModelForQuestionAnswering, AutoModelForTokenClassification, AutoModelForSequenceClassification
from typing import List

import torch
from torch import nn
from torch.nn import CrossEntropyLoss, MSELoss, BCEWithLogitsLoss

from farm.data_handler.utils import is_json
from farm.utils import convert_iob_to_simple_tags, try_get
from farm.modeling.predictions import QACandidate, QAPred

logger = logging.getLogger(__name__)


class PredictionHead(nn.Module):
    """ Takes word embeddings from a language model and generates logits for a given task. Can also convert logits
    to loss and and logits to predictions. """

    subclasses = {}

    def __init_subclass__(cls, **kwargs):
        """ This automatically keeps track of all available subclasses.
        Enables generic load() for all specific PredictionHead implementation.
        """
        super().__init_subclass__(**kwargs)
        cls.subclasses[cls.__name__] = cls

    @classmethod
    def create(cls, prediction_head_name, layer_dims, class_weights=None):
        """
        Create subclass of Prediction Head.

        :param prediction_head_name: Classname (exact string!) of prediction head we want to create
        :type prediction_head_name: str
        :param layer_dims: describing the feed forward block structure, e.g. [768,2]
        :type layer_dims: List[Int]
        :param class_weights: The loss weighting to be assigned to certain label classes during training.
           Used to correct cases where there is a strong class imbalance.
        :type class_weights: list[Float]
        :return: Prediction Head of class prediction_head_name
        """
        # TODO make we want to make this more generic.
        #  1. Class weights is not relevant for all heads.
        #  2. Layer weights impose FF structure, maybe we want sth else later
        # Solution: We could again use **kwargs
        return cls.subclasses[prediction_head_name](
            layer_dims=layer_dims, class_weights=class_weights
        )

    def save_config(self, save_dir, head_num=0):
        """
        Saves the config as a json file.

        :param save_dir: Path to save config to
        :type save_dir: str or Path
        :param head_num: Which head to save
        :type head_num: int
        """
        # updating config in case the parameters have been changed
        self.generate_config()
        output_config_file = Path(save_dir) / f"prediction_head_{head_num}_config.json"
        with open(output_config_file, "w") as file:
            json.dump(self.config, file)

    def save(self, save_dir, head_num=0):
        """
        Saves the prediction head state dict.

        :param save_dir: path to save prediction head to
        :type save_dir: str or Path
        :param head_num: which head to save
        :type head_num: int
        """
        output_model_file = Path(save_dir) / f"prediction_head_{head_num}.bin"
        torch.save(self.state_dict(), output_model_file)
        self.save_config(save_dir, head_num)

    def generate_config(self):
        """
        Generates config file from Class parameters (only for sensible config parameters).
        """
        config = {}
        for key, value in self.__dict__.items():
            if type(value) is np.ndarray:
                value = value.tolist()
            if is_json(value) and key[0] != "_":
                config[key] = value
        config["name"] = self.__class__.__name__
        self.config = config

    @classmethod
    def load(cls, config_file, strict=True, load_weights=True):
        """
        Loads a Prediction Head. Infers the class of prediction head from config_file.

        :param config_file: location where corresponding config is stored
        :type config_file: str
        :param strict: whether to strictly enforce that the keys loaded from saved model match the ones in
                       the PredictionHead (see torch.nn.module.load_state_dict()).
                       Set to `False` for backwards compatibility with PHs saved with older version of FARM.
        :type strict: bool
        :return: PredictionHead
        :rtype: PredictionHead[T]
        """
        config = json.load(open(config_file))
        prediction_head = cls.subclasses[config["name"]](**config)
        if load_weights:
            model_file = cls._get_model_file(config_file=config_file)
            logger.info("Loading prediction head from {}".format(model_file))
            prediction_head.load_state_dict(torch.load(model_file, map_location=torch.device("cpu")), strict=strict)
        return prediction_head

    def logits_to_loss(self, logits, labels):
        """
        Implement this function in your special Prediction Head.
        Should combine logits and labels with a loss fct to a per sample loss.

        :param logits: logits, can vary in shape and type, depending on task
        :type logits: object
        :param labels: labels, can vary in shape and type, depending on task
        :type labels: object
        :return: per sample loss as a torch.tensor of shape [batch_size]
        """
        raise NotImplementedError()

    def logits_to_preds(self, logits):
        """
        Implement this function in your special Prediction Head.
        Should combine turn logits into predictions.

        :param logits: logits, can vary in shape and type, depending on task
        :type logits: object
        :return: predictions as a torch.tensor of shape [batch_size]
        """
        raise NotImplementedError()

    def prepare_labels(self, **kwargs):
        """
        Some prediction heads need additional label conversion.
        E.g. NER needs word level labels turned into subword token level labels.

        :param kwargs: placeholder for passing generic parameters
        :type kwargs: object
        :return: labels in the right format
        :rtype: object
        """
        # TODO maybe just return **kwargs to not force people to implement this
        raise NotImplementedError()

    def resize_input(self, input_dim):
        """ This function compares the output dimensionality of the language model against the input dimensionality
        of the prediction head. If there is a mismatch, the prediction head will be resized to fit."""
        if "feed_forward" not in dir(self):
            return
        else:
            old_dims = self.feed_forward.layer_dims
            if input_dim == old_dims[0]:
                return
            new_dims = [input_dim] + old_dims[1:]
            logger.info(f"Resizing input dimensions of {type(self).__name__} ({self.task_name}) "
                  f"from {old_dims} to {new_dims} to match language model")
            self.feed_forward = FeedForwardBlock(new_dims)
            self.layer_dims[0] = input_dim
            self.feed_forward.layer_dims[0] = input_dim

    @classmethod
    def _get_model_file(cls, config_file):
        if "config.json" in str(config_file) and "prediction_head" in str(config_file):
            head_num = int("".join([char for char in os.path.basename(config_file) if char.isdigit()]))
            model_file = Path(os.path.dirname(config_file)) / f"prediction_head_{head_num}.bin"
        else:
            raise ValueError(f"This doesn't seem to be a proper prediction_head config file: '{config_file}'")
        return model_file

    def _set_name(self, name):
        self.task_name = name


class RegressionHead(PredictionHead):
    def __init__(
        self,
        layer_dims=[768,1],
        task_name="regression",
        **kwargs,
    ):
        super(RegressionHead, self).__init__()
        # num_labels could in most cases also be automatically retrieved from the data processor
        self.layer_dims = layer_dims
        self.feed_forward = FeedForwardBlock(self.layer_dims)
        # num_labels is being set to 2 since it is being hijacked to store the scaling factor and the mean
        self.num_labels = 2
        self.ph_output_type = "per_sequence_continuous"
        self.model_type = "regression"
        self.loss_fct = MSELoss(reduction="none")
        self.task_name = task_name
        self.generate_config()

    def forward(self, x):
        logits = self.feed_forward(x)
        return logits

    def logits_to_loss(self, logits, **kwargs):
        label_ids = kwargs.get(self.label_tensor_name)
        return self.loss_fct(logits, label_ids.float())

    def logits_to_preds(self, logits, **kwargs):
        preds = logits.cpu().numpy()
        #rescale predictions to actual label distribution
        preds = [x * self.label_list[1] + self.label_list[0] for x in preds]
        return preds

    def prepare_labels(self, **kwargs):
        label_ids = kwargs.get(self.label_tensor_name)
        label_ids = label_ids.cpu().numpy()
        label_ids = [x * self.label_list[1] + self.label_list[0] for x in label_ids]
        return label_ids

    def formatted_preds(self, logits, samples, **kwargs):
        preds = self.logits_to_preds(logits)
        contexts = [sample.clear_text["text"] for sample in samples]

        assert len(preds) == len(contexts)

        res = {"task": "regression", "predictions": []}
        for pred, context in zip(preds, contexts):
            res["predictions"].append(
                {
                    "context": f"{context}",
                    "pred": pred[0]
                }
            )
        return res


class TextClassificationHead(PredictionHead):
    def __init__(
        self,
        layer_dims=None,
        num_labels=None,
        class_weights=None,
        loss_ignore_index=-100,
        loss_reduction="none",
        task_name="text_classification",
        **kwargs,
    ):
        """
        :param layer_dims: The size of the layers in the feed forward component. The feed forward will have as many layers as there are ints in this list. This param will be deprecated in future
        :type layer_dims: list
        :param num_labels: The numbers of labels. Use to set the size of the final layer in the feed forward component. It is recommended to only set num_labels or layer_dims, not both.
        :type num_labels: int
        :param class_weights:
        :param loss_ignore_index:
        :param loss_reduction:
        :param task_name:
        :param kwargs:
        """
        super(TextClassificationHead, self).__init__()
        # num_labels could in most cases also be automatically retrieved from the data processor
        if layer_dims:
            self.layer_dims = layer_dims
            logger.warning("`layer_dims` will be deprecated in future releases")
        elif num_labels:
            self.layer_dims = [768, num_labels]
        else:
            raise ValueError("Please supply `num_labels` to define output dim of prediction head")
        self.num_labels = self.layer_dims[-1]
        self.feed_forward = FeedForwardBlock(self.layer_dims)
        logger.info(f"Prediction head initialized with size {self.layer_dims}")
        self.num_labels = self.layer_dims[-1]
        self.ph_output_type = "per_sequence"
        self.model_type = "text_classification"
        self.task_name = task_name #used for connecting with the right output of the processor

        if type(class_weights) is np.ndarray and class_weights.ndim != 1:
            raise ValueError("When you pass `class_weights` as `np.ndarray` it must have 1 dimension! "
                             "You provided {} dimensions.".format(class_weights.ndim))

        self.class_weights = class_weights

        if class_weights is not None:
            logger.info(f"Using class weights for task '{self.task_name}': {self.class_weights}")
            balanced_weights = nn.Parameter(torch.tensor(class_weights), requires_grad=False)
        else:
            balanced_weights = None

        self.loss_fct = CrossEntropyLoss(
            weight=balanced_weights,
            reduction=loss_reduction,
            ignore_index=loss_ignore_index,
        )

        self.generate_config()

    @classmethod
    def load(cls, pretrained_model_name_or_path):
        """
        Load a prediction head from a saved FARM or transformers model. `pretrained_model_name_or_path`
        can be one of the following:
        a) Local path to a FARM prediction head config (e.g. my-bert/prediction_head_0_config.json)
        b) Local path to a Transformers model (e.g. my-bert)
        c) Name of a public model from https://huggingface.co/models (e.g. distilbert-base-uncased-distilled-squad)


        :param pretrained_model_name_or_path: local path of a saved model or name of a publicly available model.
                                              Exemplary public name:
                                              - deepset/bert-base-german-cased-hatespeech-GermEval18Coarse

                                              See https://huggingface.co/models for full list

        """

        if os.path.exists(pretrained_model_name_or_path) \
                and "config.json" in pretrained_model_name_or_path \
                and "prediction_head" in pretrained_model_name_or_path:
            # a) FARM style
            head = super(TextClassificationHead, cls).load(pretrained_model_name_or_path)
        else:
            # b) transformers style
            # load all weights from model
            full_model = AutoModelForSequenceClassification.from_pretrained(pretrained_model_name_or_path)
            # init empty head
            head = cls(layer_dims=[full_model.config.hidden_size, len(full_model.config.id2label)])
            # transfer weights for head from full model
            head.feed_forward.feed_forward[0].load_state_dict(full_model.classifier.state_dict())
            del full_model

        return head

    def forward(self, X):
        logits = self.feed_forward(X)
        return logits

    def logits_to_loss(self, logits, **kwargs):
        label_ids = kwargs.get(self.label_tensor_name)
        label_ids = label_ids
        return self.loss_fct(logits, label_ids.view(-1))

    def logits_to_probs(self, logits, return_class_probs, **kwargs):
        softmax = torch.nn.Softmax(dim=1)
        probs = softmax(logits)
        if return_class_probs:
            probs = probs
        else:
            probs = torch.max(probs, dim=1)[0]
        probs = probs.cpu().numpy()
        return probs

    def logits_to_preds(self, logits, **kwargs):
        logits = logits.cpu().numpy()
        pred_ids = logits.argmax(1)
        preds = [self.label_list[int(x)] for x in pred_ids]
        return preds

    def prepare_labels(self, **kwargs):
        label_ids = kwargs.get(self.label_tensor_name)
        label_ids = label_ids.cpu().numpy()
        # This is the standard doc classification case
        try:
            labels = [self.label_list[int(x)] for x in label_ids]
        # This case is triggered in Natural Questions where each example can have multiple labels
        except TypeError:
            labels = [self.label_list[int(x[0])] for x in label_ids]
        return labels

    def formatted_preds(self, logits=None, preds=None, samples=None, return_class_probs=False, **kwargs):
        """ Like QuestionAnsweringHead.formatted_preds(), this fn can operate on either logits or preds. This
        is needed since at inference, the order of operations is very different depending on whether we are performing
        aggregation or not (compare Inferencer._get_predictions() vs Inferencer._get_predictions_and_aggregate())"""
<<<<<<< HEAD

        assert (logits is not None) or (preds is not None)

=======

        assert (logits is not None) or (preds is not None)

>>>>>>> ff8ce497
        # When this method is used along side a QAHead at inference (e.g. Natural Questions), preds is the input and
        # there is currently no good way of generating probs
        if logits is not None:
            preds = self.logits_to_preds(logits)
            probs = self.logits_to_probs(logits, return_class_probs)
        else:
            probs = [None] * len(preds)

        # TODO this block has to do with the difference in Basket and Sample structure between SQuAD and NQ
        try:
            contexts = [sample.clear_text["text"] for sample in samples]
        # This case covers Natural Questions where the sample is in a QA style
        except KeyError:
            contexts = [sample.clear_text["question_text"] + " | " + sample.clear_text["passage_text"] for sample in samples]

        contexts_b = [sample.clear_text["text_b"] for sample in samples if "text_b" in  sample.clear_text]
        if len(contexts_b) != 0:
            contexts = ["|".join([a, b]) for a,b in zip(contexts, contexts_b)]

        assert len(preds) == len(probs) == len(contexts)

        res = {"task": "text_classification", "predictions": []}
        for pred, prob, context in zip(preds, probs, contexts):
            if not return_class_probs:
                pred_dict = {
                    "start": None,
                    "end": None,
                    "context": f"{context}",
                    "label": f"{pred}",
                    "probability": prob,
                }
            else:
                pred_dict = {
                    "start": None,
                    "end": None,
                    "context": f"{context}",
                    "label": "class_probabilities",
                    "probability": prob,
                }

            res["predictions"].append(pred_dict)
        return res


class MultiLabelTextClassificationHead(PredictionHead):
    def __init__(
        self,
        layer_dims=None,
        num_labels=None,
        class_weights=None,
        loss_reduction="none",
        task_name="text_classification",
        pred_threshold=0.5,
        **kwargs,
    ):
        """
        :param layer_dims: The size of the layers in the feed forward component. The feed forward will have as many layers as there are ints in this list. This param will be deprecated in future
        :type layer_dims: list
        :param num_labels: The numbers of labels. Use to set the size of the final layer in the feed forward component. It is recommended to only set num_labels or layer_dims, not both.
        :type num_labels: int
        :param class_weights:
        :param loss_reduction:
        :param task_name:
        :param pred_threshold:
        :param kwargs:
        """
        super(MultiLabelTextClassificationHead, self).__init__()
        # num_labels could in most cases also be automatically retrieved from the data processor
        if layer_dims:
            self.layer_dims = layer_dims
            logger.warning("`layer_dims` will be deprecated in future releases")
        elif num_labels:
            self.layer_dims = [768, num_labels]
        else:
            raise ValueError("Please supply `num_labels` to define output dim of prediction head")
        self.num_labels = self.layer_dims[-1]
        logger.info(f"Prediction head initialized with size {self.layer_dims}")
        self.feed_forward = FeedForwardBlock(self.layer_dims)
        self.ph_output_type = "per_sequence"
        self.model_type = "multilabel_text_classification"
        self.task_name = task_name #used for connecting with the right output of the processor
        self.class_weights = class_weights
        self.pred_threshold = pred_threshold

        if class_weights is not None:
            logger.info(f"Using class weights for task '{self.task_name}': {self.class_weights}")
            #TODO must balanced weight really be a instance attribute?
            self.balanced_weights = nn.Parameter(
                torch.tensor(class_weights), requires_grad=False
            )
        else:
            self.balanced_weights = None

        self.loss_fct = BCEWithLogitsLoss(pos_weight=self.balanced_weights,
                                          reduction=loss_reduction)

        self.generate_config()

    def forward(self, X):
        logits = self.feed_forward(X)
        return logits

    def logits_to_loss(self, logits, **kwargs):
        label_ids = kwargs.get(self.label_tensor_name).to(dtype=torch.float)
        loss = self.loss_fct(logits.view(-1, self.num_labels), label_ids.view(-1, self.num_labels))
        per_sample_loss = loss.mean(1)
        return per_sample_loss

    def logits_to_probs(self, logits, **kwargs):
        sigmoid = torch.nn.Sigmoid()
        probs = sigmoid(logits)
        probs = probs.cpu().numpy()
        return probs

    def logits_to_preds(self, logits, **kwargs):
        probs = self.logits_to_probs(logits)
        #TODO we could potentially move this to GPU to speed it up
        pred_ids = [np.where(row > self.pred_threshold)[0] for row in probs]
        preds = []
        for row in pred_ids:
            preds.append([self.label_list[int(x)] for x in row])
        return preds

    def prepare_labels(self, **kwargs):
        label_ids = kwargs.get(self.label_tensor_name)
        label_ids = label_ids.cpu().numpy()
        label_ids = [np.where(row == 1)[0] for row in label_ids]
        labels = []
        for row in label_ids:
            labels.append([self.label_list[int(x)] for x in row])
        return labels

    def formatted_preds(self, logits, samples, **kwargs):
        preds = self.logits_to_preds(logits)
        probs = self.logits_to_probs(logits)
        contexts = [sample.clear_text["text"] for sample in samples]

        assert len(preds) == len(probs) == len(contexts)

        res = {"task": "text_classification", "predictions": []}
        for pred, prob, context in zip(preds, probs, contexts):
            res["predictions"].append(
                {
                    "start": None,
                    "end": None,
                    "context": f"{context}",
                    "label": f"{pred}",
                    "probability": prob,
                }
            )
        return res


class TokenClassificationHead(PredictionHead):
    def __init__(self,
                 layer_dims=None,
                 num_labels=None,
                 task_name="ner",
                 **kwargs):
        """
        :param layer_dims: The size of the layers in the feed forward component. The feed forward will have as many layers as there are ints in this list. This param will be deprecated in future
        :type layer_dims: list
        :param num_labels: The numbers of labels. Use to set the size of the final layer in the feed forward component. It is recommended to only set num_labels or layer_dims, not both.
        :type num_labels: int
        :param task_name:
        :param kwargs:
        """
        super(TokenClassificationHead, self).__init__()
        if layer_dims:
            self.layer_dims = layer_dims
            logger.warning("`layer_dims` will be deprecated in future releases")
        elif num_labels:
            self.layer_dims = [768, num_labels]
        else:
            raise ValueError("Please supply `num_labels` to define output dim of prediction head")
        self.num_labels = self.layer_dims[-1]
        logger.info(f"Prediction head initialized with size {self.layer_dims}")
        self.feed_forward = FeedForwardBlock(self.layer_dims)
        self.num_labels = self.layer_dims[-1]
        self.loss_fct = CrossEntropyLoss(reduction="none")
        self.ph_output_type = "per_token"
        self.model_type = "token_classification"
        self.task_name = task_name
        self.generate_config()

    @classmethod
    def load(cls, pretrained_model_name_or_path):
        """
        Load a prediction head from a saved FARM or transformers model. `pretrained_model_name_or_path`
        can be one of the following:
        a) Local path to a FARM prediction head config (e.g. my-bert/prediction_head_0_config.json)
        b) Local path to a Transformers model (e.g. my-bert)
        c) Name of a public model from https://huggingface.co/models (e.g.bert-base-cased-finetuned-conll03-english)


        :param pretrained_model_name_or_path: local path of a saved model or name of a publicly available model.
                                              Exemplary public names:
                                              - bert-base-cased-finetuned-conll03-english

                                              See https://huggingface.co/models for full list

        """

        if os.path.exists(pretrained_model_name_or_path) \
                and "config.json" in pretrained_model_name_or_path \
                and "prediction_head" in pretrained_model_name_or_path:
            # a) FARM style
            head = super(TokenClassificationHead, cls).load(pretrained_model_name_or_path)
        else:
            # b) transformers style
            # load all weights from model
            full_model = AutoModelForTokenClassification.from_pretrained(pretrained_model_name_or_path)
            # init empty head
            head = cls(layer_dims=[full_model.config.hidden_size, len(full_model.config.label2id)])
            # transfer weights for head from full model
            head.feed_forward.feed_forward[0].load_state_dict(full_model.classifier.state_dict())
            del full_model
        return head


    def forward(self, X):
        logits = self.feed_forward(X)
        return logits

    def logits_to_loss(
        self, logits, initial_mask, padding_mask=None, **kwargs
    ):
        label_ids = kwargs.get(self.label_tensor_name)

        # Todo: should we be applying initial mask here? Loss is currently calculated even on non initial tokens
        active_loss = padding_mask.view(-1) == 1
        active_logits = logits.view(-1, self.num_labels)[active_loss]
        active_labels = label_ids.view(-1)[active_loss]

        loss = self.loss_fct(
            active_logits, active_labels
        )  # loss is a 1 dimemnsional (active) token loss
        return loss

    def logits_to_preds(self, logits, initial_mask, **kwargs):
        preds_word_all = []
        preds_tokens = torch.argmax(logits, dim=2)
        preds_token = preds_tokens.detach().cpu().numpy()
        # used to be: padding_mask = padding_mask.detach().cpu().numpy()
        initial_mask = initial_mask.detach().cpu().numpy()

        for idx, im in enumerate(initial_mask):
            preds_t = preds_token[idx]
            # Get labels and predictions for just the word initial tokens
            preds_word_id = self.initial_token_only(preds_t, initial_mask=im)
            preds_word = [self.label_list[pwi] for pwi in preds_word_id]
            preds_word_all.append(preds_word)
        return preds_word_all

    def logits_to_probs(self, logits, initial_mask, return_class_probs, **kwargs):
        # get per token probs
        softmax = torch.nn.Softmax(dim=2)
        token_probs = softmax(logits)
        if return_class_probs:
            token_probs = token_probs
        else:
            token_probs = torch.max(token_probs, dim=2)[0]
        token_probs = token_probs.cpu().numpy()

        # convert to per word probs
        all_probs = []
        initial_mask = initial_mask.detach().cpu().numpy()
        for idx, im in enumerate(initial_mask):
            probs_t = token_probs[idx]
            probs_words = self.initial_token_only(probs_t, initial_mask=im)
            all_probs.append(probs_words)
        return all_probs

    def prepare_labels(self, initial_mask, **kwargs):
        label_ids = kwargs.get(self.label_tensor_name)
        labels_all = []
        label_ids = label_ids.cpu().numpy()
        for label_ids_one_sample, initial_mask_one_sample in zip(
            label_ids, initial_mask
        ):
            label_ids = self.initial_token_only(
                label_ids_one_sample, initial_mask_one_sample
            )
            labels = [self.label_list[l] for l in label_ids]
            labels_all.append(labels)
        return labels_all

    @staticmethod
    def initial_token_only(seq, initial_mask):
        ret = []
        for init, s in zip(initial_mask, seq):
            if init:
                ret.append(s)
        return ret

    def formatted_preds(self, logits, initial_mask, samples, return_class_probs=False, **kwargs):
        preds = self.logits_to_preds(logits, initial_mask)
        probs = self.logits_to_probs(logits, initial_mask,return_class_probs)

        # align back with original input by getting the original word spans
        spans = []
        for sample, sample_preds in zip(samples, preds):
            word_spans = []
            span = None
            for token, offset, start_of_word in zip(
                sample.tokenized["tokens"],
                sample.tokenized["offsets"],
                sample.tokenized["start_of_word"],
            ):
                if start_of_word:
                    # previous word has ended unless it's the very first word
                    if span is not None:
                        word_spans.append(span)
                    span = {"start": offset, "end": offset + len(token)}
                else:
                    # expand the span to include the subword-token
                    span["end"] = offset + len(token.replace("##", ""))
            word_spans.append(span)
            spans.append(word_spans)

        assert len(preds) == len(probs) == len(spans)

        res = {"task": "ner", "predictions": []}
        for preds_seq, probs_seq, sample, spans_seq in zip(
            preds, probs, samples, spans
        ):
            tags, spans_seq = convert_iob_to_simple_tags(preds_seq, spans_seq)
            seq_res = []
            for tag, prob, span in zip(tags, probs_seq, spans_seq):
                context = sample.clear_text["text"][span["start"] : span["end"]]
                seq_res.append(
                    {
                        "start": span["start"],
                        "end": span["end"],
                        "context": f"{context}",
                        "label": f"{tag}",
                        "probability": prob,
                    }
                )
            res["predictions"].extend(seq_res)
        return res


class BertLMHead(PredictionHead):
    def __init__(self, hidden_size, vocab_size, hidden_act="gelu", task_name="lm", **kwargs):
        super(BertLMHead, self).__init__()

        self.hidden_size = hidden_size
        self.hidden_act = hidden_act
        self.vocab_size = vocab_size
        self.loss_fct = CrossEntropyLoss(reduction="none", ignore_index=-1)
        self.num_labels = vocab_size  # vocab size
        # TODO Check if weight init needed!
        # self.apply(self.init_bert_weights)
        self.ph_output_type = "per_token"

        self.model_type = "language_modelling"
        self.task_name = task_name
        self.generate_config()

        # NN Layers
        # this is the "transform" module in the pytorch-transformers repo
        self.dense = nn.Linear(self.hidden_size, self.hidden_size)
        self.transform_act_fn = ACT2FN[self.hidden_act]
        self.LayerNorm = BertLayerNorm(self.hidden_size, eps=1e-12)

        # this is the "decoder" in the pytorch-transformers repo
        # The output weights are the same as the input embeddings, but there is
        # an output-only bias for each token.
        self.decoder = nn.Linear(hidden_size,
                                 vocab_size,
                                 bias=False)
        self.bias = nn.Parameter(torch.zeros(vocab_size))

    @classmethod
    def load(cls, pretrained_model_name_or_path, n_added_tokens=0):
        """
        Load a prediction head from a saved FARM or transformers model. `pretrained_model_name_or_path`
        can be one of the following:
        a) Local path to a FARM prediction head config (e.g. my-bert/prediction_head_0_config.json)
        b) Local path to a Transformers model (e.g. my-bert)
        c) Name of a public model from https://huggingface.co/models (e.g.bert-base-cased)


        :param pretrained_model_name_or_path: local path of a saved model or name of a publicly available model.
                                              Exemplary public names:
                                              - bert-base-cased

                                              See https://huggingface.co/models for full list

        """

        if os.path.exists(pretrained_model_name_or_path) \
                and "config.json" in pretrained_model_name_or_path \
                and "prediction_head" in pretrained_model_name_or_path:
            # a) FARM style
            if n_added_tokens != 0:
                #TODO resize prediction head decoder for custom vocab
                raise NotImplementedError("Custom vocab not yet supported for model loading from FARM files")

            head = super(BertLMHead, cls).load(pretrained_model_name_or_path)
        else:
            # b) pytorch-transformers style
            # load weights from bert model
            # (we might change this later to load directly from a state_dict to generalize for other language models)
            bert_with_lm = BertForPreTraining.from_pretrained(pretrained_model_name_or_path)

            # init empty head
            vocab_size = bert_with_lm.config.vocab_size + n_added_tokens

            head = cls(hidden_size=bert_with_lm.config.hidden_size,
                       vocab_size=vocab_size,
                       hidden_act=bert_with_lm.config.hidden_act)

            # load weights
            head.dense.load_state_dict(bert_with_lm.cls.predictions.transform.dense.state_dict())
            head.LayerNorm.load_state_dict(bert_with_lm.cls.predictions.transform.LayerNorm.state_dict())

            # Not loading weights of decoder here, since we later share weights with the embedding layer of LM
            #head.decoder.load_state_dict(bert_with_lm.cls.predictions.decoder.state_dict())

            if n_added_tokens == 0:
                bias_params = bert_with_lm.cls.predictions.bias
            else:
                # Custom vocab => larger vocab => larger dims of output layer in the LM head
                bias_params = torch.nn.Parameter(torch.cat([bert_with_lm.cls.predictions.bias,
                                                            torch.zeros(n_added_tokens)]))
            head.bias.data.copy_(bias_params)
            del bert_with_lm
            del bias_params

        return head

    def set_shared_weights(self, shared_embedding_weights):
        self.decoder.weight = shared_embedding_weights

    def forward(self, hidden_states):
        hidden_states = self.dense(hidden_states)
        hidden_states = self.transform_act_fn(hidden_states)
        hidden_states = self.LayerNorm(hidden_states)
        lm_logits = self.decoder(hidden_states) + self.bias
        return lm_logits

    def logits_to_loss(self, logits, **kwargs):
        lm_label_ids = kwargs.get(self.label_tensor_name)
        batch_size = lm_label_ids.shape[0]
        masked_lm_loss = self.loss_fct(
            logits.view(-1, self.num_labels), lm_label_ids.view(-1)
        )
        per_sample_loss = masked_lm_loss.view(-1, batch_size).mean(dim=0)
        return per_sample_loss

    def logits_to_preds(self, logits, **kwargs):
        lm_label_ids = kwargs.get(self.label_tensor_name).cpu().numpy()
        lm_preds_ids = logits.argmax(2).cpu().numpy()
        # apply mask to get rid of predictions for non-masked tokens
        assert lm_preds_ids.shape == lm_label_ids.shape
        lm_preds_ids[lm_label_ids == -1] = -1
        lm_preds_ids = lm_preds_ids.tolist()
        preds = []
        # we have a batch of sequences here. we need to convert for each token in each sequence.
        for pred_ids_for_sequence in lm_preds_ids:
            preds.append(
                [self.label_list[int(x)] for x in pred_ids_for_sequence if int(x) != -1]
            )
        return preds

    def prepare_labels(self, **kwargs):
        label_ids = kwargs.get(self.label_tensor_name)
        label_ids = label_ids.cpu().numpy().tolist()
        labels = []
        # we have a batch of sequences here. we need to convert for each token in each sequence.
        for ids_for_sequence in label_ids:
            labels.append([self.label_list[int(x)] for x in ids_for_sequence if int(x) != -1])
        return labels


class NextSentenceHead(TextClassificationHead):
    """
    Almost identical to a TextClassificationHead. Only difference: we can load the weights from
     a pretrained language model that was saved in the Transformers style (all in one model).
    """
    @classmethod
    def load(cls, pretrained_model_name_or_path):
        """
        Load a prediction head from a saved FARM or transformers model. `pretrained_model_name_or_path`
        can be one of the following:
        a) Local path to a FARM prediction head config (e.g. my-bert/prediction_head_0_config.json)
        b) Local path to a Transformers model (e.g. my-bert)
        c) Name of a public model from https://huggingface.co/models (e.g.bert-base-cased)


        :param pretrained_model_name_or_path: local path of a saved model or name of a publicly available model.
                                              Exemplary public names:
                                              - bert-base-cased

                                              See https://huggingface.co/models for full list

        """
        if os.path.exists(pretrained_model_name_or_path) \
                and "config.json" in pretrained_model_name_or_path \
                and "prediction_head" in pretrained_model_name_or_path:
            # a) FARM style
            head = super(NextSentenceHead, cls).load(pretrained_model_name_or_path)
        else:
            # b) pytorch-transformers style
            # load weights from bert model
            # (we might change this later to load directly from a state_dict to generalize for other language models)
            bert_with_lm = BertForPreTraining.from_pretrained(pretrained_model_name_or_path)

            # init empty head
            head = cls(layer_dims=[bert_with_lm.config.hidden_size, 2], loss_ignore_index=-1, task_name="nextsentence")

            # load weights
            head.feed_forward.feed_forward[0].load_state_dict(bert_with_lm.cls.seq_relationship.state_dict())
            del bert_with_lm

        return head

class FeedForwardBlock(nn.Module):
    """ A feed forward neural network of variable depth and width. """

    def __init__(self, layer_dims, **kwargs):
        # Todo: Consider having just one input argument
        super(FeedForwardBlock, self).__init__()
        self.layer_dims = layer_dims
        # If read from config the input will be string
        n_layers = len(layer_dims) - 1
        layers_all = []
        # TODO: IS this needed?
        self.output_size = layer_dims[-1]

        for i in range(n_layers):
            size_in = layer_dims[i]
            size_out = layer_dims[i + 1]
            layer = nn.Linear(size_in, size_out)
            layers_all.append(layer)
        self.feed_forward = nn.Sequential(*layers_all)

    def forward(self, X):
        logits = self.feed_forward(X)
        return logits


class QuestionAnsweringHead(PredictionHead):
    """
    A question answering head predicts the start and end of the answer on token level.
    """

    def __init__(self, layer_dims=[768,2],
                 task_name="question_answering",
                 no_ans_boost=0.0,
                 context_window_size=100,
                 n_best=5,
                 n_best_per_sample=1,
                 **kwargs):
        """
        :param layer_dims: dimensions of Feed Forward block, e.g. [768,2], for adjusting to BERT embedding. Output should be always 2
        :type layer_dims: List[Int]
        :param kwargs: placeholder for passing generic parameters
        :type kwargs: object
        :param no_ans_boost: How much the no_answer logit is boosted/increased.
                             The higher the value, the more likely a "no answer possible given the input text" is returned by the model
        :type no_ans_boost: float
        :param context_window_size: The size, in characters, of the window around the answer span that is used when displaying the context around the answer.
        :type context_window_size: int
        :param n_best: The number of positive answer spans for each document.
        :type n_best: int
        :param n_best_per_sample: num candidate answer spans to consider from each passage. Each passage also returns "no answer" info.
                                  This is decoupled from n_best on document level, since predictions on passage level are very similar.
                                  It should have a low value
        :type n_best_per_sample: int
        """
        super(QuestionAnsweringHead, self).__init__()
        if kwargs is not None:
            logger.warning(f"Some unused parameters are passed to the QuestionAnsweringHead. "
                           f"Might not be a problem. Params: {json.dumps(kwargs)}")
        self.layer_dims = layer_dims
        assert self.layer_dims[-1] == 2
        self.feed_forward = FeedForwardBlock(self.layer_dims)
        logger.info(f"Prediction head initialized with size {self.layer_dims}")
        self.num_labels = self.layer_dims[-1]
        self.ph_output_type = "per_token_squad"
        self.model_type = ("span_classification")  # predicts start and end token of answer
        self.task_name = task_name
        self.no_ans_boost = no_ans_boost
        self.context_window_size = context_window_size
        self.n_best = n_best
        self.n_best_per_sample = n_best_per_sample
        self.generate_config()


    @classmethod
    def load(cls, pretrained_model_name_or_path):
        """
        Load a prediction head from a saved FARM or transformers model. `pretrained_model_name_or_path`
        can be one of the following:
        a) Local path to a FARM prediction head config (e.g. my-bert/prediction_head_0_config.json)
        b) Local path to a Transformers model (e.g. my-bert)
        c) Name of a public model from https://huggingface.co/models (e.g. distilbert-base-uncased-distilled-squad)


        :param pretrained_model_name_or_path: local path of a saved model or name of a publicly available model.
                                              Exemplary public names:
                                              - distilbert-base-uncased-distilled-squad
                                              - bert-large-uncased-whole-word-masking-finetuned-squad

                                              See https://huggingface.co/models for full list

        """

        if os.path.exists(pretrained_model_name_or_path) \
                and "config.json" in pretrained_model_name_or_path \
                and "prediction_head" in pretrained_model_name_or_path:
            # a) FARM style
            super(QuestionAnsweringHead, cls).load(pretrained_model_name_or_path)
        else:
            # b) transformers style
            # load all weights from model
            full_qa_model = AutoModelForQuestionAnswering.from_pretrained(pretrained_model_name_or_path)
            # init empty head
            head = cls(layer_dims=[full_qa_model.config.hidden_size, 2], loss_ignore_index=-1, task_name="question_answering")
            # transfer weights for head from full model
            head.feed_forward.feed_forward[0].load_state_dict(full_qa_model.qa_outputs.state_dict())
            del full_qa_model

        return head

    def forward(self, X):
        """
        One forward pass through the prediction head model, starting with language model output on token level

        """
        logits = self.feed_forward(X)
        return logits

    def logits_to_loss(self, logits, labels, **kwargs):
        """
        Combine predictions and labels to a per sample loss.
        """
        # todo explain how we only use first answer for train
        # labels.shape =  [batch_size, n_max_answers, 2]. n_max_answers is by default 6 since this is the
        # most that occurs in the SQuAD dev set. The 2 in the final dimension corresponds to [start, end]
        start_position = labels[:, 0, 0]
        end_position = labels[:, 0, 1]

        # logits is of shape [batch_size, max_seq_len, 2]. Like above, the final dimension corresponds to [start, end]
        start_logits, end_logits = logits.split(1, dim=-1)
        start_logits = start_logits.squeeze(-1)
        end_logits = end_logits.squeeze(-1)

        # Squeeze final singleton dimensions
        if len(start_position.size()) > 1:
            start_position = start_position.squeeze(-1)
        if len(end_position.size()) > 1:
            end_position = end_position.squeeze(-1)

        ignored_index = start_logits.size(1)
        start_position.clamp_(0, ignored_index)
        end_position.clamp_(0, ignored_index)

        loss_fct = CrossEntropyLoss(reduction="none")
        start_loss = loss_fct(start_logits, start_position)
        end_loss = loss_fct(end_logits, end_position)
        per_sample_loss = (start_loss + end_loss) / 2
        return per_sample_loss

    def logits_to_preds(self, logits, padding_mask, start_of_word, seq_2_start_t, max_answer_length=1000, **kwargs):
        """
        Get the predicted index of start and end token of the answer. Note that the output is at token level
        and not word level. Note also that these logits correspond to the tokens of a sample
        (i.e. special tokens, question tokens, passage_tokens)
        """

        # Will be populated with the top-n predictions of each sample in the batch
        # shape = batch_size x ~top_n
        # Note that ~top_n = n   if no_answer is     within the top_n predictions
        #           ~top_n = n+1 if no_answer is not within the top_n predictions
        all_top_n = []

        # logits is of shape [batch_size, max_seq_len, 2]. The final dimension corresponds to [start, end]
        start_logits, end_logits = logits.split(1, dim=-1)
        start_logits = start_logits.squeeze(-1)
        end_logits = end_logits.squeeze(-1)

        # Calculate a few useful variables
        batch_size = start_logits.size()[0]
        max_seq_len = start_logits.shape[1] # target dim
        n_non_padding = torch.sum(padding_mask, dim=1)

        # get scores for all combinations of start and end logits => candidate answers
        start_matrix = start_logits.unsqueeze(2).expand(-1, -1, max_seq_len)
        end_matrix = end_logits.unsqueeze(1).expand(-1, max_seq_len, -1)
        start_end_matrix = start_matrix + end_matrix

        # disqualify answers where end < start
        # (set the lower triangular matrix to low value, excluding diagonal)
        indices = torch.tril_indices(max_seq_len, max_seq_len, offset=-1, device=start_end_matrix.device)
        start_end_matrix[:, indices[0][:], indices[1][:]] = -999

        # disqualify answers where start=0, but end != 0
        start_end_matrix[:, 0, 1:] = -999

        # TODO continue vectorization of valid_answer_idxs
        # # disqualify where answers < seq_2_start_t and idx != 0
        # # disqualify where answer falls into padding
        # # seq_2_start_t can be different when 2 different questions are handled within one batch
        # # n_non_padding can be different on sample level, too
        # for i in range(batch_size):
        #     start_end_matrix[i, 1:seq_2_start_t[i], 1:seq_2_start_t[i]] = -888
        #     start_end_matrix[i, n_non_padding[i]-1:, n_non_padding[i]-1:] = -777


        # Sort the candidate answers by their score. Sorting happens on the flattened matrix.
        # flat_sorted_indices.shape: (batch_size, max_seq_len^2, 1)
        flat_scores = start_end_matrix.view(batch_size, -1)
        flat_sorted_indices_2d = flat_scores.sort(descending=True)[1]
        flat_sorted_indices = flat_sorted_indices_2d.unsqueeze(2)

        # The returned indices are then converted back to the original dimensionality of the matrix.
        # sorted_candidates.shape : (batch_size, max_seq_len^2, 2)
        start_indices = flat_sorted_indices // max_seq_len
        end_indices = flat_sorted_indices % max_seq_len
        sorted_candidates = torch.cat((start_indices, end_indices), dim=2)

        # Get the n_best candidate answers for each sample that are valid (via some heuristic checks)
        for sample_idx in range(batch_size):
            sample_top_n = self.get_top_candidates(sorted_candidates[sample_idx],
                                                   start_end_matrix[sample_idx],
                                                   n_non_padding[sample_idx].item(),
                                                   max_answer_length,
                                                   seq_2_start_t[sample_idx].item(),
                                                   sample_idx)
            all_top_n.append(sample_top_n)

        return all_top_n

    def get_top_candidates(self, sorted_candidates, start_end_matrix,
                           n_non_padding, max_answer_length, seq_2_start_t, sample_idx):
        """ Returns top candidate answers as a list of Span objects. Operates on a matrix of summed start and end logits.
        This matrix corresponds to a single sample (includes special tokens, question tokens, passage tokens).
        This method always returns a list of len n_best + 1 (it is comprised of the n_best positive answers along with the one no_answer)"""

        # Initialize some variables
        top_candidates = []
        n_candidates = sorted_candidates.shape[0]

        # Iterate over all candidates and break when we have all our n_best candidates
        for candidate_idx in range(n_candidates):
            if len(top_candidates) == self.n_best_per_sample:
                break
            else:
                # Retrieve candidate's indices
                start_idx = sorted_candidates[candidate_idx, 0].item()
                end_idx = sorted_candidates[candidate_idx, 1].item()
                # Ignore no_answer scores which will be extracted later in this method
                if start_idx == 0 and end_idx == 0:
                    continue
                # Check that the candidate's indices are valid and save them if they are
                if self.valid_answer_idxs(start_idx, end_idx, n_non_padding, max_answer_length, seq_2_start_t):
                    score = start_end_matrix[start_idx, end_idx].item()
                    top_candidates.append(QACandidate(offset_answer_start=start_idx,
                                                      offset_answer_end=end_idx,
                                                      score=score,
                                                      answer_type="span",
                                                      offset_unit="token",
                                                      aggregation_level="passage",
                                                      passage_id=sample_idx))

        no_answer_score = start_end_matrix[0, 0].item()
        top_candidates.append(QACandidate(offset_answer_start=0,
                                          offset_answer_end=0,
                                          score=no_answer_score,
                                          answer_type="no_answer",
                                          offset_unit="token",
                                          aggregation_level="passage",
                                          passage_id=None))

        return top_candidates

    @staticmethod
    def valid_answer_idxs(start_idx, end_idx, n_non_padding, max_answer_length, seq_2_start_t):
        """ Returns True if the supplied index span is a valid prediction. The indices being provided
        should be on sample/passage level (special tokens + question_tokens + passag_tokens)
        and not document level"""

        # This function can seriously slow down inferencing and eval. In the future this function will be completely vectorized
        # Continue if start or end label points to a padding token
        if start_idx < seq_2_start_t and start_idx != 0:
            return False
        if end_idx < seq_2_start_t and end_idx != 0:
            return False
        # The -1 is to stop the idx falling on a final special token
        # TODO: this makes the assumption that there is a special token that comes at the end of the second sequence
        if start_idx >= n_non_padding - 1:
            return False
        if end_idx >= n_non_padding - 1:
            return False

        # # Check if start comes after end
        # # Handled on matrix level by: start_end_matrix[:, indices[0][1:], indices[1][1:]] = -999
        # if end_idx < start_idx:
        #     return False

        # # If one of the two indices is 0, the other must also be 0
        # # Handled on matrix level by setting: start_end_matrix[:, 0, 1:] = -999
        # if start_idx == 0 and end_idx != 0:
        #     return False
        # if start_idx != 0 and end_idx == 0:
        #     return False

        length = end_idx - start_idx + 1
        if length > max_answer_length:
            return False
        return True

    def formatted_preds(self, logits=None, preds=None, baskets=None, **kwargs):
        """ Takes a list of passage level predictions, each corresponding to one sample, and converts them into document level
        predictions. Leverages information in the SampleBaskets. Assumes that we are being passed predictions from
        ALL samples in the one SampleBasket i.e. all passages of a document. Logits should be None, because we have
        already converted the logits to predictions before calling formatted_preds.
        (see Inferencer._get_predictions_and_aggregate()).
        """

        # Unpack some useful variables
        # passage_start_t is the token index of the passage relative to the document (usually a multiple of doc_stride)
        # seq_2_start_t is the token index of the first token in passage relative to the input sequence (i.e. number of
        # special tokens and question tokens that come before the passage tokens)
        assert logits is None, "Logits are not None, something is passed wrongly into formatted_preds() in infer.py"
        assert preds is not None, "No preds passed to formatted_preds()"
        samples = [s for b in baskets for s in b.samples]
        ids = [s.id for s in samples]
        passage_start_t = [s.features[0]["passage_start_t"] for s in samples]
        seq_2_start_t = [s.features[0]["seq_2_start_t"] for s in samples]

        # Aggregate passage level predictions to create document level predictions.
        # This method assumes that all passages of each document are contained in preds
        # i.e. that there are no incomplete documents. The output of this step
        # are prediction spans
        preds_d = self.aggregate_preds(preds, passage_start_t, ids, seq_2_start_t)

        assert len(preds_d) == len(baskets)

        # Separate top_preds list from the no_ans_gap float.
        top_preds, no_ans_gaps = zip(*preds_d)

        # Takes document level prediction spans and returns string predictions
        doc_preds = self.to_qa_preds(top_preds, no_ans_gaps, baskets)

        return doc_preds

    def to_qa_preds(self, top_preds, no_ans_gaps, baskets):
        """ Groups Span objects together in a QAPred object  """
        ret = []

        # Iterate over each set of document level prediction
        for pred_d, no_ans_gap, basket in zip(top_preds, no_ans_gaps, baskets):

            # Unpack document offsets, clear text and id
            token_offsets = basket.samples[0].tokenized["document_offsets"]
            pred_id = basket.id_external if basket.id_external else basket.id_internal

            # These options reflect the different input dicts that can be assigned to the basket
            # before any kind of normalization or preprocessing can happen
            question_names = ["question_text", "qas", "questions"]
            doc_names = ["document_text", "context", "text"]

            document_text = try_get(doc_names, basket.raw)
            question = try_get(question_names, basket.raw)

<<<<<<< HEAD
            curr_doc_pred = QAPred(id=pred_id,
                                   prediction=pred_d,
=======
            # Iterate over each prediction on the one document
            full_preds = []
            for qa_candidate in pred_d:
                pred_str, _, _ = qa_candidate.span_to_string(token_offsets, document_text)
                qa_candidate.add_answer(pred_str)
                full_preds.append(qa_candidate)
            n_samples = full_preds[0].n_passages_in_doc

            curr_doc_pred = QAPred(id=pred_id,

                                   prediction=full_preds,
>>>>>>> ff8ce497
                                   context=document_text,
                                   question=question,
                                   token_offsets=token_offsets,
                                   context_window_size=self.context_window_size,
                                   aggregation_level="document",
<<<<<<< HEAD
                                   no_answer_gap=no_ans_gap)
=======
                                   no_answer_gap=no_ans_gap,
                                   n_passages=n_samples)
>>>>>>> ff8ce497

            ret.append(curr_doc_pred)
        return ret

    def has_no_answer_idxs(self, sample_top_n):
        for start, end, score in sample_top_n:
            if start == 0 and end == 0:
                return True
        return False

    def aggregate_preds(self, preds, passage_start_t, ids, seq_2_start_t=None, labels=None):
        """ Aggregate passage level predictions to create document level predictions.
        This method assumes that all passages of each document are contained in preds
        i.e. that there are no incomplete documents. The output of this step
        are prediction spans. No answer is represented by a (-1, -1) span on the document level """

        # Initialize some variables
        n_samples = len(preds)
        all_basket_preds = {}
        all_basket_labels = {}

        # Iterate over the preds of each sample - remove final number which is the sample id and not needed for aggregation
        for sample_idx in range(n_samples):
            basket_id = ids[sample_idx]
            basket_id = basket_id.split("-")[:-1]
            basket_id = "-".join(basket_id)

            # curr_passage_start_t is the token offset of the current passage
            # It will always be a multiple of doc_stride
            curr_passage_start_t = passage_start_t[sample_idx]

            # This is to account for the fact that all model input sequences start with some special tokens
            # and also the question tokens before passage tokens.
            if seq_2_start_t:
                cur_seq_2_start_t = seq_2_start_t[sample_idx]
                curr_passage_start_t -= cur_seq_2_start_t

            # Converts the passage level predictions+labels to document level predictions+labels. Note
            # that on the passage level a no answer is (0,0) but at document level it is (-1,-1) since (0,0)
            # would refer to the first token of the document
            pred_d = self.pred_to_doc_idxs(preds[sample_idx], curr_passage_start_t)
            if labels:
                label_d = self.label_to_doc_idxs(labels[sample_idx], curr_passage_start_t)

            # Initialize the basket_id as a key in the all_basket_preds and all_basket_labels dictionaries
            if basket_id not in all_basket_preds:
                all_basket_preds[basket_id] = []
                all_basket_labels[basket_id] = []

            # Add predictions and labels to dictionary grouped by their basket_ids
            all_basket_preds[basket_id].append(pred_d)
            if labels:
                all_basket_labels[basket_id].append(label_d)

        # Pick n-best predictions and remove repeated labels
        all_basket_preds = {k: self.reduce_preds(v) for k, v in all_basket_preds.items()}
        if labels:
            all_basket_labels = {k: self.reduce_labels(v) for k, v in all_basket_labels.items()}

        # Return aggregated predictions in order as a list of lists
        keys = [k for k in all_basket_preds]
        aggregated_preds = [all_basket_preds[k] for k in keys]
        if labels:
            labels = [all_basket_labels[k] for k in keys]
            return aggregated_preds, labels
        else:
            return aggregated_preds

    @staticmethod
    def reduce_labels(labels):
        """ Removes repeat answers. Represents a no answer label as (-1,-1)"""
        positive_answers = [(start, end) for x in labels for start, end in x if not (start == -1 and end == -1)]
        if not positive_answers:
            return [(-1, -1)]
        else:
            return list(set(positive_answers))

    def reduce_preds(self, preds):
        """ This function contains the logic for choosing the best answers from each passage. In the end, it
        returns the n_best predictions on the document level. """

        # Initialize variables
        passage_no_answer = []
        passage_best_score = []
        no_answer_scores = []
        n_samples = len(preds)

        # Iterate over the top predictions for each sample
        for sample_idx, sample_preds in enumerate(preds):
            best_pred = sample_preds[0]
            best_pred_score = best_pred.score
            no_answer_score = self.get_no_answer_score(sample_preds) + self.no_ans_boost
            no_answer = no_answer_score > best_pred_score
            passage_no_answer.append(no_answer)
            no_answer_scores.append(no_answer_score)
            passage_best_score.append(best_pred_score)

        # Get all predictions in flattened list and sort by score
        pos_answers_flat = []
        for sample_idx, passage_preds in enumerate(preds):
            for qa_candidate in passage_preds:
                if not (qa_candidate.offset_answer_start == -1 and qa_candidate.offset_answer_end == -1):
                    pos_answers_flat.append(QACandidate(offset_answer_start=qa_candidate.offset_answer_start,
                                                        offset_answer_end=qa_candidate.offset_answer_end,
                                                        score=qa_candidate.score,
                                                        answer_type=qa_candidate.answer_type,
                                                        offset_unit="token",
                                                        aggregation_level="passage",
                                                        passage_id=str(sample_idx),
                                                        n_passages_in_doc=n_samples)
                                            )

        # TODO add switch for more variation in answers, e.g. if varied_ans then never return overlapping answers
        pos_answer_dedup = self.deduplicate(pos_answers_flat)

        # This is how much no_ans_boost needs to change to turn a no_answer to a positive answer (or vice versa)
        no_ans_gap = -min([nas - pbs for nas, pbs in zip(no_answer_scores, passage_best_score)])

        # "no answer" scores and positive answers scores are difficult to compare, because
        # + a positive answer score is related to a specific text qa_candidate
        # - a "no answer" score is related to all input texts
        # Thus we compute the "no answer" score relative to the best possible answer and adjust it by
        # the most significant difference between scores.
        # Most significant difference: change top prediction from "no answer" to answer (or vice versa)
        best_overall_positive_score = max(x.score for x in pos_answer_dedup)
        no_answer_pred = QACandidate(offset_answer_start=-1,
                                     offset_answer_end=-1,
                                     score=best_overall_positive_score - no_ans_gap,
                                     answer_type="no_answer",
                                     offset_unit="token",
                                     aggregation_level="document",
                                     passage_id=None,
                                     n_passages_in_doc=n_samples)

        # Add no answer to positive answers, sort the order and return the n_best
        n_preds = [no_answer_pred] + pos_answer_dedup
        n_preds_sorted = sorted(n_preds, key=lambda x: x.score, reverse=True)
        n_preds_reduced = n_preds_sorted[:self.n_best]
        return n_preds_reduced, no_ans_gap

    @staticmethod
    def deduplicate(flat_pos_answers):
        # Remove duplicate spans that might be twice predicted in two different passages
        seen = {}
        for qa_answer in flat_pos_answers:
            if (qa_answer.offset_answer_start, qa_answer.offset_answer_end) not in seen:
                seen[(qa_answer.offset_answer_start, qa_answer.offset_answer_end)] = qa_answer
            else:
                seen_score = seen[(qa_answer.offset_answer_start, qa_answer.offset_answer_end)].score
                if qa_answer.score > seen_score:
                    seen[(qa_answer.offset_answer_start, qa_answer.offset_answer_end)] = qa_answer
        return list(seen.values())


    @staticmethod
    def get_no_answer_score(preds):
        for qa_answer in preds:
            start = qa_answer.offset_answer_start
            end = qa_answer.offset_answer_end
            score = qa_answer.score
            if start == -1 and end == -1:
                return score
        raise Exception

    @staticmethod
    def pred_to_doc_idxs(pred, passage_start_t):
        """ Converts the passage level predictions to document level predictions. Note that on the doc level we
        don't have special tokens or question tokens. This means that a no answer
        cannot be prepresented by a (0,0) qa_answer but will instead be represented by (-1, -1)"""
        new_pred = []
        for qa_answer in pred:
            start = qa_answer.offset_answer_start
            end = qa_answer.offset_answer_end
            if start == 0:
                start = -1
            else:
                start += passage_start_t
                assert start >= 0
            if end == 0:
                end = -1
            else:
                end += passage_start_t
                assert start >= 0
            qa_answer.to_doc_level(start, end)
            new_pred.append(qa_answer)
        return new_pred

    @staticmethod
    def label_to_doc_idxs(label, passage_start_t):
        """ Converts the passage level labels to document level labels. Note that on the doc level we
        don't have special tokens or question tokens. This means that a no answer
        cannot be prepresented by a (0,0) span but will instead be represented by (-1, -1)"""
        new_label = []
        for start, end in label:
            # If there is a valid label
            if start > 0 or end > 0:
                new_label.append((start + passage_start_t, end + passage_start_t))
            # If the label is a no answer, we represent this as a (-1, -1) span
            # since there is no CLS token on the document level
            if start == 0 and end == 0:
                new_label.append((-1, -1))
        return new_label

    def prepare_labels(self, labels, start_of_word, **kwargs):
        return labels

    @staticmethod
    def merge_formatted_preds(preds_all):
        """ Merges results from the two prediction heads used for NQ style QA. Takes the prediction from QA head and
        assigns it the appropriate classification label. This mapping is achieved through passage_id.
        preds_all should contain [QuestionAnsweringHead.formatted_preds(), TextClassificationHead()]. The first item
        of this list should be of len=n_documents while the second item should be of len=n_passages"""

        ret = []

        # This fn is used to align QA output of len=n_docs and Classification output of len=n_passages
        def chunk(iterable, lengths):
            assert sum(lengths) == len(iterable)
            cumsum = list(np.cumsum(lengths))
            cumsum = [0] + cumsum
            spans = [(cumsum[i], cumsum[i+1]) for i in range(len(cumsum) - 1)]
            ret = [iterable[start:end] for start, end in spans]
            return ret

        cls_preds = preds_all[1][0]["predictions"]
        qa_preds = preds_all[0][0]
        samples_per_doc = [doc_pred.n_passages for doc_pred in preds_all[0][0]]
        cls_preds_grouped = chunk(cls_preds, samples_per_doc)

        for qa_pred, cls_preds in zip(qa_preds, cls_preds_grouped):
            qa_candidates = qa_pred.prediction
            qa_candidates_new = []
            for qa_candidate in qa_candidates:
                passage_id = qa_candidate.passage_id
                if passage_id is not None:
                    cls_pred = cls_preds[int(passage_id)]["label"]
                # i.e. if no_answer
                else:
                    cls_pred = "no_answer"
                qa_candidate.add_cls(cls_pred)
                qa_candidates_new.append(qa_candidate)
            qa_pred.prediction = qa_candidates_new
            ret.append(qa_pred)
        return ret


def pick_single_fn(heads, fn_name):
    """ Iterates over heads and returns a static method called fn_name
    if and only if one head has a method of that name. If no heads have such a method, None is returned.
    If more than one head has such a method, an Exception is thrown"""
    merge_fns = []
    for h in heads:
        merge_fns.append(getattr(h, fn_name, None))

    merge_fns = [x for x in merge_fns if x is not None]
    if len(merge_fns) == 0:
        return None
    elif len(merge_fns) == 1:
        return merge_fns[0]
    else:
        raise Exception(f"More than one of the prediction heads have a {fn_name}() function")<|MERGE_RESOLUTION|>--- conflicted
+++ resolved
@@ -373,15 +373,9 @@
         """ Like QuestionAnsweringHead.formatted_preds(), this fn can operate on either logits or preds. This
         is needed since at inference, the order of operations is very different depending on whether we are performing
         aggregation or not (compare Inferencer._get_predictions() vs Inferencer._get_predictions_and_aggregate())"""
-<<<<<<< HEAD
 
         assert (logits is not None) or (preds is not None)
 
-=======
-
-        assert (logits is not None) or (preds is not None)
-
->>>>>>> ff8ce497
         # When this method is used along side a QAHead at inference (e.g. Natural Questions), preds is the input and
         # there is currently no good way of generating probs
         if logits is not None:
@@ -1252,10 +1246,6 @@
             document_text = try_get(doc_names, basket.raw)
             question = try_get(question_names, basket.raw)
 
-<<<<<<< HEAD
-            curr_doc_pred = QAPred(id=pred_id,
-                                   prediction=pred_d,
-=======
             # Iterate over each prediction on the one document
             full_preds = []
             for qa_candidate in pred_d:
@@ -1265,21 +1255,14 @@
             n_samples = full_preds[0].n_passages_in_doc
 
             curr_doc_pred = QAPred(id=pred_id,
-
                                    prediction=full_preds,
->>>>>>> ff8ce497
                                    context=document_text,
                                    question=question,
                                    token_offsets=token_offsets,
                                    context_window_size=self.context_window_size,
                                    aggregation_level="document",
-<<<<<<< HEAD
-                                   no_answer_gap=no_ans_gap)
-=======
                                    no_answer_gap=no_ans_gap,
                                    n_passages=n_samples)
->>>>>>> ff8ce497
-
             ret.append(curr_doc_pred)
         return ret
 
