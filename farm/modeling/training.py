from __future__ import absolute_import, division, print_function

import logging
import os

import numpy as np
import torch
from seqeval.metrics import classification_report as token_classification_report
from sklearn.metrics import classification_report
from tqdm import tqdm, trange

from farm.metrics import compute_metrics


logger = logging.getLogger(__name__)


class WrappedDataParallel(torch.nn.DataParallel):
    """
    Hack to get attributes of underlying class in parallel mode. See: https://pytorch.org/tutorials/beginner/former_torchies/parallelism_tutorial.html#dataparallel

    Gets into recursion errors. Workaround see: https://discuss.pytorch.org/t/access-att-of-model-wrapped-within-torch-nn-dataparallel-maximum-recursion-depth-exceeded/46975
    """

    def __getattr__(self, name):
        try:
            return super().__getattr__(name)
        except AttributeError:
            return getattr(self.module, name)


try:
    from apex.parallel import DistributedDataParallel as DDP

    class WrappedDDP(DDP):
        """
        Hack to get attributes of underlying class in distributed mode. Same as in WrappedDataParallel above.
        Even when using distributed on a single machine with multiple GPUs, apex can speed up training significantly.
        Distributed code must be launched with "python -m torch.distributed.launch --nproc_per_node=1 run_script.py"
        """

        def __getattr__(self, name):
            try:
                return super().__getattr__(name)
            except AttributeError:
                return getattr(self.module, name)


except ImportError:
    logger.warn(
        "Apex not installed. If you use distributed training with local rank != -1 apex must be installed."
    )


class Trainer:
    def __init__(
        self,
        optimizer,
        data_bunch,
        evaluator_dev,
        evaluator_test,
        epochs,
        n_gpu,
        grad_acc_steps,
        fp16,
        learning_rate,
        warmup_linear,
        device,
        evaluate_every=100,
    ):
        self.data_bunch = data_bunch
        self.evaluator_dev = evaluator_dev
        self.evaluator_test = evaluator_test
        self.epochs = int(epochs)
        self.optimizer = optimizer
        self.evaluate_every = evaluate_every
        self.n_gpu = n_gpu
        self.grad_acc_steps = grad_acc_steps
        self.fp16 = fp16
        self.learning_rate = learning_rate
        self.warmup_linear = warmup_linear
        self.global_step = 0
        self.data_loader_train = data_bunch.get_data_loader("train")
        self.device = device

    def train(self, model):
        logger.info("***** Running training *****")
        model.train()
        for _ in trange(self.epochs, desc="Epoch"):
            for step, batch in enumerate(
                tqdm(self.data_loader_train, desc="Iteration")
            ):

                # Move batch of samples to device
                batch = tuple(t.to(self.device) for t in batch)
                # all_input_ids, all_input_mask, all_segment_ids, all_label_ids, all_initial_masks
                # TODO unify naming of masks (attention = input, token_type = segment)
                batch = {
                    "input_ids": batch[0],
                    "attention_mask": batch[1],
                    "token_type_ids": batch[2],
                    "label_ids": batch[3],
                    "is_next": batch[4],
                }

                # Forward pass through model
                logits = model.forward(**batch)
                loss = model.logits_to_loss(logits=logits, **batch)
                # loss = model.logits_to_loss(
                #     logits=logits,
                #     labels=label_ids,
                #     initial_mask=initial_mask,
                #     attention_mask=input_mask,
                # )
                self.backward_propagate(loss, step)

                # Perform evaluation
                if self.global_step % self.evaluate_every == 1:
                    result = self.evaluator_dev.eval(model)
                    self.print_dev(result, self.global_step)
                    # # Log to mlflow
                    # #TODO make it optional
                    # metrics = {f"dev {metric_name}": metric_val for metric_name, metric_val in result.items()}
                    # MLFlowLogger.write_metrics(metrics, step=self.global_step)

                self.global_step += 1
        return model

    def evaluate_on_test(self, model):
        result = self.evaluator_test.eval(model)
        logger.info("***** Test Eval Results *****")
        logger.info(result["report"])

    def backward_propagate(self, loss, step):
        loss = self.adjust_loss(loss)
        if self.fp16:
            self.optimizer.backward(loss)
        else:
            loss.backward()

        if (step + 1) % self.grad_acc_steps == 0:
            if self.fp16:
                # modify learning rate with special warm up BERT uses
                # if args.fp16 is False, BertAdam is used that handles this automatically
                lr_this_step = self.learning_rate * self.warmup_linear.get_lr(
                    self.global_step, self.warmup_proportion
                )
                for param_group in self.optimizer.param_groups:
                    param_group["lr"] = lr_this_step
            self.optimizer.step()
            self.optimizer.zero_grad()

    def adjust_loss(self, loss):
        loss = loss.mean()
        if self.grad_acc_steps > 1:
            loss = loss / self.grad_acc_steps
        return loss

    @staticmethod
    def print_dev(result, step):
        logger.info("***** Dev Eval Results After Steps: {} *****".format(step))
        logger.info(result["report"])


class Evaluator:
    def __init__(
        self, data_loader, label_list, device, metric, output_mode, token_level
    ):

        self.data_loader = data_loader
        self.label_map = {i: label for i, label in enumerate(label_list)}

        # These will contain the per sample loss, logits, preds and Y
        self.loss_all = []
        self.logits_all = []
        self.preds_all = []
        self.Y_all = []

        self.device = device
        # Where should metric be defined? When dataset loaded? In config?
        self.metric = metric

        # Turn classification_report into an argument of init
        if output_mode in ["classification", "ner"]:
            if token_level:
                self.classification_report = token_classification_report
            else:
                self.classification_report = classification_report
        else:
            raise NotImplementedError

    def eval(self, model):
        model.eval()

        for step, batch in enumerate(tqdm(self.data_loader, desc="Evaluating")):
            batch = tuple(t.to(self.device) for t in batch)
            batch = {
                "input_ids": batch[0],
                "attention_mask": batch[1],
                "token_type_ids": batch[2],
                "label_ids": batch[3],
                "is_next": batch[4],
            }

            with torch.no_grad():

                logits = model.forward(**batch)
                loss = model.logits_to_loss(logits=logits, **batch)

                # Todo BC: I don't like that Y is returned here but this is the best I have right now
                Y, preds = model.logits_to_preds(
<<<<<<< HEAD
                     logits=logits,
                    input_mask=input_mask,
                    label_map=self.label_map,
                    label_ids=label_ids,
                    initial_mask=initial_mask,
=======
                    logits=logits, label_map=self.label_map, **batch
>>>>>>> 3e94b28e
                )

            label_ids = batch["label_ids"]
            if Y is not None:
                label_ids = Y

            self.loss_all += list(to_numpy(loss))
            self.logits_all += list(to_numpy(logits))
            self.preds_all += list(to_numpy(preds))
            self.Y_all += list(to_numpy(label_ids))

        loss_eval = np.mean(self.loss_all)
        result = {"loss_eval": loss_eval}
        result[self.metric] = compute_metrics(self.metric, self.preds_all, self.Y_all)
        result["report"] = self.classification_report(
            self.Y_all, self.preds_all, digits=4
        )

        self.reset_state()
        return result

    def reset_state(self):
        self.loss_all = []
        self.logits_all = []
        self.preds_all = []
        self.Y_all = []


def to_numpy(container):
    try:
        return container.cpu().numpy()
    except AttributeError:
<<<<<<< HEAD
        return container
=======
        return container


def initialize_optimizer(
    model,
    learning_rate,
    warmup_proportion,
    loss_scale,
    fp16,
    num_train_optimization_steps,
):
    # Prepare optimizer
    param_optimizer = list(model.named_parameters())
    no_decay = ["bias", "LayerNorm.bias", "LayerNorm.weight"]
    optimizer_grouped_parameters = [
        {
            "params": [
                p for n, p in param_optimizer if not any(nd in n for nd in no_decay)
            ],
            "weight_decay": 0.01,
        },
        {
            "params": [
                p for n, p in param_optimizer if any(nd in n for nd in no_decay)
            ],
            "weight_decay": 0.0,
        },
    ]
    if fp16:
        try:
            from apex.optimizers import FP16_Optimizer
            from apex.optimizers import FusedAdam
        except ImportError:
            raise ImportError(
                "Please install apex from https://www.github.com/nvidia/apex to use distributed and fp16 training."
            )

        optimizer = FusedAdam(
            optimizer_grouped_parameters,
            lr=learning_rate,
            bias_correction=False,
            max_grad_norm=1.0,
        )
        if loss_scale == 0:
            optimizer = FP16_Optimizer(optimizer, dynamic_loss_scale=True)
        else:
            optimizer = FP16_Optimizer(optimizer, static_loss_scale=loss_scale)
        warmup_linear = WarmupLinearSchedule(
            warmup=warmup_proportion, t_total=num_train_optimization_steps
        )
        return optimizer, warmup_linear

    else:
        optimizer = BertAdam(
            optimizer_grouped_parameters,
            lr=learning_rate,
            warmup=warmup_proportion,
            t_total=num_train_optimization_steps,
        )
        return optimizer, None


def save_model(model, tokenizer, args):
    # Save a trained model, configuration and tokenizer
    model_to_save = (
        model.module if hasattr(model, "module") else model
    )  # Only save the model it-self

    # If we save using the predefined names, we can load using `from_pretrained`
    output_model_file = os.path.join(args.output_dir, WEIGHTS_NAME)
    output_config_file = os.path.join(args.output_dir, CONFIG_NAME)

    torch.save(model_to_save.state_dict(), output_model_file)
    model_to_save.config.to_json_file(output_config_file)
    tokenizer.save_vocabulary(args.output_dir)


def load_model(model_dir, prediction_head, do_lower_case, num_labels):
    # Load a trained model and vocabulary that you have fine-tuned
    if prediction_head == "seq_classification":
        model = BertForSequenceClassification.from_pretrained(
            model_dir, num_labels=num_labels
        )
    elif prediction_head == "simple_ner":
        model = BertForTokenClassification.from_pretrained(
            model_dir, num_labels=num_labels
        )
    else:
        raise NotImplementedError
    tokenizer = BertTokenizer.from_pretrained(model_dir, do_lower_case=do_lower_case)
    return model, tokenizer


def initialize_model(
    bert_model,
    prediction_head,
    num_labels,
    device,
    n_gpu,
    cache_dir,
    local_rank,
    fp16,
    balanced_weights=None,
):
    # Prepare model
    cache_dir = (
        cache_dir
        if cache_dir
        else os.path.join(str(FARM_CACHE), "distributed_{}".format(local_rank))
    )
    if prediction_head == "seq_classification":
        model = BertForSequenceClassification.from_pretrained(
            bert_model,
            cache_dir=cache_dir,
            num_labels=num_labels,
            balanced_weights=balanced_weights,
        )
    elif prediction_head == "simple_ner":
        model = BertForTokenClassification.from_pretrained(
            bert_model, cache_dir=cache_dir, num_labels=num_labels
        )
    elif prediction_head == "crf_ner":
        # TODO
        raise NotImplementedError
    else:
        raise NotImplementedError

    if fp16:
        model.half()
    model.to(device)
    if local_rank > -1:
        model = WrappedDDP(model)
    elif n_gpu > 1:
        model = WrappedDataParallel(model)
    return model


def calculate_optimization_steps(
    n_examples, batch_size, grad_acc_steps, n_epochs, local_rank
):
    optimization_steps = int(n_examples / batch_size / grad_acc_steps) * n_epochs
    if local_rank != -1:
        optimization_steps = optimization_steps // torch.distributed.get_world_size()
    if optimization_steps <= 0:
        raise ValueError(
            "Your current settings yielded {} optimization steps."
            "You have {} examples in your train set, but choise a batch_size of {}".format(
                optimization_steps, n_examples, batch_size
            )
        )
    return optimization_steps


# TODO: I think this might deserve its own module - it taps into so many parts of the code
def run_model(args, prediction_head, processor, output_mode, metric, token_level):
    # Basic init and input validation
    # TODO: Is there a better place to put this?
    logging.basicConfig(
        format="%(asctime)s - %(levelname)s - %(name)s -   %(message)s",
        datefmt="%m/%d/%Y %H:%M:%S",
        level=logging.INFO if args.local_rank in [-1, 0] else logging.WARN,
    )

    # if args.mlflow_url:
    #     MLFlowLogger(experiment_name=args.mlflow_experiment, uri=args.mlflow_url)
    #     MLFlowLogger.init_trail(trail_name=args.mlflow_run_name, nested=args.mlflow_nested)
    #     params = {key: args.__dict__[key] for key in args.__dict__}
    #     MLFlowLogger.write_params(params)

    if not args.do_train and not args.do_eval:
        raise ValueError("At least one of `do_train` or `do_eval` must be True.")

    if args.gradient_accumulation_steps < 1:
        raise ValueError(
            "Invalid gradient_accumulation_steps parameter: {}, should be >= 1".format(
                args.gradient_accumulation_steps
            )
        )

    # if os.path.exists(args.output_dir) and os.listdir(args.output_dir) and args.do_train:
    #     raise ValueError("Output directory ({}) already exists and is not empty.".format(args.output_dir))
    if not os.path.exists(args.output_dir):
        os.makedirs(args.output_dir)

    # Init device and distributed settings
    device, n_gpu = initialize_device_settings(
        use_cuda=args.cuda, local_rank=args.local_rank, fp16=args.fp16
    )
    args.train_batch_size = args.train_batch_size // args.gradient_accumulation_steps
    set_all_seeds(args.seed)

    # Prepare Data
    tokenizer = BertTokenizer.from_pretrained(args.model, do_lower_case=args.lower_case)

    if token_level:
        ex2feat = examples_to_features_ner
    else:
        ex2feat = examples_to_features_sequence

    data_bunch = DataBunch.load(
        args.data_dir,
        processor,
        tokenizer,
        args.train_batch_size,
        args.max_seq_length,
        ex2feat,
        local_rank=args.local_rank,
    )

    weights = data_bunch.get_class_weights("train")

    # Training
    if args.do_train:
        # Maybe should be in initialize optimizer though that would be very many arguments
        num_train_optimization_steps = calculate_optimization_steps(
            data_bunch.n_samples("train"),
            args.train_batch_size,
            args.gradient_accumulation_steps,
            args.num_train_epochs,
            args.local_rank,
        )

        # Init model
        model = initialize_model(
            bert_model=args.model,
            prediction_head=prediction_head,
            device=device,
            num_labels=data_bunch.num_labels,
            n_gpu=n_gpu,
            cache_dir=args.cache_dir,
            local_rank=args.local_rank,
            fp16=args.fp16,
            balanced_weights=weights,
        )

        # Init optimizer
        # TODO: warmup linear is sometimes NONE depending on fp16 - is there a neater way to handle this?
        optimizer, warmup_linear = initialize_optimizer(
            model=model,
            learning_rate=args.learning_rate,
            warmup_proportion=args.warmup_proportion,
            loss_scale=args.loss_scale,
            fp16=args.fp16,
            num_train_optimization_steps=num_train_optimization_steps,
        )

        evaluator_dev = Evaluator(
            data_loader=data_bunch.get_data_loader("dev"),
            label_list=data_bunch.label_list,
            device=device,
            metric=metric,
            output_mode=output_mode,
            token_level=token_level,
        )

        evaluator_test = Evaluator(
            data_loader=data_bunch.get_data_loader("test"),
            label_list=data_bunch.label_list,
            device=device,
            metric=metric,
            output_mode=output_mode,
            token_level=token_level,
        )

        trainer = Trainer(
            optimizer=optimizer,
            data_bunch=data_bunch,
            evaluator_dev=evaluator_dev,
            evaluator_test=evaluator_test,
            epochs=args.num_train_epochs,
            n_gpu=n_gpu,
            grad_acc_steps=args.gradient_accumulation_steps,
            fp16=args.fp16,
            learning_rate=args.learning_rate,
            warmup_linear=warmup_linear,
            evaluate_every=args.eval_every,
            device=device,
        )
        model = trainer.train(model)

    # Saving and loading the model
    if args.do_train and (args.local_rank == -1 or torch.distributed.get_rank() == 0):
        save_model(model, tokenizer, args)
        output_dir = args.output_dir
    else:
        output_dir = args.model
    model, tokenizer = load_model(
        output_dir, prediction_head, args.lower_case, data_bunch.num_labels
    )
    model.to(device)

    # TODO: Model Saving and Loading
    # # Saving and loading the model
    # if args.do_train and (args.local_rank == -1 or torch.distributed.get_rank() == 0):
    #     save_model(model, tokenizer, args)
    #     output_dir = args.output_dir
    # else:
    #     output_dir = args.bert_model
    # model, tokenizer = load_model(output_dir, prediction_head, args.do_lower_case, data_bunch.num_labels)
    # model.to(device)

    # Test set Evaluation
    if args.do_eval and (args.local_rank == -1 or torch.distributed.get_rank() == 0):
        trainer.evaluate_on_test(model)
>>>>>>> 3e94b28e
<|MERGE_RESOLUTION|>--- conflicted
+++ resolved
@@ -106,12 +106,7 @@
                 # Forward pass through model
                 logits = model.forward(**batch)
                 loss = model.logits_to_loss(logits=logits, **batch)
-                # loss = model.logits_to_loss(
-                #     logits=logits,
-                #     labels=label_ids,
-                #     initial_mask=initial_mask,
-                #     attention_mask=input_mask,
-                # )
+
                 self.backward_propagate(loss, step)
 
                 # Perform evaluation
@@ -209,15 +204,7 @@
 
                 # Todo BC: I don't like that Y is returned here but this is the best I have right now
                 Y, preds = model.logits_to_preds(
-<<<<<<< HEAD
-                     logits=logits,
-                    input_mask=input_mask,
-                    label_map=self.label_map,
-                    label_ids=label_ids,
-                    initial_mask=initial_mask,
-=======
                     logits=logits, label_map=self.label_map, **batch
->>>>>>> 3e94b28e
                 )
 
             label_ids = batch["label_ids"]
@@ -250,311 +237,4 @@
     try:
         return container.cpu().numpy()
     except AttributeError:
-<<<<<<< HEAD
-        return container
-=======
-        return container
-
-
-def initialize_optimizer(
-    model,
-    learning_rate,
-    warmup_proportion,
-    loss_scale,
-    fp16,
-    num_train_optimization_steps,
-):
-    # Prepare optimizer
-    param_optimizer = list(model.named_parameters())
-    no_decay = ["bias", "LayerNorm.bias", "LayerNorm.weight"]
-    optimizer_grouped_parameters = [
-        {
-            "params": [
-                p for n, p in param_optimizer if not any(nd in n for nd in no_decay)
-            ],
-            "weight_decay": 0.01,
-        },
-        {
-            "params": [
-                p for n, p in param_optimizer if any(nd in n for nd in no_decay)
-            ],
-            "weight_decay": 0.0,
-        },
-    ]
-    if fp16:
-        try:
-            from apex.optimizers import FP16_Optimizer
-            from apex.optimizers import FusedAdam
-        except ImportError:
-            raise ImportError(
-                "Please install apex from https://www.github.com/nvidia/apex to use distributed and fp16 training."
-            )
-
-        optimizer = FusedAdam(
-            optimizer_grouped_parameters,
-            lr=learning_rate,
-            bias_correction=False,
-            max_grad_norm=1.0,
-        )
-        if loss_scale == 0:
-            optimizer = FP16_Optimizer(optimizer, dynamic_loss_scale=True)
-        else:
-            optimizer = FP16_Optimizer(optimizer, static_loss_scale=loss_scale)
-        warmup_linear = WarmupLinearSchedule(
-            warmup=warmup_proportion, t_total=num_train_optimization_steps
-        )
-        return optimizer, warmup_linear
-
-    else:
-        optimizer = BertAdam(
-            optimizer_grouped_parameters,
-            lr=learning_rate,
-            warmup=warmup_proportion,
-            t_total=num_train_optimization_steps,
-        )
-        return optimizer, None
-
-
-def save_model(model, tokenizer, args):
-    # Save a trained model, configuration and tokenizer
-    model_to_save = (
-        model.module if hasattr(model, "module") else model
-    )  # Only save the model it-self
-
-    # If we save using the predefined names, we can load using `from_pretrained`
-    output_model_file = os.path.join(args.output_dir, WEIGHTS_NAME)
-    output_config_file = os.path.join(args.output_dir, CONFIG_NAME)
-
-    torch.save(model_to_save.state_dict(), output_model_file)
-    model_to_save.config.to_json_file(output_config_file)
-    tokenizer.save_vocabulary(args.output_dir)
-
-
-def load_model(model_dir, prediction_head, do_lower_case, num_labels):
-    # Load a trained model and vocabulary that you have fine-tuned
-    if prediction_head == "seq_classification":
-        model = BertForSequenceClassification.from_pretrained(
-            model_dir, num_labels=num_labels
-        )
-    elif prediction_head == "simple_ner":
-        model = BertForTokenClassification.from_pretrained(
-            model_dir, num_labels=num_labels
-        )
-    else:
-        raise NotImplementedError
-    tokenizer = BertTokenizer.from_pretrained(model_dir, do_lower_case=do_lower_case)
-    return model, tokenizer
-
-
-def initialize_model(
-    bert_model,
-    prediction_head,
-    num_labels,
-    device,
-    n_gpu,
-    cache_dir,
-    local_rank,
-    fp16,
-    balanced_weights=None,
-):
-    # Prepare model
-    cache_dir = (
-        cache_dir
-        if cache_dir
-        else os.path.join(str(FARM_CACHE), "distributed_{}".format(local_rank))
-    )
-    if prediction_head == "seq_classification":
-        model = BertForSequenceClassification.from_pretrained(
-            bert_model,
-            cache_dir=cache_dir,
-            num_labels=num_labels,
-            balanced_weights=balanced_weights,
-        )
-    elif prediction_head == "simple_ner":
-        model = BertForTokenClassification.from_pretrained(
-            bert_model, cache_dir=cache_dir, num_labels=num_labels
-        )
-    elif prediction_head == "crf_ner":
-        # TODO
-        raise NotImplementedError
-    else:
-        raise NotImplementedError
-
-    if fp16:
-        model.half()
-    model.to(device)
-    if local_rank > -1:
-        model = WrappedDDP(model)
-    elif n_gpu > 1:
-        model = WrappedDataParallel(model)
-    return model
-
-
-def calculate_optimization_steps(
-    n_examples, batch_size, grad_acc_steps, n_epochs, local_rank
-):
-    optimization_steps = int(n_examples / batch_size / grad_acc_steps) * n_epochs
-    if local_rank != -1:
-        optimization_steps = optimization_steps // torch.distributed.get_world_size()
-    if optimization_steps <= 0:
-        raise ValueError(
-            "Your current settings yielded {} optimization steps."
-            "You have {} examples in your train set, but choise a batch_size of {}".format(
-                optimization_steps, n_examples, batch_size
-            )
-        )
-    return optimization_steps
-
-
-# TODO: I think this might deserve its own module - it taps into so many parts of the code
-def run_model(args, prediction_head, processor, output_mode, metric, token_level):
-    # Basic init and input validation
-    # TODO: Is there a better place to put this?
-    logging.basicConfig(
-        format="%(asctime)s - %(levelname)s - %(name)s -   %(message)s",
-        datefmt="%m/%d/%Y %H:%M:%S",
-        level=logging.INFO if args.local_rank in [-1, 0] else logging.WARN,
-    )
-
-    # if args.mlflow_url:
-    #     MLFlowLogger(experiment_name=args.mlflow_experiment, uri=args.mlflow_url)
-    #     MLFlowLogger.init_trail(trail_name=args.mlflow_run_name, nested=args.mlflow_nested)
-    #     params = {key: args.__dict__[key] for key in args.__dict__}
-    #     MLFlowLogger.write_params(params)
-
-    if not args.do_train and not args.do_eval:
-        raise ValueError("At least one of `do_train` or `do_eval` must be True.")
-
-    if args.gradient_accumulation_steps < 1:
-        raise ValueError(
-            "Invalid gradient_accumulation_steps parameter: {}, should be >= 1".format(
-                args.gradient_accumulation_steps
-            )
-        )
-
-    # if os.path.exists(args.output_dir) and os.listdir(args.output_dir) and args.do_train:
-    #     raise ValueError("Output directory ({}) already exists and is not empty.".format(args.output_dir))
-    if not os.path.exists(args.output_dir):
-        os.makedirs(args.output_dir)
-
-    # Init device and distributed settings
-    device, n_gpu = initialize_device_settings(
-        use_cuda=args.cuda, local_rank=args.local_rank, fp16=args.fp16
-    )
-    args.train_batch_size = args.train_batch_size // args.gradient_accumulation_steps
-    set_all_seeds(args.seed)
-
-    # Prepare Data
-    tokenizer = BertTokenizer.from_pretrained(args.model, do_lower_case=args.lower_case)
-
-    if token_level:
-        ex2feat = examples_to_features_ner
-    else:
-        ex2feat = examples_to_features_sequence
-
-    data_bunch = DataBunch.load(
-        args.data_dir,
-        processor,
-        tokenizer,
-        args.train_batch_size,
-        args.max_seq_length,
-        ex2feat,
-        local_rank=args.local_rank,
-    )
-
-    weights = data_bunch.get_class_weights("train")
-
-    # Training
-    if args.do_train:
-        # Maybe should be in initialize optimizer though that would be very many arguments
-        num_train_optimization_steps = calculate_optimization_steps(
-            data_bunch.n_samples("train"),
-            args.train_batch_size,
-            args.gradient_accumulation_steps,
-            args.num_train_epochs,
-            args.local_rank,
-        )
-
-        # Init model
-        model = initialize_model(
-            bert_model=args.model,
-            prediction_head=prediction_head,
-            device=device,
-            num_labels=data_bunch.num_labels,
-            n_gpu=n_gpu,
-            cache_dir=args.cache_dir,
-            local_rank=args.local_rank,
-            fp16=args.fp16,
-            balanced_weights=weights,
-        )
-
-        # Init optimizer
-        # TODO: warmup linear is sometimes NONE depending on fp16 - is there a neater way to handle this?
-        optimizer, warmup_linear = initialize_optimizer(
-            model=model,
-            learning_rate=args.learning_rate,
-            warmup_proportion=args.warmup_proportion,
-            loss_scale=args.loss_scale,
-            fp16=args.fp16,
-            num_train_optimization_steps=num_train_optimization_steps,
-        )
-
-        evaluator_dev = Evaluator(
-            data_loader=data_bunch.get_data_loader("dev"),
-            label_list=data_bunch.label_list,
-            device=device,
-            metric=metric,
-            output_mode=output_mode,
-            token_level=token_level,
-        )
-
-        evaluator_test = Evaluator(
-            data_loader=data_bunch.get_data_loader("test"),
-            label_list=data_bunch.label_list,
-            device=device,
-            metric=metric,
-            output_mode=output_mode,
-            token_level=token_level,
-        )
-
-        trainer = Trainer(
-            optimizer=optimizer,
-            data_bunch=data_bunch,
-            evaluator_dev=evaluator_dev,
-            evaluator_test=evaluator_test,
-            epochs=args.num_train_epochs,
-            n_gpu=n_gpu,
-            grad_acc_steps=args.gradient_accumulation_steps,
-            fp16=args.fp16,
-            learning_rate=args.learning_rate,
-            warmup_linear=warmup_linear,
-            evaluate_every=args.eval_every,
-            device=device,
-        )
-        model = trainer.train(model)
-
-    # Saving and loading the model
-    if args.do_train and (args.local_rank == -1 or torch.distributed.get_rank() == 0):
-        save_model(model, tokenizer, args)
-        output_dir = args.output_dir
-    else:
-        output_dir = args.model
-    model, tokenizer = load_model(
-        output_dir, prediction_head, args.lower_case, data_bunch.num_labels
-    )
-    model.to(device)
-
-    # TODO: Model Saving and Loading
-    # # Saving and loading the model
-    # if args.do_train and (args.local_rank == -1 or torch.distributed.get_rank() == 0):
-    #     save_model(model, tokenizer, args)
-    #     output_dir = args.output_dir
-    # else:
-    #     output_dir = args.bert_model
-    # model, tokenizer = load_model(output_dir, prediction_head, args.do_lower_case, data_bunch.num_labels)
-    # model.to(device)
-
-    # Test set Evaluation
-    if args.do_eval and (args.local_rank == -1 or torch.distributed.get_rank() == 0):
-        trainer.evaluate_on_test(model)
->>>>>>> 3e94b28e
+        return container