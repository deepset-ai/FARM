from typing import List, Any
from abc import ABC
import logging


logger = logging.getLogger(__name__)

class Pred(ABC):
    """
    Abstract base class for predictions of every task
    """

    def __init__(self,
                 id: str,
                 prediction: List[Any],
                 context: str):
        self.id = id
        self.prediction = prediction
        self.context = context

    def to_json(self):
        raise NotImplementedError


class QACandidate:
    """
    A single QA candidate answer.
    """

    def __init__(self,
                 answer_type: str,
                 score: str,
                 offset_answer_start: int,
                 offset_answer_end: int,
                 offset_unit: str,
                 aggregation_level: str,
                 probability: float=None,
                 n_passages_in_doc: int=None,
                 passage_id: str=None,
                 ):
        """
        :param answer_type: The category that this answer falls into e.g. "no_answer", "yes", "no" or "span"
        :param score: The score representing the model's confidence of this answer
        :param offset_answer_start: The index of the start of the answer span (whether it is char or tok is stated in self.offset_unit)
        :param offset_answer_end: The index of the start of the answer span (whether it is char or tok is stated in self.offset_unit)
        :param offset_unit: States whether the offsets refer to character or token indices
        :param aggregation_level: States whether this candidate and its indices are on a passage level (pre aggregation) or on a document level (post aggregation)
        :param probability: The probability the model assigns to the answer
        :param n_passages_in_doc: Number of passages that make up the document
        :param passage_id: The id of the passage which contains this candidate answer
        """

        # self.answer_type can be "no_answer", "yes", "no" or "span"
        self.answer_type = answer_type
        self.score = score
        self.probability = probability

        # If self.answer_type is "span", self.answer is a string answer (generated by self.span_to_string())
        # Otherwise, it is None
        self.answer = None
        self.offset_answer_start = offset_answer_start
        self.offset_answer_end = offset_answer_end

        # If self.answer_type is in ["yes", "no"] then self.answer_support is a text string
        # If self.answer is a string answer span or self.answer_type is "no_answer", answer_support is None
        self.answer_support = None
        self.offset_answer_support_start = None
        self.offset_answer_support_end = None

        # self.context is the document or passage where the answer is found
        self.context_window = None
        self.offset_context_window_start = None
        self.offset_context_window_end = None

        # Offset unit is either "token" or "char"
        # Aggregation level is either "doc" or "passage"
        self.offset_unit = offset_unit
        self.aggregation_level = aggregation_level

        self.n_passages_in_doc = n_passages_in_doc
        self.passage_id = passage_id
<<<<<<< HEAD
        
        # This attribute is used by Haystack to store sample metadata
        self.meta = None
=======
>>>>>>> 58161603

    def set_context_window(self, context_window_size, clear_text):
        window_str, start_ch, end_ch = self._create_context_window(context_window_size, clear_text)
        self.context_window = window_str
        self.offset_context_window_start = start_ch
        self.offset_context_window_end = end_ch

    def set_answer_string(self, token_offsets, document_text):
        pred_str, self.offset_answer_start, self.offset_answer_end = self._span_to_string(token_offsets, document_text)
        self.offset_unit = "char"
        self._add_answer(pred_str)

    def _add_answer(self, string):
        """ Set the answer string. This method will check that the answer given is valid given the start
        and end indices that are stored in the object. """
        if string == "":
            self.answer = "no_answer"
            if self.offset_answer_start != 0 or self.offset_answer_end != 0:
                logger.error(f"Both start and end offsets should be 0: \n"
                             f"{self.offset_answer_start}, {self.offset_answer_end} with a no_answer. ")
        else:
            self.answer = string
            if self.offset_answer_end - self.offset_answer_start <= 0:
                logger.error(f"End offset comes before start offset: \n"
                             f"({self.offset_answer_start}, {self.offset_answer_end}) with a span answer. ")
            elif self.offset_answer_end <= 0:
                logger.error(f"Invalid end offset: \n"
                             f"({self.offset_answer_start}, {self.offset_answer_end}) with a span answer. ")


    def _create_context_window(self, context_window_size, clear_text):
        """
        Extract from the clear_text a window that contains the answer and (usually) some amount of text on either
        side of the answer. Useful for cases where the answer and its surrounding context needs to be
        displayed in a UI. If the self.context_window_size is smaller than the extracted answer, it will be
        enlarged so that it can contain the answer

        :param context_window_size: The size of the context window to be generated. Note that the window size may be increased if the answer is longer.
        :param clear_text: The text from which the answer is extracted
        :return:
        """
        if self.offset_answer_start == 0 and self.offset_answer_end == 0:
            return "", 0, 0
        else:
            # If the extracted answer is longer than the context_window_size,
            # we will increase the context_window_size
            len_ans = self.offset_answer_end - self.offset_answer_start
            context_window_size = max(context_window_size, len_ans + 1)

            len_text = len(clear_text)
            midpoint = int(len_ans / 2) + self.offset_answer_start
            half_window = int(context_window_size / 2)
            window_start_ch = midpoint - half_window
            window_end_ch = midpoint + half_window

            # if we have part of the context window overlapping the start or end of the passage,
            # we'll trim it and use the additional chars on the other side of the answer
            overhang_start = max(0, -window_start_ch)
            overhang_end = max(0, window_end_ch - len_text)
            window_start_ch -= overhang_end
            window_start_ch = max(0, window_start_ch)
            window_end_ch += overhang_start
            window_end_ch = min(len_text, window_end_ch)
        window_str = clear_text[window_start_ch: window_end_ch]
        return window_str, window_start_ch, window_end_ch

    def _span_to_string(self, token_offsets: List[int], clear_text: str):
        """
        Generates a string answer span using self.offset_answer_start and self.offset_answer_end. If the candidate
        is a no answer, an empty string is returned

        :param token_offsets: A list of ints which give the start character index of the corresponding token
        :param clear_text: The text from which the answer span is to be extracted
        :return: The string answer span, followed by the start and end character indices
        """

        assert self.offset_unit == "token"

        start_t = self.offset_answer_start
        end_t = self.offset_answer_end

        # If it is a no_answer prediction
        if start_t == -1 and end_t == -1:
            return "", 0, 0

        n_tokens = len(token_offsets)

        # We do this to point to the beginning of the first token after the span instead of
        # the beginning of the last token in the span
        end_t += 1

        # Predictions sometimes land on the very final special token of the passage. But there are no
        # special tokens on the document level. We will just interpret this as a span that stretches
        # to the end of the document
        end_t = min(end_t, n_tokens)

        start_ch = token_offsets[start_t]
        # i.e. pointing at the END of the last token
        if end_t == n_tokens:
            end_ch = len(clear_text)
        else:
            end_ch = token_offsets[end_t]

        final_text = clear_text[start_ch: end_ch].strip()
        end_ch = start_ch + len(final_text)

        return final_text, start_ch, end_ch

    def add_cls(self, predicted_class: str):
        """
        Adjust the final QA prediction depending on the prediction of the classification head (e.g. for binary answers in NQ)
        Currently designed so that the QA head's prediction will always be preferred over the Classification head

        :param predicted_class: The predicted class e.g. "yes", "no", "no_answer", "span"
        """

        if predicted_class in ["yes", "no"] and self.answer != "no_answer":
            self.answer_support = self.answer
            self.answer = predicted_class
            self.answer_type = predicted_class
            self.offset_answer_support_start = self.offset_answer_start
            self.offset_answer_support_end = self.offset_answer_end

    def to_doc_level(self, start, end):
        """ Populate the start and end indices with document level indices. Changes aggregation level to 'document'"""
        self.offset_answer_start = start
        self.offset_answer_end = end
        self.aggregation_level = "document"

    def to_list(self):
        return [self.answer, self.offset_answer_start, self.offset_answer_end, self.score, self.passage_id]


class QAPred(Pred):
    """ A set of QA predictions for a passage or a document. The candidates are stored in QAPred.prediction which is a
    list of QACandidate objects. Also contains all attributes needed to convert the object into json format and also
    to create a context window for a UI
    """

    def __init__(self,
                 id: str,
                 prediction: List[QACandidate],
                 context: str,
                 question: str,
                 token_offsets: List[int],
                 context_window_size: int,
                 aggregation_level: str,
                 no_answer_gap: float,
                 ground_truth_answer: str = None,
                 answer_types: List[str] = []):
        """
        :param id: The id of the passage or document
        :param prediction: A list of QACandidate objects for the given question and document
        :param context: The text passage from which the answer can be extracted
        :param question: The question being posed
        :param token_offsets: A list of ints indicating the start char index of each token
        :param context_window_size: The number of chars in the text window around the answer
        :param aggregation_level: States whether this candidate and its indices are on a passage level (pre aggregation) or on a document level (post aggregation)
        :param no_answer_gap: How much the QuestionAnsweringHead.no_ans_boost needs to change to turn a no_answer to a positive answer
        :param ground_truth_answer: Ground truth answers
        :param answer_types: List of answer_types supported by this task e.g. ["span", "yes_no", "no_answer"]
        """
        super().__init__(id, prediction, context)
        self.question = question
        self.token_offsets = token_offsets
        self.context_window_size = context_window_size
        self.aggregation_level = aggregation_level
        self.answer_types = answer_types
        self.ground_truth_answer = ground_truth_answer
        self.no_answer_gap = no_answer_gap
        self.n_passages = self.prediction[0].n_passages_in_doc
        for qa_candidate in self.prediction:
            qa_candidate.set_answer_string(token_offsets, self.context)
            qa_candidate.set_context_window(self.context_window_size, self.context)

        # This attribute is used by Haystack to store sample metadata
        self.meta = None

    def to_json(self, squad=False):
        """
        Converts the information stored in the object into a json format.

        :param squad: If True, no_answers are represented by the empty string instead of "no_answer"
        :return:
        """

        answers = self._answers_to_json(self.id, squad)
        ret = {
            "task": "qa",
            "predictions": [
                {
                    "question": self.question,
                    "id": self.id,
                    "ground_truth": self.ground_truth_answer,
                    "answers": answers,
                    "no_ans_gap": self.no_answer_gap, # Add no_ans_gap to current no_ans_boost for switching top prediction
                }
            ],
        }
        if squad:
            del ret["predictions"][0]["id"]
            ret["predictions"][0]["question_id"] = self.id
        return ret

    def _answers_to_json(self, ext_id, squad=False):
        """
        Convert all answers into a json format

        :param id: ID of the question document pair
        :param squad: If True, no_answers are represented by the empty string instead of "no_answer"
        :return:
        """

        ret = []

        # iterate over the top_n predictions of the one document
        for qa_candidate in self.prediction:
            if squad and qa_candidate.answer == "no_answer":
                    answer_string = ""
            else:
                answer_string = qa_candidate.answer
            curr = {"score": qa_candidate.score,
                    "probability": None,
                    "answer": answer_string,
                    "offset_answer_start": qa_candidate.offset_answer_start,
                    "offset_answer_end": qa_candidate.offset_answer_end,
                    "context": qa_candidate.context_window,
                    "offset_context_start": qa_candidate.offset_context_window_start,
                    "offset_context_end": qa_candidate.offset_context_window_end,
                    "document_id": ext_id}
            ret.append(curr)
        return ret

    def to_squad_eval(self):
        return self.to_json(squad=True)<|MERGE_RESOLUTION|>--- conflicted
+++ resolved
@@ -79,12 +79,10 @@
 
         self.n_passages_in_doc = n_passages_in_doc
         self.passage_id = passage_id
-<<<<<<< HEAD
-        
+
         # This attribute is used by Haystack to store sample metadata
         self.meta = None
-=======
->>>>>>> 58161603
+
 
     def set_context_window(self, context_window_size, clear_text):
         window_str, start_ch, end_ch = self._create_context_window(context_window_size, clear_text)
@@ -259,9 +257,6 @@
         for qa_candidate in self.prediction:
             qa_candidate.set_answer_string(token_offsets, self.context)
             qa_candidate.set_context_window(self.context_window_size, self.context)
-
-        # This attribute is used by Haystack to store sample metadata
-        self.meta = None
 
     def to_json(self, squad=False):
         """
