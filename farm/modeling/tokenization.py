--- conflicted
+++ resolved
@@ -59,11 +59,7 @@
     """
 
     @classmethod
-<<<<<<< HEAD
-    def load(cls, pretrained_model_name_or_path, revision=None, tokenizer_class=None, use_fast=False, **kwargs):
-=======
-    def load(cls, pretrained_model_name_or_path, tokenizer_class=None, use_fast=True, **kwargs):
->>>>>>> 6303f803
+    def load(cls, pretrained_model_name_or_path, revision=None, tokenizer_class=None, use_fast=True, **kwargs):
         """
         Enables loading of different Tokenizer classes with a uniform interface. Either infer the class from
         model config or define it manually via `tokenizer_class`.
@@ -563,7 +559,7 @@
     - We first tokenize all documents in batch mode. (When using FastTokenizers Rust multithreading can be enabled by TODO add how to enable rust mt)
     - Then we tokenize each question individually
     - We construct dicts with question and corresponding document text + tokens + offsets + ids
-    
+
     :param pre_baskets: input dicts with QA info #todo change to input objects
     :param tokenizer: tokenizer to be used
     :param indices: list, indices used during multiprocessing so that IDs assigned to our baskets are unique
