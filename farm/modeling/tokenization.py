--- conflicted
+++ resolved
@@ -126,11 +126,7 @@
                 ret = EmbeddingTokenizer.from_pretrained(pretrained_model_name_or_path, **kwargs)
         elif "CamembertTokenizer" in tokenizer_class:
             if use_fast:
-<<<<<<< HEAD
-                ret = CamembertTokenizerFast._from_pretrained(pretrained_model_name_or_path, **kwargs)
-=======
                 ret = CamembertTokenizerFast.from_pretrained(pretrained_model_name_or_path, **kwargs)
->>>>>>> d04f385a
             else:
                 ret = CamembertTokenizer.from_pretrained(pretrained_model_name_or_path, **kwargs)
         elif "DPRQuestionEncoderTokenizer" in tokenizer_class:
