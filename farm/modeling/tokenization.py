# coding=utf-8
# Copyright 2018 deepset team.
#
# Licensed under the Apache License, Version 2.0 (the "License");
# you may not use this file except in compliance with the License.
# You may obtain a copy of the License at
#
#     http://www.apache.org/licenses/LICENSE-2.0
#
# Unless required by applicable law or agreed to in writing, software
# distributed under the License is distributed on an "AS IS" BASIS,
# WITHOUT WARRANTIES OR CONDITIONS OF ANY KIND, either express or implied.
# See the License for the specific language governing permissions and
# limitations under the License.
"""Tokenization classes."""
from __future__ import absolute_import, division, print_function, unicode_literals

import collections
import json
import logging
import os
import re
from pathlib import Path

import numpy as np
from transformers.tokenization_albert import AlbertTokenizer
from transformers.tokenization_bert import BertTokenizer, load_vocab
from transformers.tokenization_distilbert import DistilBertTokenizer
from transformers.tokenization_roberta import RobertaTokenizer
from transformers.tokenization_utils import PreTrainedTokenizer
from transformers.tokenization_xlm_roberta import XLMRobertaTokenizer
from transformers.tokenization_xlnet import XLNetTokenizer

from farm.modeling.wordembedding_utils import load_from_cache, EMBEDDING_VOCAB_FILES_MAP, run_split_on_punc


logger = logging.getLogger(__name__)

# Special characters used by the different tokenizers to indicate start of word / whitespace
SPECIAL_TOKENIZER_CHARS = r"^(##|Ġ|▁)"

class Tokenizer:
    """
    Simple Wrapper for Tokenizers from the transformers package. Enables loading of different Tokenizer classes with a uniform interface.
    """

    @classmethod
    def load(cls, pretrained_model_name_or_path, tokenizer_class=None, **kwargs):
        """
        Enables loading of different Tokenizer classes with a uniform interface. Either infer the class from
        `pretrained_model_name_or_path` or define it manually via `tokenizer_class`.

        :param pretrained_model_name_or_path:  The path of the saved pretrained model or its name (e.g. `bert-base-uncased`)
        :type pretrained_model_name_or_path: str
        :param tokenizer_class: (Optional) Name of the tokenizer class to load (e.g. `BertTokenizer`)
        :type tokenizer_class: str
        :param kwargs:
        :return: Tokenizer
        """

        pretrained_model_name_or_path = str(pretrained_model_name_or_path)
        # guess tokenizer type from name
        if tokenizer_class is None:
            if "albert" in pretrained_model_name_or_path.lower():
                tokenizer_class = "AlbertTokenizer"
            elif "xlm-roberta" in pretrained_model_name_or_path.lower():
                tokenizer_class = "XLMRobertaTokenizer"
            elif "roberta" in pretrained_model_name_or_path.lower():
                tokenizer_class = "RobertaTokenizer"
            elif "distilbert" in pretrained_model_name_or_path.lower():
                tokenizer_class = "DistilBertTokenizer"
            elif "bert" in pretrained_model_name_or_path.lower():
                tokenizer_class = "BertTokenizer"
            elif "xlnet" in pretrained_model_name_or_path.lower():
                tokenizer_class = "XLNetTokenizer"
            elif "word2vec" in pretrained_model_name_or_path.lower() or \
                    "glove" in pretrained_model_name_or_path.lower() or \
                    "fasttext" in pretrained_model_name_or_path.lower():
                tokenizer_class = "EmbeddingTokenizer"
            else:
                raise ValueError(f"Could not infer tokenizer_class from name '{pretrained_model_name_or_path}'. Set "
                                 f"arg `tokenizer_class` in Tokenizer.load() to one of: AlbertTokenizer, "
                                 f"XLMRobertaTokenizer, RobertaTokenizer, DistilBertTokenizer, BertTokenizer, or "
                                 f"XLNetTokenizer.")
            logger.info(f"Loading tokenizer of type '{tokenizer_class}'")
        # return appropriate tokenizer object
        if tokenizer_class == "AlbertTokenizer":
            ret = AlbertTokenizer.from_pretrained(pretrained_model_name_or_path, keep_accents=True,  **kwargs)
        elif tokenizer_class == "XLMRobertaTokenizer":
            ret = XLMRobertaTokenizer.from_pretrained(pretrained_model_name_or_path, **kwargs)
        elif tokenizer_class == "RobertaTokenizer":
            ret = RobertaTokenizer.from_pretrained(pretrained_model_name_or_path, **kwargs)
        elif tokenizer_class == "DistilBertTokenizer":
            ret = DistilBertTokenizer.from_pretrained(pretrained_model_name_or_path, **kwargs)
        elif tokenizer_class == "BertTokenizer":
            ret = BertTokenizer.from_pretrained(pretrained_model_name_or_path, **kwargs)
        elif tokenizer_class == "XLNetTokenizer":
            ret = XLNetTokenizer.from_pretrained(pretrained_model_name_or_path, keep_accents=True, **kwargs)
        elif tokenizer_class == "EmbeddingTokenizer":
            ret = EmbeddingTokenizer.from_pretrained(pretrained_model_name_or_path, **kwargs)
        if ret is None:
            raise Exception("Unable to load tokenizer")
        else:
            return ret


class EmbeddingTokenizer(PreTrainedTokenizer):
    """Constructs an EmbeddingTokenizer.
    """

    def __init__(
            self,
            vocab_file,
            do_lower_case=True,
            unk_token="[UNK]",
            sep_token="[SEP]",
            pad_token="[PAD]",
            cls_token="[CLS]",
            mask_token="[MASK]",
            **kwargs
    ):
        """
        :param vocab_file: Path to a one-word-per-line vocabulary file
        :type vocab_file: str
        :param do_lower_case: Flag whether to lower case the input
        :type do_lower_case: bool
        """
<<<<<<< HEAD
        # TODO check why EmbeddingTokenizer.tokenize gives many UNK, while tokenize_with_metadata() works fine

=======
>>>>>>> 034dac52
        super().__init__(
            unk_token=unk_token,
            sep_token=sep_token,
            pad_token=pad_token,
            cls_token=cls_token,
            mask_token=mask_token,
            **kwargs,
        )

        if not os.path.isfile(vocab_file):
            raise ValueError("Can't find a vocabulary file at path '{}'.".format(vocab_file))
        self.vocab = load_vocab(vocab_file)
        self.unk_tok_idx = self.vocab[unk_token]
        self.ids_to_tokens = collections.OrderedDict([(ids, tok) for tok, ids in self.vocab.items()])
        self.do_lower_case = do_lower_case
        self.vocab_size = len(self.vocab)

    @classmethod
    def from_pretrained(cls, pretrained_model_name_or_path, **kwargs):
        """Load the tokenizer from local path or remote."""
        if pretrained_model_name_or_path in EMBEDDING_VOCAB_FILES_MAP["vocab_file"]:
            # Get the vocabulary from AWS S3 bucket or cache
            resolved_vocab_file = load_from_cache(pretrained_model_name_or_path,
                                                  EMBEDDING_VOCAB_FILES_MAP["vocab_file"],
                                                  **kwargs)
        elif os.path.isdir(pretrained_model_name_or_path):
            # Get the vocabulary from local files
            logger.info(
                f"Model name '{pretrained_model_name_or_path}' not found in model shortcut name "
                f"list ({', '.join(EMBEDDING_VOCAB_FILES_MAP['vocab_file'].keys())}). "
<<<<<<< HEAD
                f"Assuming '{pretrained_model_name_or_path}' is a path to a directory containing tokenizer files.")
=======
                "Assuming '{pretrained_model_name_or_path}' is a path to a directory containing tokenizer files.")
>>>>>>> 034dac52

            temp = open(str(Path(pretrained_model_name_or_path) / "language_model_config.json"), "r",
                        encoding="utf-8").read()
            config_dict = json.loads(temp)

            resolved_vocab_file = str(Path(pretrained_model_name_or_path) / config_dict["vocab_filename"])
        else:
            raise NotImplementedError

        tokenizer = cls(vocab_file=resolved_vocab_file, **kwargs)
        return tokenizer

    def _tokenize(self, text, **kwargs):
        if self.do_lower_case:
            text = text.lower()
        tokens = run_split_on_punc(text)
        tokens = [t if t in self.vocab else self.unk_token for t in tokens]
        return tokens

    def save_pretrained(self, vocab_path):
        """Save the tokenizer vocabulary to a directory or file."""
        index = 0
        if os.path.isdir(vocab_path):
            vocab_file = os.path.join(vocab_path, "vocab.txt")
        else:
            vocab_file = vocab_path
        with open(vocab_file, "w", encoding="utf-8") as writer:
            for token, token_index in sorted(self.vocab.items(), key=lambda kv: kv[1]):
                if index != token_index:
                    logger.warning(
                        "Saving vocabulary to {}: vocabulary indices are not consecutive."
                        " Please check that the vocabulary is not corrupted!".format(vocab_file)
                    )
                    index = token_index
                writer.write(token + "\n")
                index += 1
        return (vocab_file,)

    def _convert_token_to_id(self, token):
        return self.vocab.get(token, self.unk_tok_idx)


def tokenize_with_metadata(text, tokenizer):
    """
    Performing tokenization while storing some important metadata for each token:

    * offsets: (int) Character index where the token begins in the original text
    * start_of_word: (bool) If the token is the start of a word. Particularly helpful for NER and QA tasks.

    We do this by first doing whitespace tokenization and then applying the model specific tokenizer to each "word".

    .. note::  We don't assume to preserve exact whitespaces in the tokens!
               This means: tabs, new lines, multiple whitespace etc will all resolve to a single " ".
               This doesn't make a difference for BERT + XLNet but it does for RoBERTa.
               For RoBERTa it has the positive effect of a shorter sequence length, but some information about whitespace
               type is lost which might be helpful for certain NLP tasks ( e.g tab for tables).

    :param text: Text to tokenize
    :type text: str
    :param tokenizer: Tokenizer (e.g. from Tokenizer.load())
    :return: Dictionary with "tokens", "offsets" and "start_of_word"
    :rtype: dict

    """

    # normalize all other whitespace characters to " "
    # Note: using text.split() directly would destroy the offset,
    # since \n\n\n would be treated similarly as a single \n
    text = re.sub(r"\s", " ", text)
    # split text into "words" (here: simple whitespace tokenizer).
    words = text.split(" ")
    word_offsets = []
    cumulated = 0
    for idx, word in enumerate(words):
        word_offsets.append(cumulated)
        cumulated += len(word) + 1  # 1 because we so far have whitespace tokenizer

    # split "words"into "subword tokens"
    tokens, offsets, start_of_word = _words_to_tokens(
        words, word_offsets, tokenizer
    )

    tokenized = {"tokens": tokens, "offsets": offsets, "start_of_word": start_of_word}
    return tokenized


def _words_to_tokens(words, word_offsets, tokenizer):
    """
    Tokenize "words" into subword tokens while keeping track of offsets and if a token is the start of a word.

    :param words: list of words.
    :type words: list
    :param word_offsets: Character indices where each word begins in the original text
    :type word_offsets: list
    :param tokenizer: Tokenizer (e.g. from Tokenizer.load())
    :return: tokens, offsets, start_of_word

    """
    tokens = []
    token_offsets = []
    start_of_word = []
    idx = 0
    for w, w_off in zip(words, word_offsets):
        idx += 1
        if idx % 500000 == 0:
            logger.info(idx)
        # Get (subword) tokens of single word.

        # empty / pure whitespace
        if len(w) == 0:
          continue
        # For the first word of a text: we just call the regular tokenize function.
        # For later words: we need to call it with add_prefix_space=True to get the same results with roberta / gpt2 tokenizer
        # see discussion here. https://github.com/huggingface/transformers/issues/1196
        elif len(tokens) == 0:
            tokens_word = tokenizer.tokenize(w)
        else:
            try:
                tokens_word = tokenizer.tokenize(w, add_prefix_space=True)
            except TypeError:
                tokens_word = tokenizer.tokenize(w)

        # Sometimes the tokenizer returns no tokens
        if len(tokens_word) == 0:
            continue
        tokens += tokens_word

        # get global offset for each token in word + save marker for first tokens of a word
        first_tok = True
        for tok in tokens_word:
            token_offsets.append(w_off)
            # Depending on the tokenizer type special chars are added to distinguish tokens with preceeding
            # whitespace (=> "start of a word"). We need to get rid of these to calculate the original length of the token
            orig_tok = re.sub(SPECIAL_TOKENIZER_CHARS, "", tok)
            w_off += len(orig_tok)
            if first_tok:
                start_of_word.append(True)
                first_tok = False
            else:
                start_of_word.append(False)

    assert len(tokens) == len(token_offsets) == len(start_of_word)
    return tokens, token_offsets, start_of_word


def truncate_sequences(seq_a, seq_b, tokenizer, max_seq_len, truncation_strategy='longest_first',
                       with_special_tokens=True, stride=0):
    """
    Reduces a single sequence or a pair of sequences to a maximum sequence length.
    The sequences can contain tokens or any other elements (offsets, masks ...).
    If `with_special_tokens` is enabled, it'll remove some additional tokens to have exactly enough space for later adding special tokens (CLS, SEP etc.)

    Supported truncation strategies:

    - longest_first: (default) Iteratively reduce the inputs sequence until the input is under max_length starting from the longest one at each token (when there is a pair of input sequences). Overflowing tokens only contains overflow from the first sequence.
    - only_first: Only truncate the first sequence. raise an error if the first sequence is shorter or equal to than num_tokens_to_remove.
    - only_second: Only truncate the second sequence
    - do_not_truncate: Does not truncate (raise an error if the input sequence is longer than max_length)

    :param seq_a: First sequence of tokens/offsets/...
    :type seq_a: list
    :param seq_b: Optional second sequence of tokens/offsets/...
    :type seq_b: None or list
    :param tokenizer: Tokenizer (e.g. from Tokenizer.load())
    :param max_seq_len:
    :type max_seq_len: int
    :param truncation_strategy: how the sequence(s) should be truncated down. Default: "longest_first" (see above for other options).
    :type truncation_strategy: str
    :param with_special_tokens: If true, it'll remove some additional tokens to have exactly enough space for later adding special tokens (CLS, SEP etc.)
    :type with_special_tokens: bool
    :param stride: optional stride of the window during truncation
    :type stride: int
    :return: truncated seq_a, truncated seq_b, overflowing tokens

    """
    pair = bool(seq_b is not None)
    len_a = len(seq_a)
    len_b = len(seq_b) if pair else 0
    num_special_tokens = tokenizer.num_added_tokens(pair=pair) if with_special_tokens else 0
    total_len = len_a + len_b + num_special_tokens
    overflowing_tokens = []

    if max_seq_len and total_len > max_seq_len:
        seq_a, seq_b, overflowing_tokens = tokenizer.truncate_sequences(seq_a, pair_ids=seq_b,
                                                                        num_tokens_to_remove=total_len - max_seq_len,
                                                                        truncation_strategy=truncation_strategy,
                                                                        stride=stride)
    return (seq_a, seq_b, overflowing_tokens)


def insert_at_special_tokens_pos(seq, special_tokens_mask, insert_element):
    """
    Adds elements to a sequence at the positions that align with special tokens.
    This is useful for expanding label ids or masks, so that they align with corresponding tokens (incl. the special tokens)

    Example:

    .. code-block:: python

      # Tokens:  ["CLS", "some", "words","SEP"]
      >>> special_tokens_mask =  [1,0,0,1]
      >>> lm_label_ids =  [12,200]
      >>> insert_at_special_tokens_pos(lm_label_ids, special_tokens_mask, insert_element=-1)
      [-1, 12, 200, -1]

    :param seq: List where you want to insert new elements
    :type seq: list
    :param special_tokens_mask: list with "1" for positions of special chars
    :type special_tokens_mask: list
    :param insert_element: the value you want to insert
    :return: list

    """
    new_seq = seq.copy()
    special_tokens_indices = np.where(np.array(special_tokens_mask) == 1)[0]
    for idx in special_tokens_indices:
        new_seq.insert(idx, insert_element)
    return new_seq<|MERGE_RESOLUTION|>--- conflicted
+++ resolved
@@ -38,6 +38,7 @@
 
 # Special characters used by the different tokenizers to indicate start of word / whitespace
 SPECIAL_TOKENIZER_CHARS = r"^(##|Ġ|▁)"
+
 
 class Tokenizer:
     """
@@ -125,11 +126,8 @@
         :param do_lower_case: Flag whether to lower case the input
         :type do_lower_case: bool
         """
-<<<<<<< HEAD
         # TODO check why EmbeddingTokenizer.tokenize gives many UNK, while tokenize_with_metadata() works fine
 
-=======
->>>>>>> 034dac52
         super().__init__(
             unk_token=unk_token,
             sep_token=sep_token,
@@ -160,11 +158,7 @@
             logger.info(
                 f"Model name '{pretrained_model_name_or_path}' not found in model shortcut name "
                 f"list ({', '.join(EMBEDDING_VOCAB_FILES_MAP['vocab_file'].keys())}). "
-<<<<<<< HEAD
                 f"Assuming '{pretrained_model_name_or_path}' is a path to a directory containing tokenizer files.")
-=======
-                "Assuming '{pretrained_model_name_or_path}' is a path to a directory containing tokenizer files.")
->>>>>>> 034dac52
 
             temp = open(str(Path(pretrained_model_name_or_path) / "language_model_config.json"), "r",
                         encoding="utf-8").read()
