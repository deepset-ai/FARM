# coding=utf-8
# Copyright 2018 deepset team.
#
# Licensed under the Apache License, Version 2.0 (the "License");
# you may not use this file except in compliance with the License.
# You may obtain a copy of the License at
#
#     http://www.apache.org/licenses/LICENSE-2.0
#
# Unless required by applicable law or agreed to in writing, software
# distributed under the License is distributed on an "AS IS" BASIS,
# WITHOUT WARRANTIES OR CONDITIONS OF ANY KIND, either express or implied.
# See the License for the specific language governing permissions and
# limitations under the License.
"""Tokenization classes."""
from __future__ import absolute_import, division, print_function, unicode_literals

import collections
import logging
import re
import os
import unicodedata
import numpy as np

from pathlib import Path
from farm.modeling.wordembedding_utils import load_from_cache, EMBEDDING_VOCAB_FILES_MAP

from transformers.tokenization_bert import BertTokenizer, load_vocab
from transformers.tokenization_roberta import RobertaTokenizer
from transformers.tokenization_xlnet import XLNetTokenizer
from transformers.tokenization_albert import AlbertTokenizer
from transformers.tokenization_xlm_roberta import XLMRobertaTokenizer
from transformers.tokenization_distilbert import DistilBertTokenizer
from transformers.tokenization_utils import PreTrainedTokenizer




logger = logging.getLogger(__name__)

# Special characters used by the different tokenizers to indicate start of word / whitespace
SPECIAL_TOKENIZER_CHARS = r"^(##|Ġ|▁)"

class Tokenizer:
    """
    Simple Wrapper for Tokenizers from the transformers package. Enables loading of different Tokenizer classes with a uniform interface.
    """

    @classmethod
    def load(cls, pretrained_model_name_or_path, tokenizer_class=None, **kwargs):
        """
        Enables loading of different Tokenizer classes with a uniform interface. Either infer the class from
        `pretrained_model_name_or_path` or define it manually via `tokenizer_class`.

        :param pretrained_model_name_or_path:  The path of the saved pretrained model or its name (e.g. `bert-base-uncased`)
        :type pretrained_model_name_or_path: str
        :param tokenizer_class: (Optional) Name of the tokenizer class to load (e.g. `BertTokenizer`)
        :type tokenizer_class: str
        :param kwargs:
        :return: Tokenizer
        """

        pretrained_model_name_or_path = str(pretrained_model_name_or_path)
        # guess tokenizer type from name
        if tokenizer_class is None:
            if "albert" in pretrained_model_name_or_path.lower():
                tokenizer_class = "AlbertTokenizer"
            elif "xlm-roberta" in pretrained_model_name_or_path.lower():
                tokenizer_class = "XLMRobertaTokenizer"
            elif "roberta" in pretrained_model_name_or_path.lower():
                tokenizer_class = "RobertaTokenizer"
            elif "distilbert" in pretrained_model_name_or_path.lower():
                tokenizer_class = "DistilBertTokenizer"
            elif "bert" in pretrained_model_name_or_path.lower():
                tokenizer_class = "BertTokenizer"
            elif "xlnet" in pretrained_model_name_or_path.lower():
                tokenizer_class = "XLNetTokenizer"
            elif "word2vec" in pretrained_model_name_or_path.lower() or "glove" in pretrained_model_name_or_path.lower():
                tokenizer_class = "EmbeddingTokenizer"
            else:
                raise ValueError(f"Could not infer tokenizer_type from name '{pretrained_model_name_or_path}'. Set arg `tokenizer_type` in Tokenizer.load() to one of: 'bert', 'roberta', 'xlnet' ")
            logger.info(f"Loading tokenizer of type '{tokenizer_class}'")
        # return appropriate tokenizer object
        if tokenizer_class == "AlbertTokenizer":
            ret = AlbertTokenizer.from_pretrained(pretrained_model_name_or_path, keep_accents=True,  **kwargs)
        elif tokenizer_class == "XLMRobertaTokenizer":
            ret = XLMRobertaTokenizer.from_pretrained(pretrained_model_name_or_path, **kwargs)
        elif tokenizer_class == "RobertaTokenizer":
            ret = RobertaTokenizer.from_pretrained(pretrained_model_name_or_path, **kwargs)
        elif tokenizer_class == "DistilBertTokenizer":
            ret = DistilBertTokenizer.from_pretrained(pretrained_model_name_or_path, **kwargs)
        elif tokenizer_class == "BertTokenizer":
            ret = BertTokenizer.from_pretrained(pretrained_model_name_or_path, **kwargs)
        elif tokenizer_class == "XLNetTokenizer":
            ret = XLNetTokenizer.from_pretrained(pretrained_model_name_or_path, keep_accents=True, **kwargs)
        elif tokenizer_class == "EmbeddingTokenizer":
            ret = EmbeddingTokenizer.from_pretrained(pretrained_model_name_or_path, **kwargs)
        if ret is None:
            raise Exception("Unable to load tokenizer")
        else:
            return ret

class EmbeddingTokenizer(PreTrainedTokenizer):
    def __init__(
        self,
        vocab_file,
        do_lower_case=True,
        unk_token="[UNK]",
        sep_token="[SEP]",
        pad_token="[PAD]",
        cls_token="[CLS]",
        mask_token="[MASK]",
        **kwargs
    ):
        """Constructs a BertTokenizer.

        Args:
            **vocab_file**: Path to a one-wordpiece-per-line vocabulary file
            **do_lower_case**: (`optional`) boolean (default True)
                Whether to lower case the input
        """
        super().__init__(
            unk_token=unk_token,
            sep_token=sep_token,
            pad_token=pad_token,
            cls_token=cls_token,
            mask_token=mask_token,
            **kwargs,
        )
        if not os.path.isfile(vocab_file):
            raise ValueError("Can't find a vocabulary file at path '{}'.".format(vocab_file))
        self.vocab = load_vocab(vocab_file)
        self.unk_tok_idx = self.vocab[unk_token]
        self.ids_to_tokens = collections.OrderedDict([(ids, tok) for tok, ids in self.vocab.items()])
        self.do_lower_case = do_lower_case
        self.vocab_size = len(self.vocab)

    @classmethod
    def from_pretrained(cls, pretrained_model_name_or_path, **kwargs):
        if pretrained_model_name_or_path in EMBEDDING_VOCAB_FILES_MAP["vocab_file"]:
            # Get the vocabulary from AWS S3 bucket
            resolved_vocab_file = load_from_cache(pretrained_model_name_or_path,
                                                  EMBEDDING_VOCAB_FILES_MAP["vocab_file"],
                                                  **kwargs)
        elif os.path.isdir(pretrained_model_name_or_path):
            # Get the vocabulary from local files
            logger.info(
                "Model name '{}' not found in model shortcut name list ({}). "
                "Assuming '{}' is a path to a directory containing tokenizer files.".format(
                    pretrained_model_name_or_path, ", ".join(EMBEDDING_VOCAB_FILES_MAP["vocab_file"].keys()), pretrained_model_name_or_path
                )
            )
            resolved_vocab_file = str(Path(pretrained_model_name_or_path) / "vocab.txt")
        else:
            raise NotImplementedError


        tokenizer = cls(vocab_file=resolved_vocab_file, **kwargs)

        return tokenizer

<<<<<<< HEAD
    def tokenize(self, text, **kwargs):
=======
    def _tokenize(self, text):
>>>>>>> d7638089
        if self.do_lower_case:
            text = text.lower()
        tokens = _run_split_on_punc(text)
        tokens = [t if t in self.vocab else self.unk_token for t in tokens]
        return tokens

    def save_pretrained(self, vocab_path):
        """Save the tokenizer vocabulary to a directory or file."""
        index = 0
        if os.path.isdir(vocab_path):
            vocab_file = os.path.join(vocab_path, "vocab.txt")
        else:
            vocab_file = vocab_path
        with open(vocab_file, "w", encoding="utf-8") as writer:
            for token, token_index in sorted(self.vocab.items(), key=lambda kv: kv[1]):
                if index != token_index:
                    logger.warning(
                        "Saving vocabulary to {}: vocabulary indices are not consecutive."
                        " Please check that the vocabulary is not corrupted!".format(vocab_file)
                    )
                    index = token_index
                writer.write(token + "\n")
                index += 1
        return (vocab_file,)


    def _convert_token_to_id(self, token):
        return self.vocab.get(token,self.unk_tok_idx)




def tokenize_with_metadata(text, tokenizer):
    """
    Performing tokenization while storing some important metadata for each token:

    * offsets: (int) Character index where the token begins in the original text
    * start_of_word: (bool) If the token is the start of a word. Particularly helpful for NER and QA tasks.

    We do this by first doing whitespace tokenization and then applying the model specific tokenizer to each "word".

    .. note::  We don't assume to preserve exact whitespaces in the tokens!
               This means: tabs, new lines, multiple whitespace etc will all resolve to a single " ".
               This doesn't make a difference for BERT + XLNet but it does for RoBERTa.
               For RoBERTa it has the positive effect of a shorter sequence length, but some information about whitespace
               type is lost which might be helpful for certain NLP tasks ( e.g tab for tables).

    :param text: Text to tokenize
    :type text: str
    :param tokenizer: Tokenizer (e.g. from Tokenizer.load())
    :return: Dictionary with "tokens", "offsets" and "start_of_word"
    :rtype: dict

    """

    # normalize all other whitespace characters to " "
    # Note: using text.split() directly would destroy the offset,
    # since \n\n\n would be treated similarly as a single \n
    text = re.sub(r"\s", " ", text)
    # split text into "words" (here: simple whitespace tokenizer).
    words = text.split(" ")
    word_offsets = []
    cumulated = 0
    for idx, word in enumerate(words):
        word_offsets.append(cumulated)
        cumulated += len(word) + 1  # 1 because we so far have whitespace tokenizer

    # split "words"into "subword tokens"
    tokens, offsets, start_of_word = _words_to_tokens(
        words, word_offsets, tokenizer
    )

    tokenized = {"tokens": tokens, "offsets": offsets, "start_of_word": start_of_word}
    return tokenized


def _words_to_tokens(words, word_offsets, tokenizer):
    """
    Tokenize "words" into subword tokens while keeping track of offsets and if a token is the start of a word.

    :param words: list of words.
    :type words: list
    :param word_offsets: Character indices where each word begins in the original text
    :type word_offsets: list
    :param tokenizer: Tokenizer (e.g. from Tokenizer.load())
    :return: tokens, offsets, start_of_word

    """
    tokens = []
    token_offsets = []
    start_of_word = []
    for w, w_off in zip(words, word_offsets):
        # Get (subword) tokens of single word.
        # For the first word of a text: we just call the regular tokenize function.
        # For later words: we need to call it with add_prefix_space=True to get the same results with roberta / gpt2 tokenizer
        # see discussion here. https://github.com/huggingface/transformers/issues/1196
        if len(tokens) == 0:
            tokens_word = tokenizer.tokenize(w)
        else:
            try:
                tokens_word = tokenizer.tokenize(w, add_prefix_space=True)
            except TypeError:
                tokens_word = tokenizer.tokenize(w)

        # Sometimes the tokenizer returns no tokens
        if len(tokens_word) == 0:
            continue
        tokens += tokens_word

        # get global offset for each token in word + save marker for first tokens of a word
        first_tok = True
        for tok in tokens_word:
            token_offsets.append(w_off)
            # Depending on the tokenizer type special chars are added to distinguish tokens with preceeding
            # whitespace (=> "start of a word"). We need to get rid of these to calculate the original length of the token
            orig_tok = re.sub(SPECIAL_TOKENIZER_CHARS, "", tok)
            w_off += len(orig_tok)
            if first_tok:
                start_of_word.append(True)
                first_tok = False
            else:
                start_of_word.append(False)

    assert len(tokens) == len(token_offsets) == len(start_of_word)
    return tokens, token_offsets, start_of_word


def truncate_sequences(seq_a, seq_b, tokenizer, max_seq_len, truncation_strategy='longest_first',
                       with_special_tokens=True, stride=0):
    """
    Reduces a single sequence or a pair of sequences to a maximum sequence length.
    The sequences can contain tokens or any other elements (offsets, masks ...).
    If `with_special_tokens` is enabled, it'll remove some additional tokens to have exactly enough space for later adding special tokens (CLS, SEP etc.)

    Supported truncation strategies:

    - longest_first: (default) Iteratively reduce the inputs sequence until the input is under max_length starting from the longest one at each token (when there is a pair of input sequences). Overflowing tokens only contains overflow from the first sequence.
    - only_first: Only truncate the first sequence. raise an error if the first sequence is shorter or equal to than num_tokens_to_remove.
    - only_second: Only truncate the second sequence
    - do_not_truncate: Does not truncate (raise an error if the input sequence is longer than max_length)

    :param seq_a: First sequence of tokens/offsets/...
    :type seq_a: list
    :param seq_b: Optional second sequence of tokens/offsets/...
    :type seq_b: None or list
    :param tokenizer: Tokenizer (e.g. from Tokenizer.load())
    :param max_seq_len:
    :type max_seq_len: int
    :param truncation_strategy: how the sequence(s) should be truncated down. Default: "longest_first" (see above for other options).
    :type truncation_strategy: str
    :param with_special_tokens: If true, it'll remove some additional tokens to have exactly enough space for later adding special tokens (CLS, SEP etc.)
    :type with_special_tokens: bool
    :param stride: optional stride of the window during truncation
    :type stride: int
    :return: truncated seq_a, truncated seq_b, overflowing tokens

    """
    pair = bool(seq_b is not None)
    len_a = len(seq_a)
    len_b = len(seq_b) if pair else 0
    num_special_tokens = tokenizer.num_added_tokens(pair=pair) if with_special_tokens else 0
    total_len = len_a + len_b + num_special_tokens
    overflowing_tokens = []

    if max_seq_len and total_len > max_seq_len:
        seq_a, seq_b, overflowing_tokens = tokenizer.truncate_sequences(seq_a, pair_ids=seq_b,
                                                                    num_tokens_to_remove=total_len - max_seq_len,
                                                                    truncation_strategy=truncation_strategy,
                                                                    stride=stride)
    return (seq_a, seq_b, overflowing_tokens)


def insert_at_special_tokens_pos(seq, special_tokens_mask, insert_element):
    """
    Adds elements to a sequence at the positions that align with special tokens.
    This is useful for expanding label ids or masks, so that they align with corresponding tokens (incl. the special tokens)

    Example:

    .. code-block:: python

      # Tokens:  ["CLS", "some", "words","SEP"]
      >>> special_tokens_mask =  [1,0,0,1]
      >>> lm_label_ids =  [12,200]
      >>> insert_at_special_tokens_pos(lm_label_ids, special_tokens_mask, insert_element=-1)
      [-1, 12, 200, -1]

    :param seq: List where you want to insert new elements
    :type seq: list
    :param special_tokens_mask: list with "1" for positions of special chars
    :type special_tokens_mask: list
    :param insert_element: the value you want to insert
    :return: list

    """
    new_seq = seq.copy()
    special_tokens_indices = np.where(np.array(special_tokens_mask) == 1)[0]
    for idx in special_tokens_indices:
        new_seq.insert(idx, insert_element)
    return new_seq

def _run_split_on_punc(text, never_split=None):
    """Splits punctuation on a piece of text."""
    if never_split is not None and text in never_split:
        return [text]
    chars = list(text)
    i = 0
    start_new_word = True
    output = []
    while i < len(chars):
        char = chars[i]
        if _is_punctuation(char):
            output.append([char])
            start_new_word = True
        else:
            if start_new_word:
                output.append([])
            start_new_word = False
            output[-1].append(char)
        i += 1

    return ["".join(x) for x in output]

def _is_punctuation(char):
    """Checks whether `chars` is a punctuation character."""
    cp = ord(char)
    # We treat all non-letter/number ASCII as punctuation.
    # Characters such as "^", "$", and "`" are not in the Unicode
    # Punctuation class but we treat them as punctuation anyways, for
    # consistency.
    if (cp >= 33 and cp <= 47) or (cp >= 58 and cp <= 64) or (cp >= 91 and cp <= 96) or (cp >= 123 and cp <= 126):
        return True
    cat = unicodedata.category(char)
    if cat.startswith("P"):
        return True
    return False<|MERGE_RESOLUTION|>--- conflicted
+++ resolved
@@ -159,11 +159,7 @@
 
         return tokenizer
 
-<<<<<<< HEAD
-    def tokenize(self, text, **kwargs):
-=======
     def _tokenize(self, text):
->>>>>>> d7638089
         if self.do_lower_case:
             text = text.lower()
         tokens = _run_split_on_punc(text)
