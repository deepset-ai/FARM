import torch
import numpy as np
import pandas as pd
from scipy.stats import pearsonr, spearmanr
from seqeval.metrics import f1_score as ner_f1_score
from seqeval.metrics import classification_report as token_classification_report
from sklearn.metrics import (
    matthews_corrcoef,
    recall_score,
    precision_score,
    f1_score,
    mean_squared_error,
    r2_score,
    classification_report
)
from farm.utils import flatten_list
import logging

logger = logging.getLogger(__name__)

registered_metrics = {}
registered_reports = {}

def register_metrics(name, implementation):
    registered_metrics[name] = implementation

def register_report(name, implementation):
    """
    Register a custom reporting function to be used during eval.

    This can be useful:
    - if you want to overwrite a report for an existing output type of prediction head (e.g. "per_token")
    - if you have a new type of prediction head and want to add a custom report for it

    :param name: This must match the `ph_output_type` attribute of the PredictionHead for which the report should be used.
                 (e.g. TokenPredictionHead => `per_token`, YourCustomHead => `some_new_type`).
    :type name: str
    :param implementation: Function to be executed. It must take lists of `y_true` and `y_pred` as input and return a
                           printable object (e.g. string or dict).
                           See sklearns.metrics.classification_report for an example.
    :type implementation: function
    """
    registered_reports[name] = implementation

def simple_accuracy(preds, labels):
    # works also with nested lists of different lengths (needed for masked LM task)
    if type(preds) == type(labels) == list:
        preds = np.array(list(flatten_list(preds)))
        labels = np.array(list(flatten_list(labels)))
    assert type(preds) == type(labels) == np.ndarray
    correct = preds == labels
    return {"acc": correct.mean()}


def acc_and_f1(preds, labels):
    acc = simple_accuracy(preds, labels)
    f1 = f1_score(y_true=labels, y_pred=preds)
    return {"acc": acc, "f1": f1, "acc_and_f1": (acc + f1) / 2}


def f1_macro(preds, labels):
    return {"f1_macro": f1_score(y_true=labels, y_pred=preds, average="macro")}


def pearson_and_spearman(preds, labels):
    pearson_corr = pearsonr(preds, labels)[0]
    spearman_corr = spearmanr(preds, labels)[0]
    return {
        "pearson": pearson_corr,
        "spearman": spearman_corr,
        "corr": (pearson_corr + spearman_corr) / 2,
    }

def compute_metrics(metric, preds, labels):
    assert len(preds) == len(labels)
    if metric == "mcc":
        return {"mcc": matthews_corrcoef(labels, preds)}
    elif metric == "acc":
        return simple_accuracy(preds, labels)
    elif metric == "acc_f1":
        return acc_and_f1(preds, labels)
    elif metric == "pear_spear":
        return pearson_and_spearman(preds, labels)
    # TODO this metric seems very specific for NER and doesnt work for
    elif metric == "seq_f1":
        return {"seq_f1": ner_f1_score(labels, preds)}
    elif metric == "f1_macro":
        return f1_macro(preds, labels)
    elif metric == "squad":
        return squad(preds, labels)
    elif metric == "mse":
        return {"mse": mean_squared_error(preds, labels)}
    elif metric == "r2":
        return {"r2": r2_score(preds, labels)}
    elif metric == "top_n_recall":
        return {"top_n_recall": top_n_recall(preds, labels)}
    # elif metric == "masked_accuracy":
    #     return simple_accuracy(preds, labels, ignore=-1)
    elif metric in registered_metrics:
        metric_func = registered_metrics[metric]
        return metric_func(preds, labels)
    else:
        raise KeyError(metric)


def compute_report_metrics(head, preds, labels):
    if head.ph_output_type in registered_reports:
        report_fn = registered_reports[head.ph_output_type]
    elif head.ph_output_type == "per_token":
        report_fn = token_classification_report
    elif head.ph_output_type == "per_sequence":
        report_fn = classification_report
    elif head.ph_output_type == "per_token_squad":
        report_fn = lambda *args, **kwargs: "Not Implemented"
    elif head.ph_output_type == "per_sequence_continuous":
        report_fn = r2_score
    else:
        raise AttributeError(f"No report function for head.ph_output_type '{head.ph_output_type}'. "
                             f"You can register a custom one via register_report(name='{head.ph_output_type}', implementation=<your_report_function>")

    # CHANGE PARAMETERS, not all report_fn accept digits
    if head.ph_output_type in ["per_sequence"]:
        # supply labels as all possible combination because if ground truth labels do not cover
        # all values in label_list (maybe dev set is small), the report will break
        if head.model_type == "multilabel_text_classification":
            # For multilabel classification, we don't eval with string labels here, but with multihot vectors.
            # Therefore we need to supply all possible label ids instead of label values.
            all_possible_labels = list(range(len(head.label_list)))
        else:
            all_possible_labels = head.label_list
        return report_fn(
            labels,
            preds,
            digits=4,
            labels=all_possible_labels,
            target_names=head.label_list
        )
    else:
        return report_fn(labels, preds)


def squad_EM(preds, labels):
    # TODO write comment describing function
    n_docs = len(preds)
    n_correct = 0
    for doc_idx in range(n_docs):
        span = preds[doc_idx][0][0]
        pred_start = span.start
        pred_end = span.end
        curr_labels = labels[doc_idx]
        if (pred_start, pred_end) in curr_labels:
            n_correct += 1
    return n_correct/n_docs

def squad_f1(preds, labels):
    f1_scores = []
    n_docs = len(preds)
    for i in range(n_docs):
        best_pred = preds[i][0]
        best_f1 = max([squad_f1_single(best_pred, label) for label in labels[i]])
        f1_scores.append(best_f1)
    return np.mean(f1_scores)


def squad_f1_single(pred, label, pred_idx=0):
    label_start, label_end = label
<<<<<<< HEAD
    span = pred[0]
    pred_start = span.start
    pred_end = span.end
=======
    pred_start, pred_end, _ = pred[pred_idx]
>>>>>>> 5398d6f9
    if (pred_start + pred_end == 0) or (label_start + label_end == 0):
        if pred_start == label_start:
            return 1.0
        else:
            return 0.0
    pred_span = list(range(pred_start, pred_end + 1))
    label_span = list(range(label_start, label_end + 1))
    n_overlap = len([x for x in pred_span if x in label_span])
    if n_overlap == 0:
        return 0.0
    precision = n_overlap / len(pred_span)
    recall = n_overlap / len(label_span)
    f1 = (2 * precision * recall) / (precision + recall)
    return f1

def squad(preds, labels):
    em = squad_EM(preds=preds, labels=labels)
    f1 = squad_f1(preds=preds, labels=labels)
    top_recall = top_n_recall(preds=preds, labels=labels)
    return {"EM": em, "f1": f1, "top_n_recall": top_recall}

def top_n_recall(preds, labels):
    answer_in_top_n = []
    n_questions = len(preds)
    for i in range(n_questions):
        f1_score = 0
        current_preds = preds[i][0]
        for idx, pred in enumerate(current_preds):
            f1_score = max([squad_f1_single(current_preds, label, pred_idx=idx) for label in labels[i]])
            if f1_score:
                break
        if f1_score:
            answer_in_top_n.append(1)
        else:
            answer_in_top_n.append(0)

    return np.mean(answer_in_top_n)


<|MERGE_RESOLUTION|>--- conflicted
+++ resolved
@@ -164,13 +164,10 @@
 
 def squad_f1_single(pred, label, pred_idx=0):
     label_start, label_end = label
-<<<<<<< HEAD
-    span = pred[0]
+    span = pred[pred_idx]
     pred_start = span.start
     pred_end = span.end
-=======
-    pred_start, pred_end, _ = pred[pred_idx]
->>>>>>> 5398d6f9
+
     if (pred_start + pred_end == 0) or (label_start + label_end == 0):
         if pred_start == label_start:
             return 1.0
