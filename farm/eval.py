from tqdm import tqdm
import torch
import numbers
import logging
import numpy as np
from seqeval.metrics import classification_report as token_classification_report
from sklearn.metrics import classification_report
from sklearn.metrics import r2_score
from torch.utils.data import DataLoader

from farm.metrics import compute_metrics
from farm.utils import to_numpy, format_log
from farm.utils import MLFlowLogger as MlLogger
from farm.modeling.adaptive_model import AdaptiveModel
from farm.visual.ascii.images import BUSH_SEP

logger = logging.getLogger(__name__)


class Evaluator:
    """Handles evaluation of a given model over a specified dataset."""

    def __init__(
        self, data_loader, tasks, device, classification_report=True
    ):
        """
        :param data_loader: The PyTorch DataLoader that will return batches of data from the evaluation dataset
        :type data_loader: DataLoader
        :param label_maps:
        :param device: The device on which the tensors should be processed. Choose from "cpu" and "cuda".
        :param metrics: The list of metrics which need to be computed, one for each prediction head.
        :param metrics: list
        :param classification_report: Whether a report on the classification performance should be generated.
        :type classification_report: bool
        """

        self.data_loader = data_loader
        #self.label_maps = label_maps
        self.tasks = tasks
        self.device = device

        # Where should metric be defined? When dataset loaded? In config?
        #self.metrics = metrics
        self.classification_report = classification_report

    def eval(self, model):
        """
        Performs evaluation on a given model.

        :param model: The model on which to perform evaluation
        :type model: AdaptiveModel
        :return all_results: A list of dictionaries, one for each prediction head. Each dictionary contains the metrics
                             and reports generated during evaluation.
        :rtype all_results: list of dicts
        """
        model.eval()

        # init empty lists per prediction head
        loss_all = [0 for _ in model.prediction_heads]
        preds_all = [[] for _ in model.prediction_heads]
        label_all = [[] for _ in model.prediction_heads]
        ids_all = [[] for _ in model.prediction_heads]
        passage_start_t_all = [[] for _ in model.prediction_heads]

        for step, batch in enumerate(
            tqdm(self.data_loader, desc="Evaluating", mininterval=10)
        ):
            batch = {key: batch[key].to(self.device) for key in batch}

            with torch.no_grad():

                logits = model.forward(**batch)
                losses_per_head = model.logits_to_loss_per_head(logits=logits, **batch)
                preds = model.logits_to_preds(logits=logits, **batch)
                labels = model.prepare_labels(**batch)

            # stack results of all batches per prediction head
            for head_num, head in enumerate(model.prediction_heads):
                loss_all[head_num] += np.sum(to_numpy(losses_per_head[head_num]))
                preds_all[head_num] += list(to_numpy(preds[head_num]))
                label_all[head_num] += list(to_numpy(labels[head_num]))
                if head.model_type == "span_classification":
                    ids_all[head_num] += list(to_numpy(batch["id"]))
                    passage_start_t_all[head_num] += list(to_numpy(batch["passage_start_t"]))

        # Evaluate per prediction head
        all_results = []
        for head_num, head in enumerate(model.prediction_heads):
            if head.model_type == "multilabel_text_classification":
                # converting from string preds back to multi-hot encoding
                from sklearn.preprocessing import MultiLabelBinarizer
                mlb = MultiLabelBinarizer(classes=head.label_list)
                # TODO check why .fit() should be called on predictions, rather than on labels
                preds_all[head_num] = mlb.fit_transform(preds_all[head_num])
                label_all[head_num] = mlb.transform(label_all[head_num])
            if hasattr(head, 'aggregate_preds'):
                preds_all[head_num], label_all[head_num] = head.aggregate_preds(preds=preds_all[head_num],
                                                                          labels=label_all[head_num],
                                                                          passage_start_t=passage_start_t_all[head_num],
                                                                          ids=ids_all[head_num])

            result = {"loss": loss_all[head_num] / len(self.data_loader.dataset),
                      "task_name": head.task_name}
            result.update(
                compute_metrics(metric=head.metric, preds=preds_all[head_num], labels=label_all[head_num]
                )
            )

            # Select type of report depending on prediction head output type
            if self.classification_report:
                if head.ph_output_type == "per_token":
                    report_fn = token_classification_report
                elif head.ph_output_type == "per_sequence":
                    report_fn = classification_report
                elif head.ph_output_type == "per_token_squad":
                    report_fn = lambda *args, **kwargs: "not Implemented"
                elif head.ph_output_type == "per_sequence_continuous":
                    report_fn = r2_score
                else:
                    raise NotImplementedError

                # CHANGE PARAMETERS, not all report_fn accept digits
                if head.ph_output_type in ["per_sequence_continuous","per_token"]:
                    result["report"] = report_fn(
                        label_all[head_num], preds_all[head_num]
                    )
                else:
                    # supply labels as all possible combination because if ground truth labels do not cover
<<<<<<< HEAD
                    # all values in label_list (maybe dev set is small), the report will break.
=======
                    # all values in label_list (maybe dev set is small), the report will break
                    if head.model_type == "multilabel_text_classification":
                        # For multilabel classification, we don't eval with string labels here, but with multihot vectors.
                        # Therefore we need to supply all possible label ids instead of label values.
                        all_possible_labels = list(range(len(head.label_list)))
                    else:
                        all_possible_labels = head.label_list

>>>>>>> b7b87e19
                    result["report"] = report_fn(
                        label_all[head_num],
                        preds_all[head_num],
                        digits=4,
                        labels=all_possible_labels,
                        target_names=head.label_list)

            all_results.append(result)

        return all_results

    @staticmethod
    def log_results(results, dataset_name, steps, logging=True, print=True):
        # Print a header
        header = "\n\n"
        header += BUSH_SEP + "\n"
        header += "***************************************************\n"
        header += f"***** EVALUATION | {dataset_name.upper()} SET | AFTER {steps} BATCHES *****\n"
        header += "***************************************************\n"
        header += BUSH_SEP + "\n"
        logger.info(header)

        for head_num, head in enumerate(results):
            logger.info("\n _________ {} _________".format(head['task_name']))
            for metric_name, metric_val in head.items():
                # log with ML framework (e.g. Mlflow)
                if logging:
                    if isinstance(metric_val, numbers.Number):
                        MlLogger.log_metrics(
                            metrics={
                                f"{dataset_name}_{metric_name}_{head['task_name']}": metric_val
                            },
                            step=steps,
                        )
                # print via standard python logger
                if print:
                    if metric_name == "report":
                        if isinstance(metric_val, str) and len(metric_val) > 8000:
                            metric_val = metric_val[:7500] + "\n ............................. \n" + metric_val[-500:]
                        logger.info("{}: \n {}".format(metric_name, metric_val))
                    else:
                        logger.info("{}: {}".format(metric_name, metric_val))<|MERGE_RESOLUTION|>--- conflicted
+++ resolved
@@ -126,9 +126,6 @@
                     )
                 else:
                     # supply labels as all possible combination because if ground truth labels do not cover
-<<<<<<< HEAD
-                    # all values in label_list (maybe dev set is small), the report will break.
-=======
                     # all values in label_list (maybe dev set is small), the report will break
                     if head.model_type == "multilabel_text_classification":
                         # For multilabel classification, we don't eval with string labels here, but with multihot vectors.
@@ -137,7 +134,6 @@
                     else:
                         all_possible_labels = head.label_list
 
->>>>>>> b7b87e19
                     result["report"] = report_fn(
                         label_all[head_num],
                         preds_all[head_num],
