--- conflicted
+++ resolved
@@ -242,13 +242,8 @@
 
     @classmethod
     def convert_from_transformers(cls, tokenizer_name_or_path, task_type, max_seq_len, doc_stride,
-<<<<<<< HEAD
-                                  revision=None, tokenizer_class=None, tokenizer_args=None, use_fast=None):
+                                  revision=None, tokenizer_class=None, tokenizer_args=None, use_fast=True):
         config = AutoConfig.from_pretrained(tokenizer_name_or_path, revision=revision)
-=======
-                                  tokenizer_class=None, tokenizer_args=None, use_fast=True):
-        config = AutoConfig.from_pretrained(tokenizer_name_or_path)
->>>>>>> 18e7fc78
         tokenizer_args = tokenizer_args or {}
         tokenizer = Tokenizer.load(tokenizer_name_or_path,
                                    tokenizer_class=tokenizer_class,
