import abc
import inspect
import json
import logging
import os
import random
from abc import ABC
from inspect import signature
from pathlib import Path
from random import randint

import numpy as np
import torch
from numpy.random import random as random_float
from sklearn.preprocessing import StandardScaler
from transformers.configuration_auto import AutoConfig
from tokenizers import Encoding

from farm.data_handler.dataset import convert_features_to_dataset
from farm.data_handler.input_features import get_roberta_seq_2_start, get_camembert_seq_2_start
from farm.data_handler.input_features import (
<<<<<<< HEAD
    samples_to_features_ner,
=======
    samples_to_features_bert_lm,
>>>>>>> acd18cb9
    sample_to_features_text,
)
from farm.data_handler.nq_utils import (
    sample_to_features_qa_Natural_Questions,
    create_samples_qa_Natural_Question,
    convert_qa_input_dict,
)

from farm.data_handler.samples import (
    Sample,
    SampleBasket,
    get_passage_offsets,
    offset_to_token_idx_vecorized
)
from farm.data_handler.utils import (
    pad,
    expand_labels,
    read_tsv,
    read_tsv_sentence_pair,
    read_docs_from_txt,
    read_ner_file,
    read_squad_file,
    read_jsonl,
    read_dpr_json,
    is_json,
    get_sentence_pair,
    split_with_metadata,
<<<<<<< HEAD
    convert_qa_input_dict,
=======
    get_sequence_pair,
    join_sentences
>>>>>>> acd18cb9
)
from farm.modeling.tokenization import (
    Tokenizer,
    tokenize_with_metadata,
    truncate_sequences,
    insert_at_special_tokens_pos,
    tokenize_batch_question_answering,
)
from farm.utils import MLFlowLogger as MlLogger
from farm.utils import try_get

from tokenizers.pre_tokenizers import WhitespaceSplit

ID_NAMES = ["example_id", "external_id", "doc_id", "id"]


logger = logging.getLogger(__name__)


class Processor(ABC):
    """
    Is used to generate PyTorch Datasets from input data. An implementation of this abstract class should be created
    for each new data source.
    Implement the abstract methods: file_to_dicts(), _dict_to_samples(), _sample_to_features()
    to be compatible with your data format
    """

    subclasses = {}

    def __init__(
        self,
        tokenizer,
        max_seq_len,
        train_filename,
        dev_filename,
        test_filename,
        dev_split,
        data_dir,
        tasks={},
        proxies=None
    ):
        """
        :param tokenizer: Used to split a sentence (str) into tokens.
        :param max_seq_len: Samples are truncated after this many tokens.
        :type max_seq_len: int
        :param train_filename: The name of the file containing training data.
        :type train_filename: str
        :param dev_filename: The name of the file containing the dev data. If None and 0.0 < dev_split < 1.0 the dev set
                             will be a slice of the train set.
        :type dev_filename: str or None
        :param test_filename: The name of the file containing test data.
        :type test_filename: str
        :param dev_split: The proportion of the train set that will sliced. Only works if dev_filename is set to None
        :type dev_split: float
        :param data_dir: The directory in which the train, test and perhaps dev files can be found.
        :type data_dir: str
        :param tasks: Tasks for which the processor shall extract labels from the input data.
                      Usually this includes a single, default task, e.g. text classification.
                      In a multitask setting this includes multiple tasks, e.g. 2x text classification.
                      The task name will be used to connect with the related PredictionHead.
        :type tasks: dict
        :param proxies: proxy configuration to allow downloads of remote datasets.
                    Format as in  "requests" library: https://2.python-requests.org//en/latest/user/advanced/#proxies
        :type proxies: dict
        """

        self.tokenizer = tokenizer
        self.max_seq_len = max_seq_len
        self.tasks = tasks
        self.proxies = proxies

        # data sets
        self.train_filename = train_filename
        self.dev_filename = dev_filename
        self.test_filename = test_filename
        self.dev_split = dev_split
        if data_dir:
            self.data_dir = Path(data_dir)
        else:
            self.data_dir = None
        self.baskets = []

        self._log_params()
        self.problematic_sample_ids = set()

    def __init_subclass__(cls, **kwargs):
        """ This automatically keeps track of all available subclasses.
        Enables generic load() and load_from_dir() for all specific Processor implementation.
        """
        super().__init_subclass__(**kwargs)
        cls.subclasses[cls.__name__] = cls

    @classmethod
    def load(
        cls,
        processor_name,
        data_dir,
        tokenizer,
        max_seq_len,
        train_filename,
        dev_filename,
        test_filename,
        dev_split,
        **kwargs,
    ):
        """
        Loads the class of processor specified by processor name.

        :param processor_name: The class of processor to be loaded.
        :type processor_name: str
        :param data_dir: Directory where data files are located.
        :type data_dir: str
        :param tokenizer: A tokenizer object
        :param max_seq_len: Sequences longer than this will be truncated.
        :type max_seq_len: int
        :param train_filename: The name of the file containing training data.
        :type train_filename: str
        :param dev_filename: The name of the file containing the dev data.
                             If None and 0.0 < dev_split < 1.0 the dev set
                             will be a slice of the train set.
        :type dev_filename: str or None
        :param test_filename: The name of the file containing test data.
        :type test_filename: str
        :param dev_split: The proportion of the train set that will sliced.
                          Only works if dev_filename is set to None
        :type dev_split: float
        :param kwargs: placeholder for passing generic parameters
        :type kwargs: object
        :return: An instance of the specified processor.
        """

        sig = signature(cls.subclasses[processor_name])
        unused_args = {k: v for k, v in kwargs.items() if k not in sig.parameters}
        logger.debug(
            f"Got more parameters than needed for loading {processor_name}: {unused_args}. "
            f"Those won't be used!"
        )
        processor = cls.subclasses[processor_name](
            data_dir=data_dir,
            tokenizer=tokenizer,
            max_seq_len=max_seq_len,
            train_filename=train_filename,
            dev_filename=dev_filename,
            test_filename=test_filename,
            dev_split=dev_split,
            **kwargs,
        )

        return processor

    @classmethod
    def load_from_dir(cls, load_dir):
        """
         Infers the specific type of Processor from a config file (e.g. GNADProcessor) and loads an instance of it.

        :param load_dir: str, directory that contains a 'processor_config.json'
        :return: An instance of a Processor Subclass (e.g. GNADProcessor)
        """
        # read config
        processor_config_file = Path(load_dir) / "processor_config.json"
        config = json.load(open(processor_config_file))
        config["inference"] = True
        # init tokenizer
        if "lower_case" in config.keys():
            logger.warning("Loading tokenizer from deprecated FARM config. "
                           "If you used `custom_vocab` or `never_split_chars`, this won't work anymore.")
            tokenizer = Tokenizer.load(load_dir, tokenizer_class=config["tokenizer"], do_lower_case=config["lower_case"])
        else:
            tokenizer = Tokenizer.load(load_dir, tokenizer_class=config["tokenizer"])

        # we have to delete the tokenizer string from config, because we pass it as Object
        del config["tokenizer"]

        processor = cls.load(tokenizer=tokenizer, processor_name=config["processor"], **config)

        for task_name, task in config["tasks"].items():
            processor.add_task(name=task_name,
                               metric=task["metric"],
                               label_list=task["label_list"],
                               label_column_name=task["label_column_name"],
                               text_column_name=task.get("text_column_name", None),
                               task_type=task["task_type"])

        if processor is None:
            raise Exception

        return processor

    @classmethod
    def convert_from_transformers(cls, tokenizer_name_or_path, task_type, max_seq_len, doc_stride,
                                  tokenizer_class=None, tokenizer_args=None, use_fast=True):
        config = AutoConfig.from_pretrained(tokenizer_name_or_path)
        tokenizer_args = tokenizer_args or {}
        tokenizer = Tokenizer.load(tokenizer_name_or_path,
                                   tokenizer_class=tokenizer_class,
                                   use_fast=use_fast,
                                   **tokenizer_args,
                                   )

        # TODO infer task_type automatically from config (if possible)
        if task_type == "question_answering":
            processor = SquadProcessor(
                tokenizer=tokenizer,
                max_seq_len=max_seq_len,
                label_list=["start_token", "end_token"],
                metric="squad",
                data_dir="data",
                doc_stride=doc_stride
            )
        elif task_type == "embeddings":
            processor = InferenceProcessor(tokenizer=tokenizer, max_seq_len=max_seq_len)

        elif task_type == "text_classification":
            label_list = list(config.id2label[id] for id in range(len(config.id2label)))
            processor = TextClassificationProcessor(tokenizer=tokenizer,
                                                    max_seq_len=max_seq_len,
                                                    data_dir="data",
                                                    label_list=label_list,
                                                    label_column_name="label",
                                                    metric="acc",
                                                    quote_char='"',
                                                    )
        elif task_type == "ner":
            label_list = list(config.id2label.values())
            processor = NERProcessor(
                tokenizer=tokenizer, max_seq_len=max_seq_len, data_dir="data", metric="seq_f1",
                label_list=label_list
            )
        else:
            raise ValueError(f"`task_type` {task_type} is not supported yet. "
                             f"Valid options for arg `task_type`: 'question_answering', "
                             f"'embeddings', 'text_classification', 'ner'")

        return processor

    def save(self, save_dir):
        """
        Saves the vocabulary to file and also creates a json file containing all the
        information needed to load the same processor.

        :param save_dir: Directory where the files are to be saved
        :type save_dir: str
        """
        os.makedirs(save_dir, exist_ok=True)
        config = self.generate_config()
        # save tokenizer incl. attributes
        config["tokenizer"] = self.tokenizer.__class__.__name__

        # Because the fast tokenizers expect a str and not Path
        # always convert Path to str here.
        self.tokenizer.save_pretrained(str(save_dir))

        # save processor
        config["processor"] = self.__class__.__name__
        output_config_file = Path(save_dir) / "processor_config.json"
        with open(output_config_file, "w") as file:
            json.dump(config, file)

    def generate_config(self):
        """
        Generates config file from Class and instance attributes (only for sensible config parameters).
        """
        config = {}
        # self.__dict__ doesn't give parent class attributes
        for key, value in inspect.getmembers(self):
            if is_json(value) and key[0] != "_":
                if issubclass(type(value), Path):
                    value = str(value)
                config[key] = value
        return config

    def add_task(self, name,  metric, label_list, label_column_name=None,
                 label_name=None, task_type=None, text_column_name=None):
        if type(label_list) is not list:
            raise ValueError(f"Argument `label_list` must be of type list. Got: f{type(label_list)}")

        if label_name is None:
            label_name = f"{name}_label"
        label_tensor_name = label_name + "_ids"
        self.tasks[name] = {
            "label_list": label_list,
            "metric": metric,
            "label_tensor_name": label_tensor_name,
            "label_name": label_name,
            "label_column_name": label_column_name,
            "text_column_name": text_column_name,
            "task_type": task_type
        }

    @abc.abstractmethod
    def file_to_dicts(self, file: str) -> [dict]:
        raise NotImplementedError()

    def _dict_to_samples(cls, dictionary: dict, all_dicts=None) -> [Sample]:
        raise NotImplementedError()

    def _sample_to_features(cls, sample: Sample) -> dict:
        raise NotImplementedError()

    def _dict_to_samples_and_features(self, dictionary: dict, all_dicts=None) -> [Sample]:
        raise NotImplementedError()

    def _init_samples_in_baskets(self):
        all_dicts = [b.raw for b in self.baskets]
        for basket in self.baskets:
            try:
                basket.samples = self._dict_to_samples(dictionary=basket.raw, all_dicts=all_dicts)
                for num, sample in enumerate(basket.samples):
                     sample.id = f"{basket.id_internal}-{num}"
            except Exception as e:
                logger.error(f"Could not create sample(s) from this dict: \n {basket.raw}")
                logger.error(f"Error message: {e}")

    def _featurize_samples(self):
        curr_problematic_sample_ids = []
        for basket in self.baskets:
            for sample in basket.samples:
                try:
                    sample.features = self._sample_to_features(sample=sample)
                except Exception as e:
                    curr_problematic_sample_ids.append(sample.id)
        if curr_problematic_sample_ids:
            self.problematic_sample_ids.update(curr_problematic_sample_ids)

    @staticmethod
    def log_problematic(problematic_sample_ids):
        if problematic_sample_ids:
            n_problematic = len(problematic_sample_ids)
            problematic_id_str = ", ".join(problematic_sample_ids)
            logger.error(
                f"Unable to convert {n_problematic} samples to features. Their ids are : {problematic_id_str}")


    def _init_and_featurize_samples_in_baskets(self):
        for basket in self.baskets:
            all_dicts = [b.raw for b in self.baskets]
            try:
                basket.samples = self._dict_to_samples_and_features(dictionary=basket.raw,
                                                                    all_dicts=all_dicts,
                                                                    basket_id_internal=basket.id_internal)
                for num, sample in enumerate(basket.samples):
                    sample.id = f"{basket.id_internal}-{num}"
            except Exception as e:
                logger.error(f"Could not create sample(s) from this dict: \n {basket.raw}")
                logger.error(f"Error message: {e}")


    @staticmethod
    def _check_sample_features(basket):
        """Check if all samples in the basket has computed its features.

        Args:
            basket: the basket containing the samples

        Returns:
            True if all the samples in the basket has computed its features, False otherwise

        """
        if len(basket.samples) == 0:
            return False
        for sample in basket.samples:
            if sample.features is None:
                return False
        return True

    def _create_dataset(self):
        features_flat = []
        basket_to_remove = []
        for basket in self.baskets:
            if self._check_sample_features(basket):
                for sample in basket.samples:
                    features_flat.extend(sample.features)
            else:
                # remove the entire basket
                basket_to_remove.append(basket)
        if len(basket_to_remove) > 0:
            for basket in basket_to_remove:
                # if basket_to_remove is not empty remove the related baskets
                self.baskets.remove(basket)

        dataset, tensor_names = convert_features_to_dataset(features=features_flat)
        return dataset, tensor_names

    def dataset_from_dicts(self, dicts, indices=None, return_baskets = False):
        """
        Contains all the functionality to turn a list of dict objects into a PyTorch Dataset and a
        list of tensor names. This can be used for inference mode.

        :param dicts: List of dictionaries where each contains the data of one input sample.
        :type dicts: list of dicts
        :return: a Pytorch dataset and a list of tensor names.
        """
        # We need to add the index (coming from multiprocessing chunks) to have a unique basket ID

        self.baskets = []
        for id_internal, d in enumerate(dicts):
            id_external = self._id_from_dict(d)
            if indices:
                id_internal = indices[id_internal]
            self.baskets.append(SampleBasket(raw=d, id_external=id_external, id_internal=id_internal))

        self._init_samples_in_baskets()
        self._featurize_samples()
        if indices:
            if 0 in indices:
                self._log_samples(1)
        else:
            self._log_samples(1)

        dataset, tensor_names = self._create_dataset()
        # This mode is for inference where we need to keep baskets
        if return_baskets:
            #TODO simplify
            return dataset, tensor_names, self.problematic_sample_ids, self.baskets
        # This mode is for training where we can free ram by removing baskets
        else:
            return dataset, tensor_names, self.problematic_sample_ids

    def _log_samples(self, n_samples):
        logger.info("*** Show {} random examples ***".format(n_samples))
        for i in range(n_samples):
            random_basket = random.choice(self.baskets)
            random_sample = random.choice(random_basket.samples)
            logger.info(random_sample)

    def _log_params(self):
        params = {
            "processor": self.__class__.__name__,
            "tokenizer": self.tokenizer.__class__.__name__,
        }
        names = ["max_seq_len", "dev_split"]
        for name in names:
            value = getattr(self, name)
            params.update({name: str(value)})
        MlLogger.log_params(params)

    @staticmethod
    def _id_from_dict(d):
        ext_id = try_get(ID_NAMES, d)
        if not ext_id and "qas" in d:
            ext_id = try_get(ID_NAMES, d["qas"][0])
        return ext_id


#########################################
# Processors for Text Classification ####
#########################################
class TextClassificationProcessor(Processor):
    """
    Used to handle the text classification datasets that come in tabular format (CSV, TSV, etc.)
    """
    def __init__(
        self,
        tokenizer,
        max_seq_len,
        data_dir,
        label_list=None,
        metric=None,
        train_filename="train.tsv",
        dev_filename=None,
        test_filename="test.tsv",
        dev_split=0.1,
        delimiter="\t",
        quote_char="'",
        skiprows=None,
        label_column_name="label",
        multilabel=False,
        header=0,
        proxies=None,
        max_samples=None,
        text_column_name="text",
        **kwargs
    ):
        """
        :param tokenizer: Used to split a sentence (str) into tokens.
        :param max_seq_len: Samples are truncated after this many tokens.
        :type max_seq_len: int
        :param data_dir: The directory in which the train and dev files can be found.
                         If not available the dataset will be loaded automaticaly
                         if the last directory has the same name as a predefined dataset.
                         These predefined datasets are defined as the keys in the dict at
                         `farm.data_handler.utils.DOWNSTREAM_TASK_MAP <https://github.com/deepset-ai/FARM/blob/master/farm/data_handler/utils.py>`_.
        :type data_dir: str
        :param label_list: list of labels to predict (strings). For most cases this should be: ["start_token", "end_token"]
        :type label_list: list
        :param metric: name of metric that shall be used for evaluation, e.g. "acc" or "f1_macro".
                 Alternatively you can also supply a custom function, that takes preds and labels as args and returns a numerical value.
                 For using multiple metrics supply them as a list, e.g ["acc", my_custom_metric_fn].
        :type metric: str, function, or list
        :param train_filename: The name of the file containing training data.
        :type train_filename: str
        :param dev_filename: The name of the file containing the dev data. If None and 0.0 < dev_split < 1.0 the dev set
                             will be a slice of the train set.
        :type dev_filename: str or None
        :param test_filename: None
        :type test_filename: str
        :param dev_split: The proportion of the train set that will sliced. Only works if dev_filename is set to None
        :type dev_split: float
        :param delimiter: Separator used in the input tsv / csv file
        :type delimiter: str
        :param quote_char: Character used for quoting strings in the input tsv/ csv file
        :type quote_char: str
        :param skiprows: number of rows to skip in the tsvs (e.g. for multirow headers)
        :type skiprows: int
        :param label_column_name: name of the column in the input csv/tsv that shall be used as training labels
        :type label_column_name: str
        :param multilabel: set to True for multilabel classification
        :type multilabel: bool
        :param header: which line to use as a header in the input csv/tsv
        :type  header: int
        :param proxies: proxy configuration to allow downloads of remote datasets.
                        Format as in  "requests" library: https://2.python-requests.org//en/latest/user/advanced/#proxies
        :type proxies: dict
        :param text_column_name: name of the column in the input csv/tsv that shall be used as training text
        :type text_column_name: str
        :param kwargs: placeholder for passing generic parameters
        :type kwargs: object
        """
        #TODO If an arg is misspelt, e.g. metrics, it will be swallowed silently by kwargs

        # Custom processor attributes
        self.delimiter = delimiter
        self.quote_char = quote_char
        self.skiprows = skiprows
        self.header = header
        self.max_samples = max_samples

        super(TextClassificationProcessor, self).__init__(
            tokenizer=tokenizer,
            max_seq_len=max_seq_len,
            train_filename=train_filename,
            dev_filename=dev_filename,
            test_filename=test_filename,
            dev_split=dev_split,
            data_dir=data_dir,
            tasks={},
            proxies=proxies,

        )
        if metric and label_list:
            if multilabel:
                task_type = "multilabel_classification"
            else:
                task_type = "classification"
            self.add_task(name="text_classification",
                          metric=metric,
                          label_list=label_list,
                          label_column_name=label_column_name,
                          text_column_name=text_column_name,
                          task_type=task_type)
        else:
            logger.info("Initialized processor without tasks. Supply `metric` and `label_list` to the constructor for "
                        "using the default task or add a custom task later via processor.add_task()")

    def file_to_dicts(self, file: str) -> [dict]:
        column_mapping = {}
        for task in self.tasks.values():
            column_mapping[task["label_column_name"]] = task["label_name"]
            column_mapping[task["text_column_name"]] = "text"
        dicts = read_tsv(
            filename=file,
            delimiter=self.delimiter,
            skiprows=self.skiprows,
            quotechar=self.quote_char,
            rename_columns=column_mapping,
            header=self.header,
            proxies=self.proxies,
            max_samples=self.max_samples
            )

        return dicts

    def dataset_from_dicts(self, dicts, indices=None, return_baskets=False, debug=False):
        self.baskets = []
        # Tokenize in batches
        texts = [x["text"] for x in dicts]
        tokenized_batch = self.tokenizer.batch_encode_plus(
            texts,
            return_offsets_mapping=True,
            return_special_tokens_mask=True,
            return_token_type_ids=True,
            return_attention_mask=True,
            truncation=True,
            max_length=self.max_seq_len,
            padding="max_length"
        )
        input_ids_batch = tokenized_batch["input_ids"]
        segment_ids_batch = tokenized_batch["token_type_ids"]
        padding_masks_batch = tokenized_batch["attention_mask"]

        # From here we operate on a per sample basis
        for dictionary, input_ids, segment_ids, padding_mask in zip(
                dicts, input_ids_batch, segment_ids_batch, padding_masks_batch
        ):

            # TODO Build tokenized dict for debug mode
            tokenized = {}

            feat_dict = {"input_ids": input_ids,
                         "padding_mask": padding_mask,
                         "segment_ids": segment_ids}

            # Create labels
            # i.e. not inference
            if not return_baskets:
                label_dict = self.generate_labels(dictionary)
                feat_dict.update(label_dict)

            # Add Basket to self.baskets
            curr_sample = Sample(id=None,
                                 clear_text=dictionary,
                                 tokenized=tokenized,
                                 features=[feat_dict])
            curr_basket = SampleBasket(id_internal=None,
                                       raw=dictionary,
                                       id_external=None,
                                       samples=[curr_sample])
            self.baskets.append(curr_basket)

        if indices and 0 not in indices:
            pass
        else:
            self._log_samples(1)

        # TODO populate problematic ids
        problematic_ids = set()
        logger.warning("Currently no support in TextClassification processor for returning problematic ids")
        dataset, tensornames = self._create_dataset()
        ret = [dataset, tensornames, problematic_ids]
        if return_baskets:
            ret.append(self.baskets)
        return ret

    def _create_dataset(self):
        # TODO this is the proposed new version to replace the mother function
        features_flat = []
        basket_to_remove = []
        for basket in self.baskets:
            if self._check_sample_features(basket):
                for sample in basket.samples:
                    features_flat.extend(sample.features)
            else:
                # remove the entire basket
                basket_to_remove.append(basket)
        dataset, tensor_names = convert_features_to_dataset(features=features_flat)
        return dataset, tensor_names

    def generate_labels(self, dictionary):
        ret = {}
        # Add labels for different tasks
        for task_name, task in self.tasks.items():
            label_name = task["label_name"]
            label_raw = dictionary[label_name]
            label_list = task["label_list"]
            if task["task_type"] == "classification":
                # id of label
                label_ids = [label_list.index(label_raw)]
            elif task["task_type"] == "multilabel_classification":
                # multi-hot-format
                label_ids = [0] * len(label_list)
                for l in label_raw.split(","):
                    if l != "":
                        label_ids[label_list.index(l)] = 1
            ret[task["label_tensor_name"]] = label_ids
        return ret


class TextPairClassificationProcessor(TextClassificationProcessor):
    """
    Used to handle text pair classification datasets (e.g. Answer Selection or Natural Inference) that come in
    tsv format. The columns should be called text, text_b and label.
    """
    def __init__(self, **kwargs):
        super(TextPairClassificationProcessor, self).__init__(**kwargs)

    def file_to_dicts(self, file: str) -> [dict]:
        column_mapping = {task["label_column_name"]: task["label_name"] for task in self.tasks.values()}
        dicts = read_tsv_sentence_pair(
            rename_columns=column_mapping,
            filename=file,
            delimiter=self.delimiter,
            skiprows=self.skiprows,
            proxies=self.proxies,
        )
        return dicts

    def _dict_to_samples(self, dictionary: dict, **kwargs) -> [Sample]:
        tokenized_a = tokenize_with_metadata(dictionary["text"], self.tokenizer)
        tokenized_b = tokenize_with_metadata(dictionary["text_b"], self.tokenizer)

        if len(tokenized_a["tokens"]) == 0:
            text = dictionary["text"]
            logger.warning(f"The following text could not be tokenized, likely because it contains a character that the tokenizer does not recognize: {text}")
            return []
        if len(tokenized_b["tokens"]) == 0:
            text_b = dictionary["text_b"]
            logger.warning(f"The following text could not be tokenized, likely because it contains a character that the tokenizer does not recognize: {text_b}")
            return []

        tokenized = {"tokens": tokenized_a["tokens"],
                     "tokens_b": tokenized_b["tokens"]}
        tokenized["tokens"], tokenized["tokens_b"], _ = truncate_sequences(seq_a=tokenized["tokens"],
                                                                           seq_b=tokenized["tokens_b"],
                                                                           tokenizer=self.tokenizer,
                                                                           max_seq_len=self.max_seq_len)
        return [Sample(id=None, clear_text=dictionary, tokenized=tokenized)]

    def _dict_to_samples_and_features(self, dictionary: dict, **kwargs) -> [Sample]:
        """This method is used so that we need to tokenize only once when using a fast tokenizer."""
        seq_a = dictionary["text"]
        seq_b = dictionary["text_b"]

        inputs = self.tokenizer.encode_plus(
            text=seq_a,
            text_pair=seq_b,
            max_length=self.max_seq_len,
            truncation=True,
            add_special_tokens=True,
            return_offsets_mapping=False,
            return_token_type_ids=True,
            return_special_tokens_mask=True,
        )
        input_ids, segment_ids = inputs["input_ids"], inputs["token_type_ids"]

        # Find position of [SEP]-token
        # seq_2_start_t is the index of the first token in the second text sequence (e.g. passage)
        if "RobertaTokenizer" in self.tokenizer.__class__.__name__:
            seq_2_start_t = get_roberta_seq_2_start(input_ids)
        elif "CamembertTokenizer" in self.tokenizer.__class__.__name__:
            seq_2_start_t = get_camembert_seq_2_start(input_ids)
        else:
            seq_2_start_t = segment_ids.index(1)

        # Get tokens as text with metadata
        tokens_a = []
        tokens_b = []
        for idx, (token_id, is_special_token) in enumerate(zip(input_ids,
                                                               inputs["special_tokens_mask"])):
            if not is_special_token:
                if idx < seq_2_start_t:
                    tokens_a.append(self.tokenizer.convert_ids_to_tokens(token_id))
                else:
                    tokens_b.append(self.tokenizer.convert_ids_to_tokens(token_id))

        token_dict = {"tokens": tokens_a,
                      "tokens_b": tokens_b}

        if len(token_dict["tokens"]) == 0:
            logger.warning(f"The following text could not be tokenized, likely because it contains a character that the tokenizer does not recognize: {seq_a}")
            return []
        if len(token_dict["tokens_b"]) == 0:
            logger.warning(f"The following text could not be tokenized, likely because it contains a character that the tokenizer does not recognize: {seq_b}")
            return []

        # Build feature dict

        # The mask has 1 for real tokens and 0 for padding tokens. Only real
        # tokens are attended to.
        padding_mask = [1] * len(input_ids)
        # Padding up to the sequence length.
        # Normal case: adding multiple 0 to the right
        # Special cases:
        # a) xlnet pads on the left and uses  "4"  for padding token_type_ids
        if "XLNetTokenizer" in self.tokenizer.__class__.__name__:
            pad_on_left = True
            segment_ids = pad(segment_ids, self.max_seq_len, 4, pad_on_left=pad_on_left)
        else:
            pad_on_left = False
            segment_ids = pad(segment_ids, self.max_seq_len, 0, pad_on_left=pad_on_left)

        input_ids = pad(input_ids, self.max_seq_len, self.tokenizer.pad_token_id, pad_on_left=pad_on_left)
        padding_mask = pad(padding_mask, self.max_seq_len, 0, pad_on_left=pad_on_left)

        assert len(input_ids) == self.max_seq_len
        assert len(padding_mask) == self.max_seq_len
        assert len(segment_ids) == self.max_seq_len

        feat_dict = {"input_ids": input_ids,
                     "padding_mask": padding_mask,
                     "segment_ids": segment_ids}

        # Add labels for different tasks
        for task_name, task in self.tasks.items():
            try:
                label_name = task["label_name"]
                label_raw = dictionary[label_name]
                label_list = task["label_list"]
                if task["task_type"] == "classification":
                    # id of label
                    try:
                        label_ids = [label_list.index(label_raw)]
                    except ValueError as e:
                        raise ValueError(f'[Task: {task_name}] Observed label {label_raw} not in defined label_list')
                elif task["task_type"] == "multilabel_classification":
                    # multi-hot-format
                    label_ids = [0] * len(label_list)
                    for l in label_raw.split(","):
                        if l != "":
                            label_ids[label_list.index(l)] = 1
                elif task["task_type"] == "regression":
                    label_ids = [float(label_raw)]
                else:
                    raise ValueError(task["task_type"])
            except KeyError:
                # For inference mode we don't expect labels
                label_ids = None
            if label_ids is not None:
                feat_dict[task["label_tensor_name"]] = label_ids

        return [Sample(id=None, clear_text=dictionary, tokenized=token_dict, features=[feat_dict])]




#########################################
# Processors for Basic Inference ####
#########################################
class InferenceProcessor(Processor):
    """
    Generic processor used at inference time:
    - fast
    - no labels
    - pure encoding of text into pytorch dataset
    - Doesn't read from file, but only consumes dictionaries (e.g. coming from API requests)
    """

    def __init__(
        self,
        tokenizer,
        max_seq_len,
        **kwargs,
    ):

        super(InferenceProcessor, self).__init__(
            tokenizer=tokenizer,
            max_seq_len=max_seq_len,
            train_filename=None,
            dev_filename=None,
            test_filename=None,
            dev_split=None,
            data_dir=None,
            tasks={},
        )

    @classmethod
    def load_from_dir(cls, load_dir):
        """
         Overwriting method from parent class to **always** load the InferenceProcessor instead of the specific class stored in the config.

        :param load_dir: str, directory that contains a 'processor_config.json'
        :return: An instance of an InferenceProcessor
        """
        # read config
        processor_config_file = Path(load_dir) / "processor_config.json"
        config = json.load(open(processor_config_file))
        # init tokenizer
        tokenizer = Tokenizer.load(load_dir, tokenizer_class=config["tokenizer"])
        # we have to delete the tokenizer string from config, because we pass it as Object
        del config["tokenizer"]

        processor = cls.load(tokenizer=tokenizer, processor_name="InferenceProcessor", **config)
        for task_name, task in config["tasks"].items():
            processor.add_task(name=task_name, metric=task["metric"], label_list=task["label_list"])

        if processor is None:
            raise Exception

        return processor

    def file_to_dicts(self, file: str) -> [dict]:
        raise NotImplementedError

    def _dict_to_samples(self, dictionary: dict, **kwargs) -> [Sample]:
        # this tokenization also stores offsets
        tokenized = tokenize_with_metadata(dictionary["text"], self.tokenizer)
        # truncate tokens, offsets and start_of_word to max_seq_len that can be handled by the model
        for seq_name in tokenized.keys():
            tokenized[seq_name], _, _ = truncate_sequences(seq_a=tokenized[seq_name], seq_b=None, tokenizer=self.tokenizer,
                                                max_seq_len=self.max_seq_len)
        return Sample(id=None, clear_text=dictionary, tokenized=tokenized)

    def _sample_to_features(self, sample) -> dict:
        features = sample_to_features_text(
            sample=sample,
            tasks=self.tasks,
            max_seq_len=self.max_seq_len,
            tokenizer=self.tokenizer,
        )
        return features

    def dataset_from_dicts(self, dicts, indices=None, return_baskets=False, debug=False):
        self.baskets = []

        if not self.tokenizer.is_fast:
            for d in dicts:
                sample = self._dict_to_samples(dictionary=d)
                features = self._sample_to_features(sample)
                sample.features = features
                basket = SampleBasket(id_internal=None,
                                       raw=d,
                                       id_external=None,
                                       samples=[sample])
                self.baskets.append(basket)
        else:
            # Tokenize in batches
            texts = [x["text"] for x in dicts]
            tokenized_batch = self.tokenizer.batch_encode_plus(
                texts,
                return_offsets_mapping=True,
                return_special_tokens_mask=True,
                return_token_type_ids=True,
                return_attention_mask=True,
                truncation=True,
                max_length=self.max_seq_len,
                add_special_tokens=True,
                padding="max_length"
            )
            input_ids_batch = tokenized_batch["input_ids"]
            segment_ids_batch = tokenized_batch["token_type_ids"]
            padding_masks_batch = tokenized_batch["attention_mask"]
            if self.tokenizer.is_fast:
                tokens_batch = [x.tokens for x in tokenized_batch.encodings]
            special_tokens_mask_batch = tokenized_batch["special_tokens_mask"]

            # From here we operate on a per sample basis
            for dictionary, input_ids, segment_ids, padding_mask, tokens, special_tokens_mask in zip(
                    dicts, input_ids_batch, segment_ids_batch, padding_masks_batch, tokens_batch, special_tokens_mask_batch
            ):

                # TODO Build tokenized dict for debug mode
                tokenized = {"tokens": [t for t, stm in zip(tokens, special_tokens_mask) if not stm]}

                feat_dict = {"input_ids": input_ids,
                             "padding_mask": padding_mask,
                             "segment_ids": segment_ids}

                # Add Basket to self.baskets
                curr_sample = Sample(id=None,
                                     clear_text=dictionary,
                                     tokenized=tokenized,
                                     features=[feat_dict])
                basket = SampleBasket(id_internal=None,
                                           raw=dictionary,
                                           id_external=None,
                                           samples=[curr_sample])
                self.baskets.append(basket)

        if indices and 0 not in indices:
            pass
        else:
            self._log_samples(1)

        # TODO populate problematic ids
        problematic_ids = set()
        logger.warning("Currently no support in InferenceProcessor for returning problematic ids")
        dataset, tensornames = self._create_dataset()
        ret = [dataset, tensornames, problematic_ids]
        if return_baskets:
            ret.append(self.baskets)
        return ret


#########################################
# Processors for NER data ####
#########################################
class NERProcessor(Processor):
    """
    Used to handle most NER datasets, like CoNLL or GermEval 2014
    """

    def __init__(
        self,
        tokenizer,
        max_seq_len,
        data_dir,
        label_list=None,
        metric=None,
        train_filename="train.txt",
        dev_filename="dev.txt",
        test_filename="test.txt",
        dev_split=0.0,
        delimiter="\t",
        proxies=None,
        **kwargs
    ):
        """
        :param tokenizer: Used to split a sentence (str) into tokens.
        :param max_seq_len: Samples are truncated after this many tokens.
        :type max_seq_len: int
        :param data_dir: The directory in which the train and dev files can be found.
                         If not available the dataset will be loaded automaticaly
                         if the last directory has the same name as a predefined dataset.
                         These predefined datasets are defined as the keys in the dict at
                         `farm.data_handler.utils.DOWNSTREAM_TASK_MAP <https://github.com/deepset-ai/FARM/blob/master/farm/data_handler/utils.py>`_.
        :type data_dir: str
        :param label_list: list of labels to predict (strings).
        :type label_list: list
        :param metric: name of metric that shall be used for evaluation, e.g. "seq_f1".
                 Alternatively you can also supply a custom function, that takes preds and labels as args and returns a numerical value.
                 For using multiple metrics supply them as a list, e.g ["seq_f1", my_custom_metric_fn].
        :type metric: str, function, or list
        :param train_filename: The name of the file containing training data.
        :type train_filename: str
        :param dev_filename: The name of the file containing the dev data. If None and 0.0 < dev_split < 1.0 the dev set
                             will be a slice of the train set.
        :type dev_filename: str or None
        :param test_filename: None
        :type test_filename: str
        :param dev_split: The proportion of the train set that will sliced. Only works if dev_filename is set to None
        :type dev_split: float
        :param delimiter: Separator used in the input tsv / csv file. German version of Conll03 uses a whitespace. GermEval 2014 is tab separated \t
        :type delimiter: str
        :param proxies: proxy configuration to allow downloads of remote datasets.
                        Format as in  "requests" library: https://2.python-requests.org//en/latest/user/advanced/#proxies
        :type proxies: dict
        :param kwargs: placeholder for passing generic parameters
        :type kwargs: object
        """
        # Custom processor attributes
        self.delimiter = delimiter

        self.pre_tokenizer = WhitespaceSplit()

        super(NERProcessor, self).__init__(
            tokenizer=tokenizer,
            max_seq_len=max_seq_len,
            train_filename=train_filename,
            dev_filename=dev_filename,
            test_filename=test_filename,
            dev_split=dev_split,
            data_dir=data_dir,
            tasks={},
            proxies=proxies
        )
        if metric and label_list:
            self.add_task("ner", metric, label_list)
        else:
            logger.info("Initialized processor without tasks. Supply `metric` and `label_list` to the constructor for "
                        "using the default task or add a custom task later via processor.add_task()")

    def file_to_dicts(self, file: str) -> [dict]:
        dicts = read_ner_file(filename=file, sep=self.delimiter,  proxies=self.proxies)
        return dicts

    def dataset_from_dicts(self, dicts, indices=None, return_baskets=False, non_initial_token="X"):
        self.baskets = []

        # Perform batch tokenization
        texts = [x["text"] for x in dicts]
        words_and_spans = [self.pre_tokenizer.pre_tokenize_str(x) for x in texts]
        words = [[x[0] for x in y] for y in words_and_spans]

        # word_spans_batch is the char span for each whitespace split word
        word_spans_batch = [[x[1] for x in y] for y in words_and_spans]

        tokenized_batch = self.tokenizer.batch_encode_plus(
            words,
            return_offsets_mapping=True,
            return_special_tokens_mask=True,
            return_token_type_ids=True,
            return_attention_mask=True,
            truncation=True,
            max_length=self.max_seq_len,
            padding="max_length",
            is_split_into_words=True
        )

        # Create features by iterating over samples
        for i in range(len(dicts)):
            tokenized = tokenized_batch[i]
            d = dicts[i]

            # Either try to extract an ID from the dictionary, or else create an id
            # based on the order of the dictionaries coming in, taking into account
            # the indices generated by chunking and multiprocessing
            id_external = self._id_from_dict(d)
            if indices:
                id_internal = indices[i]
            else:
                id_internal = i

            input_ids = tokenized.ids
            segment_ids = tokenized.type_ids

            # We construct a mask to identify the first token of a word. We will later only use them for predicting entities.
            # Special tokens don't count as initial tokens => we add 0 at the positions of special tokens
            # For BERT we add a 0 in the start and end (for CLS and SEP)
            initial_mask = self._get_start_of_word(tokenized.words)
            assert len(initial_mask) == len(input_ids)

            # This mask has 1 for real tokens and 0 for padding tokens. Only real
            # tokens are attended to.
            padding_mask = tokenized.attention_mask

            # i.e. if inference, we need to populate the tokenized_dict so that formatted preds can align
            # the prediction to the original text
            if return_baskets:
                token_to_word_map = tokenized.words
                word_spans = word_spans_batch[i]
                tokenized_dict = {
                    "tokens": tokenized.tokens,
                    "word_spans": word_spans,
                    "token_to_word_map": token_to_word_map,
                    "start_of_word": initial_mask
                }
            else:
                tokenized_dict = {}

            feature_dict = {
                "input_ids": input_ids,
                "padding_mask": padding_mask,
                "segment_ids": segment_ids,
                "initial_mask": initial_mask,
            }

            for task_name, task in self.tasks.items():
                try:
                    label_list = task["label_list"]
                    label_name = task["label_name"]
                    label_tensor_name = task["label_tensor_name"]
                    labels_word = d[label_name]
                    labels_token = expand_labels(labels_word, initial_mask, non_initial_token)
                    label_ids = [label_list.index(lt) for lt in labels_token]
                except ValueError:
                    # Usually triggered if label is not in label list
                    label_ids = None
                    problematic_labels = set(labels_token).difference(set(label_list))
                    logger.warning(f"[Task: {task_name}] Could not convert labels to ids via label_list!"
                                   f"\nWe found a problem with labels {str(problematic_labels)}")
                # TODO change this when inference flag is implemented
                except KeyError:
                    # Usually triggered if there is no label in the sample
                    # This is expected during inference since there are no labels
                    # During training, this is a problem
                    label_ids = None
                    logger.warning(f"[Task: {task_name}] Could not convert labels to ids via label_list!"
                                   "\nIf your are running in *inference* mode: Don't worry!"
                                   "\nIf you are running in *training* mode: Verify you are supplying a proper label list to your processor and check that labels in input data are correct.")

                if label_ids:
                    feature_dict[label_tensor_name] = label_ids

            curr_sample = Sample(id=None,
                                 clear_text=d,
                                 tokenized=tokenized_dict,
                                 features=[feature_dict])
            curr_basket = SampleBasket(id_internal=id_internal,
                                       raw=d,
                                       id_external=id_external,
                                       samples=[curr_sample])
            self.baskets.append(curr_basket)

        # Don't log if we are processing a dataset chunk other than the first chunk
        if indices and 0 not in indices:
            pass
        else:
            self._log_samples(1)

        dataset, tensor_names = self._create_dataset()
        ret = [dataset, tensor_names, self.problematic_sample_ids]
        # This is for inference where we need to keep baskets
        # By contrast, in training, we can remove baskets to free up RAM
        if return_baskets:
            ret.append(self.baskets)
        return tuple(ret)

    @staticmethod
    def _get_start_of_word(word_ids):
        words = np.array(word_ids)
        words[words == None] = -1
        start_of_word_single = [0] + list(np.ediff1d(words) > 0)
        start_of_word_single = [int(x) for x in start_of_word_single]
        return start_of_word_single

#####################
# LM Processors ####
#####################
class BertStyleLMProcessor(Processor):
    """
    Prepares data for masked language model training and next sentence prediction in the style of BERT
    """

    def __init__(
        self,
        tokenizer,
        max_seq_len,
        data_dir,
        train_filename="train.txt",
        dev_filename="dev.txt",
        test_filename="test.txt",
        dev_split=0.0,
        next_sent_pred=True,
        next_sent_pred_style="sentence",
        max_docs=None,
        proxies=None,
        masked_lm_prob=0.15,
        rust_multithreading=False,
        **kwargs
    ):
        """
        :param tokenizer: Used to split a sentence (str) into tokens.
        :param max_seq_len: Samples are truncated after this many tokens.
        :type max_seq_len: int
        :param data_dir: The directory in which the train and dev files can be found.
                         If not available the dataset will be loaded automaticaly
                         if the last directory has the same name as a predefined dataset.
                         These predefined datasets are defined as the keys in the dict at
                         `farm.data_handler.utils.DOWNSTREAM_TASK_MAP <https://github.com/deepset-ai/FARM/blob/master/farm/data_handler/utils.py>`_.
        :type data_dir: str
        :param label_list: list of labels to predict (strings). For most cases this should be: ["start_token", "end_token"]
        :type label_list: list
        :param metric: name of metric that shall be used for evaluation, e.g. "acc" or "f1_macro".
                 Alternatively you can also supply a custom function, that takes preds and labels as args and returns a numerical value.
                 For using multiple metrics supply them as a list, e.g ["acc", my_custom_metric_fn].
        :type metric: str, function, or list
        :param train_filename: The name of the file containing training data.
        :type train_filename: str
        :param dev_filename: The name of the file containing the dev data. If None and 0.0 < dev_split < 1.0 the dev set
                             will be a slice of the train set.
        :type dev_filename: str or None
        :param test_filename: None
        :type test_filename: str
        :param dev_split: The proportion of the train set that will sliced. Only works if dev_filename is set to None
        :type dev_split: float
        :param next_sent_pred: Whether to use next_sentence_prediction objective or not
        :type next_sent_pred: bool
        :param next_sent_pred_style:
            Two different styles for next sentence prediction available:
                - "sentence":   Use of a single sentence for Sequence A and a single sentence for Sequence B
                - "bert-style": Fill up all of max_seq_len tokens and split into Sequence A and B at sentence border.
                                If there are too many tokens, Sequence B will be truncated.
        :type next_sent_pred_style: str
        :param max_docs: maximum number of documents to include from input dataset
        :type max_docs: int
        :param proxies: proxy configuration to allow downloads of remote datasets.
                        Format as in  "requests" library: https://2.python-requests.org//en/latest/user/advanced/#proxies
        :type proxies: dict
        :param masked_lm_prob: probability of masking a token
        :type masked_lm_prob: float
        :param kwargs: placeholder for passing generic parameters
        :type kwargs: object
        """

        self.delimiter = ""
        self.max_docs = max_docs
        os.environ["RAYON_RS_NUM_CPUS"] = "1"
        super(BertStyleLMProcessor, self).__init__(
            tokenizer=tokenizer,
            max_seq_len=max_seq_len,
            train_filename=train_filename,
            dev_filename=dev_filename,
            test_filename=test_filename,
            dev_split=dev_split,
            data_dir=data_dir,
            tasks={},
            proxies=proxies
        )

        self.next_sent_pred = next_sent_pred
        self.next_sent_pred_style = next_sent_pred_style
        added_tokens = self.get_added_tokens()
        self.add_task("lm", "acc", list(self.tokenizer.vocab) + added_tokens)
        if self.next_sent_pred:
            self.add_task("nextsentence", "acc", ["False", "True"])
        self.masked_lm_prob = masked_lm_prob

    def get_added_tokens(self):
        dictionary = self.tokenizer.get_added_vocab()
        sorted_tuples = sorted(dictionary.items(), key=lambda x: x[0])
        return [x[1] for x in sorted_tuples]

    def file_to_dicts(self, file: str) -> list:
        dicts = read_docs_from_txt(filename=file, delimiter=self.delimiter, max_docs=self.max_docs, proxies=self.proxies)
        return dicts

    def dataset_from_dicts(self, dicts, indices=None, return_baskets=False):
        dicts = [d["doc"] for d in dicts]
        # 1) Create samples & truncate (sentence pairs)
        # next sentence prediction ...
        if self.next_sent_pred:
            assert len(dicts) > 1, "Need at least 2 documents to sample random sentences from"
            # ...with single sentences
            if self.next_sent_pred_style == "sentence":
                samples = self._create_sequence_pairs_by_line(dicts)
            # ...bert style
            elif self.next_sent_pred_style == "bert-style":
                 samples = self._create_sequence_pairs_bert_style(dicts)
            else:
                raise NotImplementedError("next_sent_pred_style has to be 'sentence' or 'bert-style'")

        # no next sentence prediction
        else:
           samples = self._create_sequence_pairs_no_next_sent(dicts)

        # 2) Get features
        features = []
        vocab = self.tokenizer.vocab
        for sample in samples:
            features.append(self._create_labels(sample=sample, vocab_length=len(vocab)))
        logger.info("Done with features")

        # 3) Create dataset
        dataset, tensor_names = convert_features_to_dataset(features=features)
        return dataset, tensor_names

    def _create_sequence_pairs_by_line(self, docs):
        samples = []
        raw_pairs = []
        labels = []
        for doc in docs:
            # create one sample for each sentence in the doc (except for the very last -> "nextSentence" is impossible)
            for idx in range(len(doc) - 1):
                text_a, text_b, is_next_label = get_sentence_pair(doc, docs, idx)
                raw_pairs.append((text_a, text_b))
                labels.append(is_next_label)

        # Tokenize + Encode masks
        encoded_pairs = self.tokenizer.batch_encode_plus(raw_pairs,
                                                         max_length=self.max_seq_len,
                                                         truncation=True,
                                                         truncation_strategy="longest_first",
                                                         add_special_tokens=True,
                                                         padding='max_length'
                                                         )

        assert len(encoded_pairs.input_ids) == len(raw_pairs)

        # Create "Start of word mask"
        start_of_word = []
        for e in encoded_pairs.encodings:
            start_of_word.append(_get_start_of_word(e.words, e.special_tokens_mask))

        # Create Sample objects
        for idx in range(len(raw_pairs)):
            if len(encoded_pairs.input_ids[idx]) == 0:
                logger.warning(
                    f"The following text could not be tokenized, likely because it contains a character that the tokenizer does not recognize: {raw_pairs[idx]}")
                continue

            # We don't populate 'tokenized' here as we skiped the intermediate string token stage abeoce to improve the speed ...
            samples.append(Sample(id=None,
                                  clear_text={"text_a": raw_pairs[idx][0],
                                              "text_b": raw_pairs[idx][1],
                                              "nextsentence_label": labels[idx]},
                                  tokenized={"tokens": encoded_pairs.encodings[idx].tokens,
                                             "start_of_word": start_of_word[idx],
                                             "special_tokens_mask": encoded_pairs.encodings[idx].special_tokens_mask,
                                             "offsets": encoded_pairs.encodings[idx].offsets},
                                  features={"input_ids": encoded_pairs.input_ids[idx],
                                            "segment_ids": encoded_pairs.token_type_ids[idx],
                                            "padding_mask": encoded_pairs.attention_mask[idx],
                                            }
                                  ))
        return samples

    def _create_sequence_pairs_bert_style(self, docs):
        samples = []

        # 1) Tokenize + Encode all docs
        # TODO optimize for single batch call
        encoded_docs = []
        for doc in docs:
            encoded_sentences = self.tokenizer.batch_encode_plus(doc, add_special_tokens=False)
            # Create "Start of word mask"
            for e in encoded_sentences.encodings:
                e.start_of_word = _get_start_of_word(e.words, e.special_tokens_mask)
            encoded_docs.append(encoded_sentences)

        # 2) Create sequence pairs that utilize full possible length up to max_seq_len
        # TODO make num special tokens more general
        # account for [CLS], [SEP], [SEP]
        max_num_tokens = self.max_seq_len - 3
        for enc_doc in encoded_docs:
            current_chunk = []
            current_length = 0
            i = 0
            while i < len(enc_doc.encodings):
                current_length += len(enc_doc[i].tokens)
                current_chunk.append(enc_doc[i])

                if current_length >= max_num_tokens:
                    # split our list of sequences (=chunk) into two sequences and create a sample out of it
                    # (incl. special tokens and all other masks)
                    sample, num_unused_segments = self._create_sample_bert_style(
                        chunk=current_chunk,
                        random_doc=encoded_docs[random.randint(0, len(encoded_docs)-1)],
                        max_num_tokens=max_num_tokens,
                    )
                    samples.append(sample)
                    i -= num_unused_segments

                    current_chunk = []
                    current_length = 0
                i += 1
        return samples

    def _create_sequence_pairs_no_next_sent(self, docs):
        samples = []
        # flatten into list of sentences
        docs = [sent for doc in docs for sent in doc]
        # Tokenize + Encode masks
        #TODO fill up sequences rather than creating one-sentence-samples to make this more efficient
        encoded_pairs = self.tokenizer.batch_encode_plus(docs,
                                                         max_length=self.max_seq_len,
                                                         truncation=True,
                                                         truncation_strategy="longest_first",
                                                         add_special_tokens=True,
                                                         padding='max_length'
                                                         )

        assert len(encoded_pairs.input_ids) == len(docs)

        # Create "Start of word mask"
        start_of_word = []
        for e in encoded_pairs.encodings:
            start_of_word.append(_get_start_of_word(e.words, e.special_tokens_mask))

        # Create Sample objects
        for idx in range(len(docs)):
            if len(encoded_pairs.input_ids[idx]) == 0:
                logger.warning(
                    f"The following text could not be tokenized, likely because it contains a character that the tokenizer does not recognize: {docs[idx]}")
                continue

            # We don't populate 'tokenized' here as we skiped the intermediate string token stage abeoce to improve the speed ...
            samples.append(Sample(id=None,
                                  clear_text={"text_a": docs[idx]},
                                  tokenized={"tokens": encoded_pairs.encodings[idx].tokens,
                                             "start_of_word": start_of_word[idx],
                                             "special_tokens_mask": encoded_pairs.encodings[idx].special_tokens_mask,
                                             "offsets": encoded_pairs.encodings[idx].offsets},
                                  features={"input_ids": encoded_pairs.input_ids[idx],
                                            "segment_ids": encoded_pairs.token_type_ids[idx],
                                            "padding_mask": encoded_pairs.attention_mask[idx],
                                            }
                                  ))
        return samples

    def _create_sample_bert_style(self, chunk, random_doc, max_num_tokens, prob_next_sentence=0.5):
        """
        Get one sample from corpus consisting of two sequences. A sequence can consist of more than one sentence.
        With prob. 50% these are two subsequent sequences from one doc. With 50% the second sequence will be a
        random one from another document.

        :param doc: The current document.
        :type doc: [str]
        :param chunk: List of subsequent, tokenized and encoded sentences.
        :type chunk: [Encoding]
        :param random_doc: A random doc where we can sample a random next "sentence" from.
        :type random_doc: List
        :param max_num_tokens: Samples are truncated after this many tokens.
        :type max_num_tokens: int
        :return: (list, list, dict, int)
            tokenized seq a,
            tokenized seq b,
            sample in clear text with label,
            number of unused sentences in chunk
        """
        # edge case: if we have only a single sequence, we split that one in half
        if len(chunk) == 1:
            # Define splitting point
            if int(len(chunk[0].tokens) / 2) >= max_num_tokens:
                boundary = int(max_num_tokens / 2)
            else:
                boundary = int(len(chunk[0].tokens) / 2)

            # Insert special tokens
            input_ids = self.tokenizer.build_inputs_with_special_tokens(token_ids_0=chunk[0].ids[:boundary],
                                                                        token_ids_1=chunk[0].ids[
                                                                                    boundary:max_num_tokens])

            segment_ids = self.tokenizer.create_token_type_ids_from_sequences(token_ids_0=chunk[0].ids[:boundary],
                                                                              token_ids_1=chunk[0].ids[
                                                                                          boundary:max_num_tokens])

            # TODO make this general for other model types
            start_of_word = [0] + chunk[0].start_of_word[:boundary] + [0] + chunk[0].start_of_word[boundary:max_num_tokens] + [0]
            padding_mask = [1] * len(input_ids)

            assert len(start_of_word) == len(input_ids)
            assert len(padding_mask) == len(input_ids)
            assert len(segment_ids) == len(input_ids)

            sample = Sample(id=None,
                            clear_text= {"text_a": None,
                                        "text_b": None,
                                        "nextsentence_label": True},
                            tokenized= {"start_of_word": start_of_word},
                            features= {"input_ids": input_ids,
                                        "segment_ids": segment_ids,
                                        "padding_mask": padding_mask,
                                        }
            )
            num_unused_segments = 0
            return sample, num_unused_segments
        else:
            # determine how many segments from chunk go into sequence A
            a_end = random.randrange(1, len(chunk))
            sequence_a = chunk[:a_end]
            length_a = sum([len(seq) for seq in sequence_a])

            # Build sequence B
            target_b_length = max_num_tokens - length_a
            # a) .. using actual next sequence
            if (random.random() > prob_next_sentence) and (len(chunk) > 1):
                sequence_b = chunk[a_end:]
                label = True
                num_unused_segments = 0

            # b) ... using random next sequence
            else:
                sequence_b = []
                length_b = 0
                # pick random start sentence and then fill up to target length
                random_start = random.randrange(len(random_doc))
                for i in range(random_start, len(random_doc.encodings)):
                    sequence_b.append(random_doc[i])
                    length_b += len(random_doc[i].ids)
                    if length_b >= target_b_length:
                        break

                label = False

                # We didn't use all of the segments in chunk => put them back
                num_unused_segments = len(chunk) - a_end

            # Join everything to single sample
            def merge_start_of_word(sequences):
                start_of_word = []
                for s in sequences:
                    start_of_word.extend(s.start_of_word)
                return start_of_word

            start_of_word_a = merge_start_of_word(sequence_a)
            start_of_word_b = merge_start_of_word(sequence_b)

            sequence_a = Encoding.merge(sequence_a)
            sequence_b = Encoding.merge(sequence_b)

            assert len(sequence_a.ids) > 0
            assert len(sequence_b.ids) > 0

            # Insert special tokens
            input_ids = self.tokenizer.build_inputs_with_special_tokens(token_ids_0=sequence_a.ids,
                                                                        token_ids_1=sequence_b.ids[:target_b_length])

            segment_ids = self.tokenizer.create_token_type_ids_from_sequences(token_ids_0=sequence_a.ids,
                                                                              token_ids_1=sequence_b.ids[:target_b_length])

            # TODO make this general for other model types
            start_of_word = [0] + start_of_word_a + [0] + start_of_word_b[:target_b_length] + [0]
            padding_mask = [1] * len(input_ids)

            if len(input_ids) < self.max_seq_len:
                # Pad up to the sequence length. For certain models, the pad token id is not 0 (e.g. Roberta where it is 1)
                pad_idx = self.tokenizer.pad_token_id
                padding = [pad_idx] * (self.max_seq_len - len(input_ids))
                zero_padding = [0] * (self.max_seq_len - len(input_ids))

                input_ids += padding
                padding_mask += zero_padding
                segment_ids += zero_padding
                start_of_word += zero_padding

            assert len(start_of_word) == len(input_ids)
            assert len(padding_mask) == len(input_ids)
            assert len(segment_ids) == len(input_ids)

            sample = Sample(id=None,
                            clear_text={"text_a": None,
                                        "text_b": None,
                                        "nextsentence_label": label},
                            tokenized={"start_of_word": start_of_word},
                            features={"input_ids": input_ids,
                                      "segment_ids": segment_ids,
                                      "padding_mask": padding_mask,
                                      }
                                )

        return sample, num_unused_segments

    def _create_labels(self, sample, vocab_length) -> dict:
        # Mask random words
        input_ids, lm_label_ids = self._mask_random_words(sample.features["input_ids"], vocab_length, token_groups=sample.tokenized["start_of_word"])
        sample.features["lm_label_ids"] = lm_label_ids
        sample.features["input_ids"] = input_ids

        # NSP label
        if self.next_sent_pred:
            # Convert is_next_label: Note that in Bert, is_next_labelid = 0 is used for next_sentence=true!
            if sample.clear_text["nextsentence_label"]:
                sample.features["nextsentence_label_ids"] = [0]
            else:
                sample.features["nextsentence_label_ids"] = [1]

        assert len(sample.features["input_ids"]) == self.max_seq_len
        assert len(sample.features["padding_mask"]) == self.max_seq_len
        assert len(sample.features["segment_ids"]) == self.max_seq_len
        assert len(sample.features["lm_label_ids"]) == self.max_seq_len

        return sample.features

    def _mask_random_words(self, tokens, vocab_length, token_groups=None, max_predictions_per_seq=20):
        """
        Masking some random tokens for Language Model task with probabilities as in the original BERT paper.
        num_masked.
        If token_groups is supplied, whole word masking is applied, so *all* tokens of a word are either masked or not.
        This option was added by the BERT authors later and showed solid improvements compared to the original objective.
        Whole Word Masking means that if we mask all of the wordpieces corresponding to an original word.
        When a word has been split intoWordPieces, the first token does not have any marker and any subsequence
        tokens are prefixed with ##. So whenever we see the ## token, we
        append it to the previous set of word indexes. Note that Whole Word Masking does *not* change the training code
        at all -- we still predict each WordPiece independently, softmaxed over the entire vocabulary.
        This implementation is mainly a copy from the original code by Google, but includes some simplifications.

        :param tokens: tokenized sentence.
        :type tokens: [str]
        :param token_groups: If supplied, only whole groups of tokens get masked. This can be whole words but
        also other types (e.g. spans). Booleans indicate the start of a group.
        :type token_groups: [bool]
        :param max_predictions_per_seq: maximum number of masked tokens
        :type max_predictions_per_seq: int
        :param masked_lm_prob: probability of masking a token
        :type masked_lm_prob: float
        :return: (list of str, list of int), masked tokens and related labels for LM prediction
        """
        # 1. Combine tokens to one group (e.g. all subtokens of a word)
        cand_indices = []
        for (i, token) in enumerate(tokens):
            if token == 101 or token == 102 or token == 0:
                continue
            if (token_groups and len(cand_indices) >= 1 and not token_groups[i]):
                cand_indices[-1].append(i)
            else:
                cand_indices.append([i])

        num_to_mask = min(max_predictions_per_seq,
                          max(1, int(round(len(tokens) * self.masked_lm_prob ))))

        random.shuffle(cand_indices)

        output_label = [-1] * len(tokens)
        num_masked = 0
        assert 103 not in tokens #mask token

        # 2. Mask the first groups until we reach the number of tokens we wanted to mask (num_to_mask)
        for index_set in cand_indices:
            if num_masked >= num_to_mask:
                break
            # If adding a whole-word mask would exceed the maximum number of
            # predictions, then just skip this candidate.
            if num_masked + len(index_set) > num_to_mask:
                continue

            for index in index_set:
                prob = random.random()
                num_masked += 1
                original_token = tokens[index]
                # 80% randomly change token to mask token
                if prob < 0.8:
                    tokens[index] = 103

                # 10% randomly change token to random token
                # TODO currently custom vocab is not included here
                elif prob < 0.9:
                    tokens[index] = random.randint(0, vocab_length)

                # -> rest 10% randomly keep current token

                # append current token to output (we will predict these later)
                try:
                    output_label[index] = original_token
                except KeyError:
                    # For unknown words (should not occur with BPE vocab)
                    output_label[index] = 100 # UNK token
                    logger.warning(
                        "Cannot find token '{}' in vocab. Using [UNK] instead".format(original_token)
                    )

        return tokens, output_label

    def estimate_n_samples(self, filepath, max_docs=500):
        """
        Estimates the number of samples from a given file BEFORE preprocessing.
        Used in StreamingDataSilo to estimate the number of steps before actually processing the data.
        The estimated number of steps will impact some types of Learning Rate Schedules.
        :param filepath: str or Path, file with data used to create samples (e.g. train.txt)
        :param max_docs: int, maximum number of docs to read in & use for our estimate of n_samples
        :return: int, number of samples in the given dataset
        """

        total_lines = sum(1 for line in open(filepath, encoding="utf-8"))
        empty_lines = sum(1 if line == "\n" else 0 for line in open(filepath, encoding="utf-8"))

        if self.next_sent_pred_style == "sentence":
            # one sample = two lines (except last line in doc)
            n_samples = total_lines - (2 * empty_lines)
        elif self.next_sent_pred_style == "bert-style":
            # Original BERT LM training (filling up sequence pairs with sentences until max_seq_len)
            # (This is a very rough heuristic, as we can only estimate the real number of samples AFTER tokenization)
            logging.info(f"Estimating total number of samples ...")
            # read in subset of docs
            if self.max_docs:
                temp = self.max_docs
                self.max_docs = min(max_docs, temp)
                dicts = list(self.file_to_dicts(filepath))
                self.max_docs = temp
            else:
                self.max_docs = max_docs
                dicts = list(self.file_to_dicts(filepath))
                self.max_docs = None
            # count samples
            n_samples = 0
            for d in dicts:
                n_samples += len(self._create_sequence_pairs_bert_style(doc=d["doc"], all_dicts=dicts))
            n_samples = int(n_samples / len(dicts)) * (empty_lines+1)
            logging.info(f"Heuristic estimate of number of samples in {filepath} based on {len(dicts)} docs: {n_samples}")
        else:
            raise NotImplementedError(f"No estimate logic for next_sent_pred_style={self.next_sent_pred_style} implemented")
        return n_samples


#########################################
# QA Processors ####
#########################################

class QAProcessor(Processor):
    """
    This is class inherits from Processor and is the parent to SquadProcessor and NaturalQuestionsProcessor.
    Its main role is to extend the __init__() so that the number of starting, intermediate and end special tokens
    are calculated from the tokenizer and store as attributes. These are used by the child processors in their
    sample_to_features() methods
    """
    def __init__(self, **kwargs):
        super().__init__(**kwargs)
        self.initialize_special_tokens_count()

    def initialize_special_tokens_count(self):
        vec = self.tokenizer.build_inputs_with_special_tokens(token_ids_0=["a"],
                                                              token_ids_1=["b"])
        self.sp_toks_start = vec.index("a")
        self.sp_toks_mid = vec.index("b") - self.sp_toks_start - 1
        self.sp_toks_end = len(vec) - vec.index("b") - 1


class SquadProcessor(Processor):
    """ Used to handle the SQuAD dataset"""

    def __init__(
        self,
        tokenizer,
        max_seq_len,
        data_dir,
        label_list=None,
        metric="squad",
        train_filename=Path("train-v2.0.json"),
        dev_filename=Path("dev-v2.0.json"),
        test_filename=None,
        dev_split=0,
        doc_stride=128,
        max_query_length=64,
        proxies=None,
        max_answers=6,
        **kwargs
    ):
        """
        :param tokenizer: Used to split a sentence (str) into tokens.
        :param max_seq_len: Samples are truncated after this many tokens.
        :type max_seq_len: int
        :param data_dir: The directory in which the train and dev files can be found.
                         If not available the dataset will be loaded automaticaly
                         if the last directory has the same name as a predefined dataset.
                         These predefined datasets are defined as the keys in the dict at
                         `farm.data_handler.utils.DOWNSTREAM_TASK_MAP <https://github.com/deepset-ai/FARM/blob/master/farm/data_handler/utils.py>`_.
        :type data_dir: str
        :param label_list: list of labels to predict (strings). For most cases this should be: ["start_token", "end_token"]
        :type label_list: list
        :param metric: name of metric that shall be used for evaluation, can be "squad" or "top_n_accuracy"
        :type metric: str
        :param train_filename: The name of the file containing training data.
        :type train_filename: str
        :param dev_filename: The name of the file containing the dev data. If None and 0.0 < dev_split < 1.0 the dev set
                             will be a slice of the train set.
        :type dev_filename: str or None
        :param test_filename: None
        :type test_filename: str
        :param dev_split: The proportion of the train set that will sliced. Only works if dev_filename is set to None
        :type dev_split: float
        :param doc_stride: When the document containing the answer is too long it gets split into part, strided by doc_stride
        :type doc_stride: int
        :param max_query_length: Maximum length of the question (in number of subword tokens)
        :type max_query_length: int
        :param kwargs: placeholder for passing generic parameters
        :type kwargs: object
        """

        self.target = "classification"
        self.ph_output_type = "per_token_squad"

        assert doc_stride < max_seq_len, "doc_stride is longer than max_seq_len. \nThis means that there will be gaps " \
                                         "as the passage windows slide, causing the model to skip over parts of the document.\n"\
                                         "Please set a lower value for doc_stride (Suggestions: doc_stride=128, max_seq_len=384) "

        assert doc_stride < (max_seq_len - max_query_length), \
            "doc_stride is longer than max_seq_len minus space reserved for query tokens. \nThis means that there will be gaps " \
            "as the passage windows slide, causing the model to skip over parts of the document.\n" \
            "Please set a lower value for doc_stride (Suggestions: doc_stride=128, max_seq_len=384)\n " \
            "Or decrease max_query_length"

        self.doc_stride = doc_stride
        self.max_query_length = max_query_length
        self.max_answers = max_answers
        super(SquadProcessor, self).__init__(
            tokenizer=tokenizer,
            max_seq_len=max_seq_len,
            train_filename=train_filename,
            dev_filename=dev_filename,
            test_filename=test_filename,
            dev_split=dev_split,
            data_dir=data_dir,
            tasks={},
            proxies=proxies
        )
        self._initialize_special_tokens_count()
        if metric and label_list:
            self.add_task("question_answering", metric, label_list)
        else:
            logger.info("Initialized processor without tasks. Supply `metric` and `label_list` to the constructor for "
                        "using the default task or add a custom task later via processor.add_task()")

    def dataset_from_dicts(self, dicts, indices=None, return_baskets=False):
        """
        Convert input dictionaries into a pytorch dataset for Question Answering.
        For this we have an internal representation called "baskets".
        Each basket is a question-document pair.
        Each stage adds or transforms specific information to our baskets.

        @param dicts: dict, input dictionary with SQuAD style information present
        @param indices: list, indices used during multiprocessing so that IDs assigned to our baskets is unique
        @param return_baskets: boolean, weather to return the baskets or not (baskets are needed during inference)
        @param return_problematic: boolean, weather to return the IDs of baskets that created errors during processing
        """
        # Convert to standard format
        pre_baskets = [self.convert_qa_input_dict(x) for x in dicts] # TODO move to input object conversion

        # Tokenize documents and questions
        baskets = tokenize_batch_question_answering(pre_baskets, self.tokenizer, indices)

        # Split documents into smaller passages to fit max_seq_len
        baskets = self._split_docs_into_passages(baskets)

        # Convert answers from string to token space, skip this step for inference
        if not return_baskets:
            baskets = self._convert_answers(baskets)

        # Convert internal representation (nested baskets + samples with mixed types) to pytorch features (arrays of numbers)
        baskets = self._passages_to_pytorch_features(baskets, return_baskets)

        # Convert features into pytorch dataset, this step also removes potential errors during preprocessing
        dataset, tensor_names, baskets = self._create_dataset(baskets)

        # Logging
        if 0 in indices:
            self._log_samples(1, baskets)

        # During inference we need to keep the information contained in baskets.
        if return_baskets:
            return dataset, tensor_names, self.problematic_sample_ids, baskets
        else:
            return dataset, tensor_names, self.problematic_sample_ids


    def file_to_dicts(self, file: str) -> [dict]:
        nested_dicts = read_squad_file(filename=file)
        dicts = [y for x in nested_dicts for y in x["paragraphs"]]
        return dicts

    # TODO use Input Objects instead of this function
    def convert_qa_input_dict(self, infer_dict):
        """ Input dictionaries in QA can either have ["context", "qas"] (internal format) as keys or
        ["text", "questions"] (api format). This function converts the latter into the former. It also converts the
        is_impossible field to answer_type so that NQ and SQuAD dicts have the same format.
        """
        try:
            # Check if infer_dict is already in internal json format
            if "context" in infer_dict and "qas" in infer_dict:
                return infer_dict
            # converts dicts from inference mode to data structure used in FARM
            questions = infer_dict["questions"]
            text = infer_dict["text"]
            uid = infer_dict.get("id", None)
            qas = [{"question": q,
                    "id": uid,
                    "answers": [],
                    "answer_type": None} for i, q in enumerate(questions)]
            converted = {"qas": qas,
                         "context": text}
            return converted
        except KeyError:
            raise Exception("Input does not have the expected format")

    def _initialize_special_tokens_count(self):
        vec = self.tokenizer.build_inputs_with_special_tokens(token_ids_0=["a"],
                                                              token_ids_1=["b"])
        self.sp_toks_start = vec.index("a")
        self.sp_toks_mid = vec.index("b") - self.sp_toks_start - 1
        self.sp_toks_end = len(vec) - vec.index("b") - 1

    def _split_docs_into_passages(self, baskets):
        """
        Because of the sequence length limitation of Language Models, the documents need to be divided into smaller
        parts that we call passages.
        """
        n_special_tokens = self.tokenizer.num_special_tokens_to_add(pair=True)
        for basket in baskets:
            samples = []
            ########## perform some basic checking
            # TODO, eventually move checking into input validation functions
            # ignore samples with empty context
            if basket.raw["document_text"] == "":
                logger.warning("Ignoring sample with empty context")
                continue
            ########## end checking


            # Calculate the number of tokens that can be reserved for the passage. This is calculated by considering
            # the max_seq_len, the number of tokens in the question and the number of special tokens that will be added
            # when the question and passage are joined (e.g. [CLS] and [SEP])
            passage_len_t = self.max_seq_len - len(basket.raw["question_tokens"][:self.max_query_length]) - n_special_tokens


            # passage_spans is a list of dictionaries where each defines the start and end of each passage
            # on both token and character level
            try:
                passage_spans = get_passage_offsets(basket.raw["document_offsets"],
                                                    self.doc_stride,
                                                    passage_len_t,
                                                    basket.raw["document_text"])
            except Exception as e:
                logger.warning(f"Could not devide document into passages. Document: {basket.raw['document_text'][:200]}\n"
                               f"With error: {e}")
                passage_spans = []

            for passage_span in passage_spans:
                # Unpack each variable in the dictionary. The "_t" and "_c" indicate
                # whether the index is on the token or character level
                passage_start_t = passage_span["passage_start_t"]
                passage_end_t = passage_span["passage_end_t"]
                passage_start_c = passage_span["passage_start_c"]
                passage_end_c = passage_span["passage_end_c"]

                passage_start_of_word = basket.raw["document_start_of_word"][passage_start_t: passage_end_t]
                passage_tokens = basket.raw["document_tokens"][passage_start_t: passage_end_t]
                passage_text = basket.raw["document_text"][passage_start_c: passage_end_c]

                clear_text = {"passage_text": passage_text,
                              "question_text": basket.raw["question_text"],
                              "passage_id": passage_span["passage_id"],
                              }
                tokenized = {"passage_start_t": passage_start_t,
                             "passage_start_c": passage_start_c,
                             "passage_tokens": passage_tokens,
                             "passage_start_of_word": passage_start_of_word,
                             "question_tokens": basket.raw["question_tokens"][:self.max_query_length],
                             "question_offsets": basket.raw["question_offsets"][:self.max_query_length],
                             "question_start_of_word": basket.raw["question_start_of_word"][:self.max_query_length],
                             }
                # The sample ID consists of internal_id and a passage numbering
                sample_id = f"{basket.id_internal}-{passage_span['passage_id']}"
                samples.append(Sample(id=sample_id,
                                      clear_text=clear_text,
                                      tokenized=tokenized))


            basket.samples=samples

        return baskets

    def _convert_answers(self, baskets):
        """
        Converts answers that are pure strings into the token based representation with start and end token offset.
        Can handle multiple answers per question document pair as is common for development/text sets
        """
        for basket in baskets:
            error_in_answer = False
            for num, sample in enumerate(basket.samples):
                # Dealing with potentially multiple answers (e.g. Squad dev set)
                # Initializing a numpy array of shape (max_answers, 2), filled with -1 for missing values
                label_idxs = np.full((self.max_answers, 2), fill_value=-1)

                if error_in_answer or (len(basket.raw["answers"]) == 0):
                    # If there are no answers we set
                    label_idxs[0, :] = 0
                else:
                    # For all other cases we use start and end token indices, that are relative to the passage
                    for i, answer in enumerate(basket.raw["answers"]):
                        # Calculate start and end relative to document
                        answer_len_c = len(answer["text"])
                        answer_start_c = answer["answer_start"]
                        answer_end_c = answer_start_c + answer_len_c - 1

                        # Convert character offsets to token offsets on document level
                        answer_start_t = offset_to_token_idx_vecorized(basket.raw["document_offsets"], answer_start_c)
                        answer_end_t = offset_to_token_idx_vecorized(basket.raw["document_offsets"], answer_end_c)
                        # TODO remove after testing 'offset_to_token_idx_vecorized()'
                        # answer_start_t2 = offset_to_token_idx(doc_offsets, answer_start_c)
                        # answer_end_t2 = offset_to_token_idx(doc_offsets, answer_end_c)
                        # if (answer_start_t != answer_start_t2) or (answer_end_t != answer_end_t2):
                        #     pass

                        # Adjust token offsets to be relative to the passage
                        answer_start_t -= sample.tokenized["passage_start_t"]
                        answer_end_t -= sample.tokenized["passage_start_t"]

                        # Initialize some basic variables
                        question_len_t = len(sample.tokenized["question_tokens"])
                        passage_len_t = len(sample.tokenized["passage_tokens"])

                        # Check that start and end are contained within this passage
                        if passage_len_t > answer_start_t >= 0 and passage_len_t > answer_end_t > 0:
                            # Then adjust the start and end offsets by adding question and special tokens
                            label_idxs[i][0] = self.sp_toks_start + question_len_t + self.sp_toks_mid + answer_start_t
                            label_idxs[i][1] = self.sp_toks_start + question_len_t + self.sp_toks_mid + answer_end_t
                        # If the start or end of the span answer is outside the passage, treat passage as no_answer
                        else:
                            label_idxs[i][0] = 0
                            label_idxs[i][1] = 0

                        ########## answer checking ##############################
                        # TODO, move this checking into input validation functions and delete wrong examples there
                        # Cases where the answer is not within the current passage will be turned into no answers by the featurization fn
                        if answer_start_t < 0 or answer_end_t >= passage_len_t:
                            pass
                        else:
                            doc_text = basket.raw["document_text"]
                            answer_indices = doc_text[answer_start_c: answer_end_c + 1]
                            answer_text = answer["text"]
                            # check if answer string can be found in context
                            if answer_text not in doc_text:
                                logger.warning(f"Answer '{answer['text']}' not contained in context.")
                                error_in_answer = True
                                label_idxs[i][0] = -100  # TODO remove this hack also from featurization
                                label_idxs[i][1] = -100
                                break  # Break loop around answers, so the error message is not shown multiple times
                            elif answer_indices != answer_text.strip():
                                logger.warning(f"""Answer using start/end indices is '{answer_indices}' while gold label text is '{answer_text}'.\n
                                                   Example will not be converted for training/evaluation.""")
                                error_in_answer = True
                                label_idxs[i][0] = -100 # TODO remove this hack also from featurization
                                label_idxs[i][1] = -100
                                break # Break loop around answers, so the error message is not shown multiple times
                        ########## end of checking ####################

                sample.tokenized["labels"] = label_idxs

        return baskets

    def _passages_to_pytorch_features(self, baskets, return_baskets):
        """
        Convert internal representation (nested baskets + samples with mixed types) to python features (arrays of numbers).
        We first join question and passages into on large vector.
        Then we add additional vectors for: - #TODO
        """
        for basket in baskets:
            # Add features to samples
            for num, sample in enumerate(basket.samples):
                # Initialize some basic variables
                question_tokens = sample.tokenized["question_tokens"]
                question_start_of_word = sample.tokenized["question_start_of_word"]
                question_len_t = len(question_tokens)
                passage_start_t = sample.tokenized["passage_start_t"]
                passage_tokens = sample.tokenized["passage_tokens"]
                passage_start_of_word = sample.tokenized["passage_start_of_word"]
                passage_len_t = len(passage_tokens)
                sample_id = [int(x) for x in sample.id.split("-")]

                # - Combines question_tokens and passage_tokens into a single vector called input_ids
                # - input_ids also contains special tokens (e.g. CLS or SEP tokens).
                # - It will have length = question_len_t + passage_len_t + n_special_tokens. This may be less than
                #   max_seq_len but never greater since truncation was already performed when the document was chunked into passages
                question_input_ids = sample.tokenized["question_tokens"]
                passage_input_ids = sample.tokenized["passage_tokens"]

                input_ids = self.tokenizer.build_inputs_with_special_tokens(token_ids_0=question_input_ids,
                                                                       token_ids_1=passage_input_ids)

                segment_ids = self.tokenizer.create_token_type_ids_from_sequences(token_ids_0=question_input_ids,
                                                                             token_ids_1=passage_input_ids)
                # To make the start index of passage tokens the start manually
                seq_2_start_t = self.sp_toks_start + question_len_t + self.sp_toks_mid

                start_of_word = [0] * self.sp_toks_start + \
                                    question_start_of_word + \
                                    [0] * self.sp_toks_mid + \
                                    passage_start_of_word + \
                                    [0] * self.sp_toks_end

                # The mask has 1 for real tokens and 0 for padding tokens. Only real
                # tokens are attended to.
                padding_mask = [1] * len(input_ids)

                # The passage mask has 1 for tokens that are valid start or ends for QA spans.
                # 0s are assigned to question tokens, mid special tokens, end special tokens and padding
                # Note that start special tokens are assigned 1 since they can be chosen for a no_answer prediction
                span_mask = [1] * self.sp_toks_start
                span_mask += [0] * question_len_t
                span_mask += [0] * self.sp_toks_mid
                span_mask += [1] * passage_len_t
                span_mask += [0] * self.sp_toks_end

                # Pad up to the sequence length. For certain models, the pad token id is not 0 (e.g. Roberta where it is 1)
                pad_idx = self.tokenizer.pad_token_id
                padding = [pad_idx] * (self.max_seq_len - len(input_ids))
                zero_padding = [0] * (self.max_seq_len - len(input_ids))

                input_ids += padding
                padding_mask += zero_padding
                segment_ids += zero_padding
                start_of_word += zero_padding
                span_mask += zero_padding

                # TODO possibly remove these checks after input validation is in place
                len_check = len(input_ids) == len(padding_mask) == len(segment_ids) == len(start_of_word) == len(span_mask)
                id_check = len(sample_id) == 3
                label_check = return_baskets or len(sample.tokenized.get("labels",[])) == self.max_answers
                label_check2 = return_baskets or np.all(sample.tokenized["labels"] > -99) # labels are set to -100 when answer cannot be found
                if len_check and id_check and label_check and label_check2:
                    # - The first of the labels will be used in train, and the full array will be used in eval.
                    # - start_of_word and spec_tok_mask are not actually needed by model.forward() but are needed for
                    #   model.formatted_preds() during inference for creating answer strings
                    # - passage_start_t is index of passage's first token relative to document
                    feature_dict = {"input_ids": input_ids,
                                    "padding_mask": padding_mask,
                                    "segment_ids": segment_ids,
                                    "passage_start_t": passage_start_t,
                                    "start_of_word": start_of_word,
                                    "labels": sample.tokenized.get("labels",[]),
                                    "id": sample_id,
                                    "seq_2_start_t": seq_2_start_t,
                                    "span_mask": span_mask}
                    sample.features = [feature_dict] # other processor's features can be lists
                else:
                    self.problematic_sample_ids.add(sample.id)
                    sample.features = None
        return baskets

    def _create_dataset(self, baskets):
        """
        Convert python features into pytorch dataset.
        Also removes potential errors during preprocessing.
        Flattens nested basket structure to create a flat list of features
        """
        features_flat = []
        basket_to_remove = []
        for basket in baskets:
            if self._check_sample_features(basket):
                for sample in basket.samples:
                    features_flat.extend(sample.features)
            else:
                # remove the entire basket
                basket_to_remove.append(basket)
        if len(basket_to_remove) > 0:
            for basket in basket_to_remove:
                # if basket_to_remove is not empty remove the related baskets
                baskets.remove(basket)

        dataset, tensor_names = convert_features_to_dataset(features=features_flat)
        return dataset, tensor_names, baskets

    def _log_samples(self, n_samples, baskets):
        logger.info("*** Show {} random examples ***".format(n_samples))
        for i in range(n_samples):
            random_basket = random.choice(baskets)
            random_sample = random.choice(random_basket.samples)
            logger.info(random_sample)


class NaturalQuestionsProcessor(QAProcessor):
    """ Used to handle the Natural Question QA dataset"""

    def __init__(
        self,
        tokenizer,
        max_seq_len,
        data_dir,
        train_filename=Path("train-v2.0.json"),
        dev_filename=Path("dev-v2.0.json"),
        test_filename=None,
        dev_split=0,
        doc_stride=128,
        max_query_length=64,
        proxies=None,
        keep_no_answer=0.02,
        downsample_context_size=None,
        inference=False,
        max_answers=6,
        **kwargs):
        """
        Deals with all the preprocessing steps needed for Natural Questions. Follows Alberti 2019 et al. (https://arxiv.org/abs/1901.08634)
        in merging multiple disjoint short answers into the one longer label span and also by downsampling
        samples of no_answer during training

        :param tokenizer: Used to split a sentence (str) into tokens.
        :param max_seq_len: Samples are truncated after this many tokens.
        :type max_seq_len: int
        :param data_dir: The directory in which the train and dev files can be found.
                         If not available the dataset will be loaded automaticaly
                         if the last directory has the same name as a predefined dataset.
                         These predefined datasets are defined as the keys in the dict at
                         `farm.data_handler.utils.DOWNSTREAM_TASK_MAP <https://github.com/deepset-ai/FARM/blob/master/farm/data_handler/utils.py>`_.
        :type data_dir: str
        :param train_filename: The name of the file containing training data.
        :type train_filename: str
        :param dev_filename: The name of the file containing the dev data. If None and 0.0 < dev_split < 1.0 the dev set
                             will be a slice of the train set.
        :type dev_filename: str or None
        :param test_filename: The name of the file containing the test data.
        :type test_filename: str
        :param dev_split: The proportion of the train set that will sliced. Only works if dev_filename is set to None
        :type dev_split: float
        :param doc_stride: When the document containing the answer is too long it gets split into parts, strided by doc_stride
        :type doc_stride: int
        :param max_query_length: Maximum length of the question (in number of subword tokens)
        :type max_query_length: int
        :param keep_no_answer: The probability that a sample with an no_answer label is kept
                                    (0.0 < keep_no_answer <= 1.0). Only works if inference is False
        :type keep_no_answer: float
        :param downsample_context_size: Downsampling before any data conversion by taking a short text window of size
                                        downsample_context_size around the long answer span. To disable set to None
        :type downsample_context_size: int
        :param inference: Whether we are currently using the Processsor for model inference. If True, the
                          keep_no_answer will be overridden and set to 1
        :type inference: bool
        :param kwargs: placeholder for passing generic parameters
        :type kwargs: object
        """
        self.target = "classification"
        self.ph_output_type = "per_token_squad"

        # These are classification labels from Natural Questions. Note that in this implementation, we are merging
        # the "long_answer" and "short_answer" labels into the one "span" label
        self.answer_type_list = ["no_answer", "span", "yes", "no"]

        self.doc_stride = doc_stride
        self.max_query_length = max_query_length
        self.keep_no_answer = keep_no_answer
        self.downsample_context_size = downsample_context_size
        self.inference = inference
        self.max_answers = max_answers

        super(NaturalQuestionsProcessor, self).__init__(
            tokenizer=tokenizer,
            max_seq_len=max_seq_len,
            train_filename=train_filename,
            dev_filename=dev_filename,
            test_filename=test_filename,
            dev_split=dev_split,
            data_dir=data_dir,
            tasks={},
            proxies=proxies
        )

        # Todo rename metric from squad to maybe QA spans or something like that
        self.add_task("question_answering", "squad", ["start_token", "end_token"])
        self.add_task("text_classification", "f1_macro", self.answer_type_list, label_name="answer_type")

    def file_to_dicts(self, file: str) -> [dict]:
        dicts = read_jsonl(file, proxies=self.proxies)
        return dicts

    def _dict_to_samples(self, dictionary: dict, all_dicts=None) -> [Sample]:
        """
            This method will split question-document pairs from the SampleBasket into question-passage pairs which will
        each form one sample. The "t" and "c" in variables stand for token and character respectively. This uses many
        methods that the SquadProcessor calls but note that the SquadProcessor overwrites Processor._dicts_to_baskets()
        while the NaturalQuestionsProcessor does not. This was done in Squad to avoid retokenizing documents that are
        paired with multiple questions. This is not necessary for Natural Questions since there is generally a 1 to 1
        mapping from document to question. Input dictionaries can have either ["context", "qas"] (internal format) as
        keys or ["text", "questions"] (api format). Both are supported.
        """
        # Turns NQ dictionaries into a SQuAD style dictionaries
        if self._is_nq_dict(dictionary):
            dictionary = self._prepare_dict(dictionary=dictionary)

        dictionary_tokenized = self._apply_tokenization(dictionary, self.tokenizer, self.answer_type_list)[0]
        n_special_tokens = self.tokenizer.num_special_tokens_to_add(pair=True)
        samples = create_samples_qa_Natural_Question(dictionary_tokenized,
                                    self.max_query_length,
                                    self.max_seq_len,
                                    self.doc_stride,
                                    n_special_tokens)
        # Downsample the number of samples with an no_answer label. This fn will always return at least one sample
        # so that we don't end up with a basket with 0 samples
        if not self.inference:
            samples = self._downsample(samples, self.keep_no_answer)
        return samples

    @staticmethod
    def _is_nq_dict(dictionary):
        if set(dictionary.keys()) == {'document_text', 'long_answer_candidates', 'question_text', 'annotations', 'document_url', 'example_id'}:
            return True
        return False

    def _downsample(self, samples, keep_prob):
        # Downsamples samples with a no_answer label (since there is an overrepresentation of these in NQ)
        # This method will always return at least one sample. This is done so that we don't end up with SampleBaskets
        # with 0 samples
        ret = []
        for s in samples:
            if self._check_no_answer_sample(s):
                if random_float() > 1 - keep_prob:
                    ret.append(s)
            else:
                ret.append(s)
        if len(ret) == 0:
            ret = [random.choice(samples)]
        return ret

    def _downsample_unprocessed(self, dictionary):
        doc_text = dictionary["document_text"]
        doc_tokens = doc_text.split(" ")
        annotations = dictionary.get("annotations",[])
        # for simplicity we only downsample wiki pages with one long answer annotation
        if len(annotations) == 1:
            annotation = annotations[0]
            # There seem to be cases where there is no answer but an annotation is given as a (-1, -1) long answer
            if self._check_no_answer(annotation):
                dictionary["document_text"] = " ".join(doc_tokens[:self.max_seq_len+randint(1,self.downsample_context_size)])
            else:
                # finding earliest start and latest end labels
                long_answer_start = annotation['long_answer']['start_token']
                long_answer_end = annotation['long_answer']['end_token']
                short_answer_start = 1e10
                short_answer_end = -1
                for s in annotation["short_answers"]:
                    if s["start_token"] < short_answer_start:
                        short_answer_start = s["start_token"]
                    if s["end_token"] > short_answer_end:
                        short_answer_end = s["end_token"]

                start_threshold = min(long_answer_start,short_answer_start) - randint(1,self.downsample_context_size)
                start_threshold = max(0, start_threshold)
                end_threshold = max(long_answer_end,short_answer_end) + randint(1,self.downsample_context_size)

                # taking subset of doc text and shift labels
                sub_document_text = " ".join(
                    doc_tokens[start_threshold:end_threshold]
                )
                dictionary["document_text"] = sub_document_text
                # change of offsets happens in place (of dictionary)
                annotation['long_answer']['start_token'] -= start_threshold
                annotation['long_answer']['end_token'] -= start_threshold
                for s in annotation["short_answers"]:
                    s["start_token"] -= start_threshold
                    s["end_token"] -= start_threshold

        return dictionary


    def _prepare_dict(self, dictionary):
        """ Casts a Natural Questions dictionary that is loaded from a jsonl file into SQuAD format so that
        the same featurization functions can be called for both tasks. Each annotation can be one of four answer types,
        ["yes", "no", "span", "no_answer"]"""

        if self.downsample_context_size is not None:
            dictionary = self._downsample_unprocessed(dictionary)

        converted_answers = []
        doc_text = dictionary["document_text"]
        _, tok_to_ch = split_with_metadata(doc_text)
        for annotation in dictionary["annotations"]:
            # There seem to be cases where there is no answer but an annotation is given as a (-1, -1) long answer
            if self._check_no_answer(annotation):
                continue
            sa_text, sa_start_c = self._unify_short_answers(annotation["short_answers"], doc_text, tok_to_ch)
            la_text, la_start_c = self._retrieve_long_answer(annotation["long_answer"]["start_token"],
                                                             annotation["long_answer"]["end_token"],
                                                             tok_to_ch,
                                                             doc_text)
            # Picks the span to be considered as annotation by choosing between short answer, long answer and no_answer
            text, start_c = self._choose_span(sa_text, sa_start_c, la_text, la_start_c)
            converted_answers.append({"text": text,
                                      "answer_start": start_c})
        if len(converted_answers) == 0:
            answer_type = "no_answer"
        else:
            answer_type = dictionary["annotations"][0]["yes_no_answer"].lower()
            if answer_type == "none":
                answer_type = "span"
        # TODO: answer_type should be in answers since in NQ, each annotator can give either a span, no_answer, yes or no
        converted = {"id": dictionary["example_id"],
                     "context": doc_text,
                     "qas": [{"question": dictionary["question_text"],
                              "id": dictionary["example_id"],
                              "answers": converted_answers,
                              "answer_type": answer_type}]}
        return converted

    @staticmethod
    def _check_no_answer(annotation):
        if annotation["long_answer"]["start_token"] > -1 or annotation["long_answer"]["end_token"] > -1:
            return False
        for sa in annotation["short_answers"]:
            if sa["start_token"] > -1 or sa["end_token"] > -1:
                return False
        else:
            return True

    @staticmethod
    def _check_no_answer_sample(sample):
        sample_tok = sample.tokenized
        if len(sample_tok["answers"]) == 0:
            return True
        first_answer = sample_tok["answers"][0]
        if first_answer["start_t"] < sample_tok["passage_start_t"]:
            return True
        if first_answer["end_t"] > sample_tok["passage_start_t"] + len(sample_tok["passage_tokens"]):
            return True
        if first_answer["answer_type"] == "no_answer":
            return True
        else:
            return False

    def _retrieve_long_answer(self, start_t, end_t, tok_to_ch, doc_text):
        """ Retrieves the string long answer and also its starting character index"""
        start_c, end_c = self._convert_tok_to_ch(start_t, end_t, tok_to_ch, doc_text)
        text = doc_text[start_c: end_c]
        return text, start_c

    @staticmethod
    def _choose_span(sa_text, sa_start_c, la_text, la_start_c):
        if sa_text:
            return sa_text, sa_start_c
        elif la_text:
            return la_text, la_start_c
        else:
            return "", -1

    def _unify_short_answers(self, short_answers, doc_text, tok_to_ch):
        """ In cases where an NQ sample has multiple disjoint short answers, this fn generates the single shortest
        span that contains all the answers"""
        if not short_answers:
            return "", -1
        short_answer_idxs = []
        # TODO write comment explaining this
        for short_answer in short_answers:
            short_answer_idxs.append(short_answer["start_token"])
            short_answer_idxs.append(short_answer["end_token"])
        answer_start_t = min(short_answer_idxs)
        answer_end_t = max(short_answer_idxs)
        answer_start_c, answer_end_c = self._convert_tok_to_ch(answer_start_t, answer_end_t, tok_to_ch, doc_text)
        answer_text = doc_text[answer_start_c: answer_end_c]
        assert answer_text == " ".join(doc_text.split()[answer_start_t: answer_end_t])
        return answer_text, answer_start_c

    @staticmethod
    def _convert_tok_to_ch(start_t, end_t, tok_to_ch, doc_text):
        n_tokens = len(tok_to_ch)
        if start_t == -1 and end_t == -1:
            return -1, -1
        start_c = tok_to_ch[start_t]
        # when the end of the answer span is the end of the text
        if end_t == n_tokens:
            end_c = len(doc_text)
        else:
            next_word_start_c = tok_to_ch[end_t]
            span = doc_text[:next_word_start_c].strip()
            end_c = len(span)
        return start_c, end_c

    def _sample_to_features(self, sample: Sample) -> dict:
        self._check_valid_answer(sample)
        features = sample_to_features_qa_Natural_Questions(sample=sample,
                                         tokenizer=self.tokenizer,
                                         max_seq_len=self.max_seq_len,
                                         sp_toks_start=self.sp_toks_start,
                                         sp_toks_mid=self.sp_toks_mid,
                                         sp_toks_end=self.sp_toks_end,
                                         answer_type_list=self.answer_type_list,
                                         max_answers=self.max_answers)
        return features

    def _check_valid_answer(self, sample):
        passage_text = sample.clear_text["passage_text"]
        for answer in sample.clear_text["answers"]:
            len_passage = len(passage_text)
            start = answer["start_c"]
            end = answer["end_c"]
            # Cases where the answer is not within the current passage will be turned into no answers by the featurization fn
            if start < 0 or end >= len_passage:
                continue
            answer_indices = passage_text[start: end + 1]
            answer_text = answer["text"]
            if answer_indices != answer_text:
                raise ValueError(
                    f"""Answer using start/end indices is '{answer_indices}' while gold label text is '{answer_text}'""")

    def _dict_to_samples_and_features(self, dictionary: dict, **kwargs) -> [Sample]:
        """
            This method will split the question-document pair from the dictionary into question-passage pairs which will
        each form one sample. The "t" and "c" in variables stand for token and character respectively.
        Input dictionaries can have either ["context", "qas"] (internal format) as keys or ["text", "questions"]
        (api format). Both are supported.
        """
        if self._is_nq_dict(dictionary):
            dictionary = self._prepare_dict(dictionary=dictionary)
        basket_id_internal = kwargs["basket_id_internal"]

        dictionary_tokenized = self._apply_tokenization(dictionary, self.tokenizer, self.answer_type_list)[0]
        n_special_tokens = self.tokenizer.num_special_tokens_to_add(pair=True)
        samples = create_samples_qa_Natural_Question(dictionary_tokenized,
                                    self.max_query_length,
                                    self.max_seq_len,
                                    self.doc_stride,
                                    n_special_tokens)
        # Downsample the number of samples with an no_answer label. This fn will always return at least one sample
        # so that we don't end up with a basket with 0 samples.
        if not self.inference:
            samples = self._downsample(samples, self.keep_no_answer)

        # Get features for each sample
        for num, sample in enumerate(samples):
            sample.id = f"{basket_id_internal}-{num}"
            features = self._sample_to_features(sample)
            sample.features = features

        return samples

    def _apply_tokenization(self, dictionary, tokenizer, answer_types_list=[]):
        raw_baskets = []
        dictionary = convert_qa_input_dict(dictionary)
        dictionary["qas"] = self._is_impossible_to_answer_type(dictionary["qas"])
        document_text = dictionary["context"]

        document_tokenized = tokenize_with_metadata(document_text, tokenizer)
        document_start_of_word = [int(x) for x in document_tokenized["start_of_word"]]
        questions = dictionary["qas"]
        for question in questions:
            answers = []
            # For training and dev with labelled examples
            try:
                external_id = question["id"]
                question_text = question["question"]
                for answer in question["answers"]:
                    if 'answer_type' in answer.keys() and answer['answer_type'] in answer_types_list:
                        answer_type = answer['answer_type']
                    else:
                        if answer["text"] == "":
                            answer_type = "no_answer"
                        else:
                            answer_type = "span"
                    a = {"text": answer["text"],
                         "offset": answer["answer_start"],
                         "answer_type": answer_type}
                    answers.append(a)
            # For inference where samples are read in as dicts without an id or answers
            except TypeError:
                external_id = try_get(ID_NAMES, dictionary)
                question_text = question

            question_tokenized = tokenize_with_metadata(question_text, tokenizer)
            question_start_of_word = [int(x) for x in question_tokenized["start_of_word"]]

            # During inference, there is no_answer type. Also, question might be a str instead of a dict
            if type(question) == str:
                answer_type = None
            elif type(question) == dict:
                answer_type = question.get("answer_type", None)
            else:
                raise Exception("Question was neither in str nor dict format")

            raw = {"document_text": document_text,
                   "document_tokens": document_tokenized["tokens"],
                   "document_offsets": document_tokenized["offsets"],
                   "document_start_of_word": document_start_of_word,
                   "question_text": question_text,
                   "question_tokens": question_tokenized["tokens"],
                   "question_offsets": question_tokenized["offsets"],
                   "question_start_of_word": question_start_of_word,
                   "answers": answers,
                   "answer_type": answer_type,
                   "external_id": external_id}
            raw_baskets.append(raw)
        return raw_baskets

    def _is_impossible_to_answer_type(self, qas):
        """ Converts questions from having an is_impossible field to having an answer_type field"""
        new_qas = []
        for q in qas:
            answer_type = "span"
            if "is_impossible" in q:
                if q["is_impossible"] == True:
                    answer_type = "no_answer"
                del q["is_impossible"]
                q["answer_type"] = answer_type
            new_qas.append(q)
        return new_qas


class RegressionProcessor(Processor):
    """
    Used to handle a regression dataset in tab separated text + label
    """
    def __init__(
        self,
        tokenizer,
        max_seq_len,
        data_dir,
        train_filename="train.tsv",
        dev_filename=None,
        test_filename="test.tsv",
        dev_split=0.1,
        delimiter="\t",
        quote_char="'",
        skiprows=None,
        label_column_name="label",
        label_name="regression_label",
        scaler_mean=None,
        scaler_scale=None,
        proxies=None,
        text_column_name="text",
        **kwargs
    ):
        """
        :param tokenizer: Used to split a sentence (str) into tokens.
        :param max_seq_len: Samples are truncated after this many tokens.
        :type max_seq_len: int
        :param data_dir: The directory in which the train and dev files can be found.
                         If not available the dataset will be loaded automaticaly
                         if the last directory has the same name as a predefined dataset.
                         These predefined datasets are defined as the keys in the dict at
                         `farm.data_handler.utils.DOWNSTREAM_TASK_MAP <https://github.com/deepset-ai/FARM/blob/master/farm/data_handler/utils.py>`_.
        :type data_dir: str
        :param label_list: list of labels to predict (strings). For most cases this should be: ["start_token", "end_token"]
        :type label_list: list
        :param metric: name of metric that shall be used for evaluation, e.g. "acc" or "f1_macro".
                 Alternatively you can also supply a custom function, that takes preds and labels as args and returns a
                 numerical value. For using multiple metrics supply them as a list, e.g ["acc", my_custom_metric_fn].
        :type metric: str, function, or list
        :param train_filename: The name of the file containing training data.
        :type train_filename: str
        :param dev_filename: The name of the file containing the dev data. If None and 0.0 < dev_split < 1.0 the dev set
                             will be a slice of the train set.
        :type dev_filename: str or None
        :param test_filename: None
        :type test_filename: str
        :param dev_split: The proportion of the train set that will sliced. Only works if dev_filename is set to None
        :type dev_split: float
        :param delimiter: Separator used in the input tsv / csv file
        :type delimiter: str
        :param quote_char: Character used for quoting strings in the input tsv/ csv file
        :type quote_char: str
        :param skiprows: number of rows to skip in the tsvs (e.g. for multirow headers)
        :type skiprows: int
        :param label_column_name: name of the column in the input csv/tsv that shall be used as training labels
        :type label_column_name: str
        :param label_name: name for the internal label variable in FARM (only needed to adjust in rare cases)
        :type label_name: str
        :param scaler_mean: Value to substract from the label for normalization
        :type scaler_mean: float
        :param scaler_scale: Value to divide the label by for normalization
        :type scaler_scale: float
        :param proxies: proxy configuration to allow downloads of remote datasets.
                        Format as in  "requests" library: https://2.python-requests.org//en/latest/user/advanced/#proxies
        :type proxies: dict
        :param text_column_name: name of the column in the input csv/tsv that shall be used as training text
        :type text_column_name: str
        :param kwargs: placeholder for passing generic parameters
        :type kwargs: object
        """

        # Custom processor attributes
        self.delimiter = delimiter
        self.quote_char = quote_char
        self.skiprows = skiprows

        super(RegressionProcessor, self).__init__(
            tokenizer=tokenizer,
            max_seq_len=max_seq_len,
            train_filename=train_filename,
            dev_filename=dev_filename,
            test_filename=test_filename,
            dev_split=dev_split,
            data_dir=data_dir,
            proxies=proxies
        )

        # Note that label_list is being hijacked to store the scaling mean and scale
        self.add_task(name="regression",
                      metric="mse",
                      label_list=[scaler_mean, scaler_scale],
                      label_column_name=label_column_name,
                      task_type="regression",
                      label_name=label_name,
                      text_column_name=text_column_name)

    def file_to_dicts(self, file: str) -> [dict]:
        column_mapping = {}
        for task in self.tasks.values():
            column_mapping[task["label_column_name"]] = task["label_name"]
            column_mapping[task["text_column_name"]] = "text"
        dicts = read_tsv(
            rename_columns=column_mapping,
            filename=file,
            delimiter=self.delimiter,
            skiprows=self.skiprows,
            quotechar=self.quote_char,
            proxies=self.proxies
        )

        # collect all labels and compute scaling stats
        train_labels = []
        if self.train_filename in str(file):
            for d in dicts:
                train_labels.append(float(d[self.tasks["regression"]["label_name"]]))
            scaler = StandardScaler()
            scaler.fit(np.reshape(train_labels, (-1, 1)))
            # add to label list in regression task
            self.tasks["regression"]["label_list"] = [scaler.mean_.item(), scaler.scale_.item()]

        return dicts

    def _dict_to_samples(self, dictionary: dict, **kwargs) -> [Sample]:
        # this tokenization also stores offsets
        tokenized = tokenize_with_metadata(dictionary["text"], self.tokenizer)
        if len(tokenized["tokens"]) == 0:
            text = dictionary["text"]
            logger.warning(f"The following text could not be tokenized, likely because it contains a character that the tokenizer does not recognize: {text}")
            return []
        # truncate tokens, offsets and start_of_word to max_seq_len that can be handled by the model
        for seq_name in tokenized.keys():
            tokenized[seq_name], _, _ = truncate_sequences(seq_a=tokenized[seq_name], seq_b=None,
                                                           tokenizer=self.tokenizer,
                                                           max_seq_len=self.max_seq_len)
        # Samples don't have labels during Inference mode
        label_key = self.tasks["regression"]["label_name"]
        if label_key in dictionary:
            label = float(dictionary[label_key])
            scaled_label = (label - self.tasks["regression"]["label_list"][0]) / self.tasks["regression"]["label_list"][1]
            dictionary[label_key] = scaled_label
        return [Sample(id=None, clear_text=dictionary, tokenized=tokenized)]

    def _sample_to_features(self, sample) -> dict:
        features = sample_to_features_text(
            sample=sample,
            tasks=self.tasks,
            max_seq_len=self.max_seq_len,
            tokenizer=self.tokenizer
        )
        return features

    def _dict_to_samples_and_features(self, dictionary: dict, **kwargs) -> [Sample]:
        """This method is used so that we need to tokenize only once when using a fast tokenizer."""
        text = dictionary["text"]
        inputs = self.tokenizer.encode_plus(
            text=text,
            max_length=self.max_seq_len,
            truncation=True,
            add_special_tokens=True,
            return_offsets_mapping=True,
            return_token_type_ids=True,
            return_special_tokens_mask=True,
        )

        # Get tokens as text with metadata
        tokens = []
        offsets = []
        start_of_word = []
        previous_token_end = -1
        for token_id, is_special_token, offset in zip(inputs["input_ids"],
                                                      inputs["special_tokens_mask"],
                                                      inputs["offset_mapping"]):
            if not is_special_token:
                tokens.append(self.tokenizer.convert_ids_to_tokens(token_id))
                offsets.append(offset[0])
                start_of_word.append(True if offset[0] != previous_token_end else False)
                previous_token_end = offset[1]

        token_dict = {"tokens": tokens,
                      "offsets": offsets,
                      "start_of_word": start_of_word}

        if len(token_dict["tokens"]) == 0:
            logger.warning(f"The following text could not be tokenized, likely because it contains a character that the tokenizer does not recognize: {text}")
            return []

        # Build feature dict
        input_ids, segment_ids = inputs["input_ids"], inputs["token_type_ids"]

        # The mask has 1 for real tokens and 0 for padding tokens. Only real
        # tokens are attended to.
        padding_mask = [1] * len(input_ids)
        # Padding up to the sequence length.
        # Normal case: adding multiple 0 to the right
        # Special cases:
        # a) xlnet pads on the left and uses  "4"  for padding token_type_ids
        if "XLNetTokenizer" in self.tokenizer.__class__.__name__:
            pad_on_left = True
            segment_ids = pad(segment_ids, self.max_seq_len, 4, pad_on_left=pad_on_left)
        else:
            pad_on_left = False
            segment_ids = pad(segment_ids, self.max_seq_len, 0, pad_on_left=pad_on_left)

        input_ids = pad(input_ids, self.max_seq_len, self.tokenizer.pad_token_id, pad_on_left=pad_on_left)
        padding_mask = pad(padding_mask, self.max_seq_len, 0, pad_on_left=pad_on_left)

        assert len(input_ids) == self.max_seq_len
        assert len(padding_mask) == self.max_seq_len
        assert len(segment_ids) == self.max_seq_len

        feat_dict = {"input_ids": input_ids,
                     "padding_mask": padding_mask,
                     "segment_ids": segment_ids}

        # Add labels for different tasks
        for task_name, task in self.tasks.items():
            try:
                label_name = task["label_name"]
                label_raw = dictionary[label_name]
                if task["task_type"] == "regression":
                    label_ids = [float(label_raw)]
                else:
                    raise ValueError(task["task_type"])
            except KeyError:
                # For inference mode we don't expect labels
                label_ids = None
            if label_ids is not None:
                feat_dict[task["label_tensor_name"]] = label_ids

        return [Sample(id=None, clear_text=dictionary, tokenized=token_dict, features=[feat_dict])]


class TextSimilarityProcessor(Processor):
    """
    Used to handle the text DPR datasets that come in json format, example: nq-train.json, nq-dev.json, trivia-train.json, trivia-dev.json
    Datasets can be downloaded from the official DPR github repository (https://github.com/facebookresearch/DPR)

    dataset format: list of dictionaries with keys: 'dataset', 'question', 'answers', 'positive_ctxs', 'negative_ctxs', 'hard_negative_ctxs'
    Each sample is a dictionary of format:
    {"dataset": str,
    "question": str,
    "answers": list of str
    "positive_ctxs": list of dictionaries of format {'title': str, 'text': str, 'score': int, 'title_score': int, 'passage_id': str}
    "negative_ctxs": list of dictionaries of format {'title': str, 'text': str, 'score': int, 'title_score': int, 'passage_id': str}
    "hard_negative_ctxs": list of dictionaries of format {'title': str, 'text': str, 'score': int, 'title_score': int, 'passage_id': str}
    }

    Example of 1 sample in DPR data json:
    {
    "dataset": "nq_dev_psgs_w100",
    "question": "who sings does he love me with reba",
    "answers": ["Linda Davis"],
    "positive_ctxs": [
    {
    "title": "Does He Love You",
    "text": "Does He Love You \"Does He Love You\" is a song written by Sandy Knox and Billy Stritch, and recorded as a duet by American country music artists Reba McEntire and Linda Davis. It was released in August 1993 as the first single from Reba's album \"Greatest Hits Volume Two\". It is one of country music's several songs about a love triangle. \"Does He Love You\" was written in 1982 by Billy Stritch. He recorded it with a trio in which he performed at the time, because he wanted a song that could be sung by the other two members",
    "score": 1000,
    "title_score": 1,
    "passage_id": "11828866"
    },
    {
    "title": "Does He Love You",
    "text": "Does He Love You \"Does He Love You\" is a song written by Sandy Knox and Billy Stritch, and recorded as a duet by American country music artists Reba McEntire and Linda Davis. It was released in August 1993 as the first single from Reba's album \"Greatest Hits Volume Two\". It is one of country music's several songs about a love triangle. \"Does He Love You\" was written in 1982 by Billy Stritch. He recorded it with a trio in which he performed at the time, because he wanted a song that could be sung by the other two members",
    "score": 13.394315,
    "title_score": 0,
    "passage_id": "11828866"
    }, .... ]
    "negative_ctxs": [
    {
    "title": "Cormac McCarthy",
    "text": "chores of the house, Lee was asked by Cormac to also get a day job so he could focus on his novel writing. Dismayed with the situation, she moved to Wyoming, where she filed for divorce and landed her first job teaching. Cormac McCarthy is fluent in Spanish and lived in Ibiza, Spain, in the 1960s and later settled in El Paso, Texas, where he lived for nearly 20 years. In an interview with Richard B. Woodward from \"The New York Times\", \"McCarthy doesn't drink anymore \u2013 he quit 16 years ago in El Paso, with one of his young",
    "score": 0,
    "title_score": 0,
    "passage_id": "2145653"
    },
    {
    "title": "Pragmatic Sanction of 1549",
    "text": "one heir, Charles effectively united the Netherlands as one entity. After Charles' abdication in 1555, the Seventeen Provinces passed to his son, Philip II of Spain. The Pragmatic Sanction is said to be one example of the Habsburg contest with particularism that contributed to the Dutch Revolt. Each of the provinces had its own laws, customs and political practices. The new policy, imposed from the outside, angered many inhabitants, who viewed their provinces as distinct entities. It and other monarchical acts, such as the creation of bishoprics and promulgation of laws against heresy, stoked resentments, which fired the eruption of",
    "score": 0,
    "title_score": 0,
    "passage_id": "2271902"
    }, ..... ]
    "hard_negative_ctxs": [
    {
    "title": "Why Don't You Love Me (Beyonce\u0301 song)",
    "text": "song. According to the lyrics of \"Why Don't You Love Me\", Knowles impersonates a woman who questions her love interest about the reason for which he does not value her fabulousness, convincing him she's the best thing for him as she sings: \"Why don't you love me... when I make me so damn easy to love?... I got beauty... I got class... I got style and I got ass...\". The singer further tells her love interest that the decision not to choose her is \"entirely foolish\". Originally released as a pre-order bonus track on the deluxe edition of \"I Am...",
    "score": 14.678405,
    "title_score": 0,
    "passage_id": "14525568"
    },
    {
    "title": "Does He Love You",
    "text": "singing the second chorus. Reba stays behind the wall the whole time, while Linda is in front of her. It then briefly goes back to the dressing room, where Reba continues to smash her lover's picture. The next scene shows Reba approaching Linda's house in the pouring rain at night, while Linda stands on her porch as they sing the bridge. The scene then shifts to the next day, where Reba watches from afar as Linda and the man are seen on a speedboat, where he hugs her, implying that Linda is who he truly loves. Reba finally smiles at",
    "score": 14.385411,
    "title_score": 0,
    "passage_id": "11828871"
    }, ...]
    """
    def __init__(
        self,
        tokenizer,
        passage_tokenizer,
        max_seq_len_query,
        max_seq_len_passage,
        data_dir="",
        metric=None,
        train_filename="train.json",
        dev_filename=None,
        test_filename="test.json",
        dev_split=0.1,
        proxies=None,
        max_samples=None,
        embed_title=True,
        num_positives=1,
        num_hard_negatives=1,
        shuffle_negatives=True,
        shuffle_positives=False,
        label_list=None,
        **kwargs
    ):
        """
        :param tokenizer: Used to split a question (str) into tokens
        :param passage_tokenizer: Used to split a passage (str) into tokens.
        :param max_seq_len_query: Query samples are truncated after this many tokens.
        :type max_seq_len_query: int
        :param max_seq_len_passage: Context/Passage Samples are truncated after this many tokens.
        :type max_seq_len_passage: int
        :param data_dir: The directory in which the train and dev files can be found.
                         If not available the dataset will be loaded automaticaly
                         if the last directory has the same name as a predefined dataset.
                         These predefined datasets are defined as the keys in the dict at
                         `farm.data_handler.utils.DOWNSTREAM_TASK_MAP <https://github.com/deepset-ai/FARM/blob/master/farm/data_handler/utils.py>`_.
        :type data_dir: str
        :param metric: name of metric that shall be used for evaluation, e.g. "acc" or "f1_macro".
                 Alternatively you can also supply a custom function, that takes preds and labels as args and returns a numerical value.
                 For using multiple metrics supply them as a list, e.g ["acc", my_custom_metric_fn].
        :type metric: str, function, or list
        :param train_filename: The name of the file containing training data.
        :type train_filename: str
        :param dev_filename: The name of the file containing the dev data. If None and 0.0 < dev_split < 1.0 the dev set
                             will be a slice of the train set.
        :type dev_filename: str or None
        :param test_filename: None
        :type test_filename: str
        :param dev_split: The proportion of the train set that will sliced. Only works if dev_filename is set to None
        :type dev_split: float
        :param proxies: proxy configuration to allow downloads of remote datasets.
                        Format as in  "requests" library: https://2.python-requests.org//en/latest/user/advanced/#proxies
        :type proxies: dict
        :param max_samples: maximum number of samples to use
        :type max_samples: int
        :param embed_title: Whether to embed title in passages during tensorization (bool),
        :param num_hard_negatives: maximum number to hard negative context passages in a sample
        :param num_positives: maximum number to positive context passages in a sample
        :param shuffle_negatives: Whether to shuffle all the hard_negative passages before selecting the num_hard_negative number of passages
        :type shuffle_negatives: bool
        :param shuffle_positives: Whether to shuffle all the positive passages before selecting the num_positive number of passages
        :type shuffle_positives: bool
        :param label_list: list of labels to predict. Usually ["hard_negative", "positive"]
        :type label_list: list[str]
        :param kwargs: placeholder for passing generic parameters
        :type kwargs: object
        """
        #TODO If an arg is misspelt, e.g. metrics, it will be swallowed silently by kwargs

        # Custom processor attributes
        self.max_samples = max_samples
        self.query_tokenizer = tokenizer
        self.passage_tokenizer = passage_tokenizer
        self.embed_title = embed_title
        self.num_hard_negatives = num_hard_negatives
        self.num_positives = num_positives
        self.shuffle_negatives = shuffle_negatives
        self.shuffle_positives = shuffle_positives
        self.max_seq_len_query = max_seq_len_query
        self.max_seq_len_passage = max_seq_len_passage

        super(TextSimilarityProcessor, self).__init__(
            tokenizer=tokenizer,
            max_seq_len=max_seq_len_query,
            train_filename=train_filename,
            dev_filename=dev_filename,
            test_filename=test_filename,
            dev_split=dev_split,
            data_dir=data_dir,
            tasks={},
            proxies=proxies,
        )
        if metric:
            self.add_task(name="text_similarity",
                          metric=metric,
                          label_list=label_list,
                          label_name="label",
                          task_type="text_similarity")
        else:
            logger.info("Initialized processor without tasks. Supply `metric` and `label_list` to the constructor for "
                        "using the default task or add a custom task later via processor.add_task()")

    @classmethod
    def load_from_dir(cls, load_dir):
        """
         Overwriting method from parent class to **always** load the TextSimilarityProcessor instead of the specific class stored in the config.

        :param load_dir: str, directory that contains a 'processor_config.json'
        :return: An instance of an TextSimilarityProcessor
        """
        # read config
        processor_config_file = Path(load_dir) / "processor_config.json"
        config = json.load(open(processor_config_file))
        # init tokenizer
        tokenizer = Tokenizer.load(load_dir, tokenizer_class=config["tokenizer"])
        passage_tokenizer = Tokenizer.load(load_dir, tokenizer_class=config["passage_tokenizer"])

        # we have to delete the tokenizer string from config, because we pass it as Object
        del config["tokenizer"]
        del config["passage_tokenizer"]

        processor = cls.load(tokenizer=tokenizer, passage_tokenizer=passage_tokenizer, processor_name="TextSimilarityProcessor", **config)
        for task_name, task in config["tasks"].items():
            processor.add_task(name=task_name, metric=task["metric"], label_list=task["label_list"])

        if processor is None:
            raise Exception

        return processor

    def save(self, save_dir):
        """
        Saves the vocabulary to file and also creates a json file containing all the
        information needed to load the same processor.

        :param save_dir: Directory where the files are to be saved
        :type save_dir: str
        """
        os.makedirs(save_dir, exist_ok=True)
        config = self.generate_config()
        # save tokenizer incl. attributes
        config["tokenizer"] = self.tokenizer.__class__.__name__
        config["passage_tokenizer"] = self.tokenizer.__class__.__name__

        # Because the fast tokenizers expect a str and not Path
        # always convert Path to str here.
        self.tokenizer.save_pretrained(str(save_dir))
        self.passage_tokenizer.save_pretrained(str(save_dir))

        # save processor
        config["processor"] = self.__class__.__name__
        output_config_file = Path(save_dir) / "processor_config.json"
        with open(output_config_file, "w") as file:
            json.dump(config, file)

    def file_to_dicts(self, file: str) -> [dict]:
        """
        Converts a Dense Passage Retrieval (DPR) data file in json format to a list of dictionaries.

        :param file: filename of DPR data in json format

        Returns:
        list of dictionaries: List[dict]
        each dictionary:
        {"query": str,
        "passages": [{"text": document_text, "title": xxx, "label": "positive", "external_id": abb123},
        {"text": document_text, "title": xxx, "label": "hard_negative", "external_id": abb134},
        ...]}
        """
        dicts = read_dpr_json(file, max_samples=self.max_samples)
        return dicts

    def _normalize_question(self, question: str) -> str:
        """
        Removes '?' from queries/questions

        :param question: string representing the question

        Returns:
            Question without the '?'
        """
        if question[-1] == '?':
            question = question[:-1]
        return question

    def _dict_to_samples(self, dictionary: dict, **kwargs) -> [Sample]:
        """
        Creates one sample from one dict consisting of the query, positive passages and hard negative passages
        :param dictionary:  {"query": str,
                            "passages": List[
                                            {'title': str,
                                            'text': str,
                                            'label': 'hard_negative',
                                            'external_id': str},
                                            {'title': str,
                                            'text': str,
                                            'label': 'positive',
                                            'external_id': str},
                                            ....
                                            ]
                            }

        Returns:
                sample: instance of Sample
        """


        clear_text = {}
        tokenized = {}
        features = {}
        # extract query, positive context passages and titles, hard-negative passages and titles
        if "query" in dictionary.keys():
            query = self._normalize_question(dictionary["query"])

            # featurize the query
            query_inputs = self.query_tokenizer.encode_plus(
                text=query,
                max_length=self.max_seq_len_query,
                add_special_tokens=True,
                truncation=True,
                truncation_strategy='longest_first',
                padding="max_length",
                return_token_type_ids=True,
            )

            query_input_ids, query_segment_ids, query_padding_mask = query_inputs["input_ids"], query_inputs[
                "token_type_ids"], query_inputs["attention_mask"]

            # tokenize query
            tokenized_query = self.query_tokenizer.convert_ids_to_tokens(query_input_ids)

            if len(tokenized_query) == 0:
                logger.warning(
                    f"The query could not be tokenized, likely because it contains a character that the query tokenizer does not recognize")
                return None

            clear_text["query_text"] = query
            tokenized["query_tokens"] = tokenized_query
            features["query_input_ids"] = query_input_ids
            features["query_segment_ids"] = query_segment_ids
            features["query_attention_mask"] = query_padding_mask

        if "passages" in dictionary.keys():
            positive_context = list(filter(lambda x: x["label"] == "positive", dictionary["passages"]))
            if self.shuffle_positives:
                random.shuffle(positive_context)
            positive_context = positive_context[:self.num_positives]
            hard_negative_context = list(filter(lambda x: x["label"] == "hard_negative", dictionary["passages"]))
            if self.shuffle_negatives:
                random.shuffle(hard_negative_context)
            hard_negative_context = hard_negative_context[:self.num_hard_negatives]

            positive_ctx_titles = [passage.get("title", None) for passage in positive_context]
            positive_ctx_texts = [passage["text"] for passage in positive_context]
            hard_negative_ctx_titles = [passage.get("title", None) for passage in hard_negative_context]
            hard_negative_ctx_texts = [passage["text"] for passage in hard_negative_context]

            # all context passages and labels: 1 for positive context and 0 for hard-negative context
            ctx_label = [1]*self.num_positives + [0]*self.num_hard_negatives #(self.num_positives if self.num_positives < len(positive_context) else len(positive_context)) + \
            # +(self.num_hard_negatives if self.num_hard_negatives < len(hard_negative_context) else len(hard_negative_context))

            # featurize context passages
            if self.embed_title:
                # embed title with positive context passages + negative context passages
                all_ctx = [tuple((title, ctx)) for title, ctx in
                           zip(positive_ctx_titles, positive_ctx_texts)] + \
                          [tuple((title, ctx)) for title, ctx in
                           zip(hard_negative_ctx_titles, hard_negative_ctx_texts)]
            else:
                all_ctx = positive_ctx_texts + hard_negative_ctx_texts

            # assign empty string tuples if hard_negative passages less than num_hard_negatives
            all_ctx += [('', '')] * ((self.num_positives + self.num_hard_negatives)-len(all_ctx))


            ctx_inputs = self.passage_tokenizer.batch_encode_plus(
                all_ctx,
                add_special_tokens=True,
                truncation=True,
                padding="max_length",
                max_length=self.max_seq_len_passage,
                return_token_type_ids=True
            )


            ctx_input_ids, ctx_segment_ids_, ctx_padding_mask = ctx_inputs["input_ids"], ctx_inputs["token_type_ids"], \
                                                               ctx_inputs["attention_mask"]
            ctx_segment_ids = list(torch.zeros((len(ctx_segment_ids_), len(ctx_segment_ids_[0]))).numpy())

            # tokenize query and contexts
            tokenized_passage = [self.passage_tokenizer.convert_ids_to_tokens(ctx) for ctx in ctx_input_ids]

            if len(tokenized_passage) == 0:
                logger.warning(f"The context could not be tokenized, likely because it contains a character that the context tokenizer does not recognize")
                return None

            clear_text["passages"] = positive_context + hard_negative_context
            tokenized["passages_tokens"] = tokenized_passage
            features["passage_input_ids"] = ctx_input_ids
            features["passage_segment_ids"] = ctx_segment_ids
            features["passage_attention_mask"] = ctx_padding_mask
            features["label_ids"] = ctx_label


        sample = Sample(id=None,
                        clear_text=clear_text,
                        tokenized=tokenized,
                        features=features)
        return [sample]

    def _sample_to_features(self, sample) -> dict:
        return [sample.features]

    def _dict_to_samples_and_features(self, dictionary: dict, **kwargs) -> [Sample]:
        samples = self._dict_to_samples(dictionary, **kwargs)
        for sample in samples:
            sample.features = self._sample_to_features(sample)

        return samples

<<<<<<< HEAD
def _get_start_of_word(word_ids, special_token_mask=None):
    words = np.array(word_ids)
    #TODO test with multiple CLS tokens
    if special_token_mask:
        start_of_word_single = np.where(special_token_mask, -1, words)
        start_of_word_single = np.ediff1d(start_of_word_single)
        start_of_word_single = [0] + list(np.clip(start_of_word_single, 0, 1))
    else:
        # TODO check for validity for all tokenizer and special token types
        words[0] = -1
        words[-1] = words[-2]
        #words += 1
        start_of_word_single = [0] + list(np.ediff1d(words))

    return start_of_word_single

def _apply_tokenization_batch(dicts,tokenizer):
    raw_baskets_batch = []
    texts = [d["context"] for d in dicts]
    tokenized_batch = tokenizer.batch_encode_plus(texts, return_offsets_mapping=True, return_special_tokens_mask=True)

    tokenids_batch = tokenized_batch["input_ids"]
    offsets_batch = []
    for o in tokenized_batch["offset_mapping"]:
        offsets_batch.append([x[0] for x in o])

    start_of_words_batch = []
    for e in tokenized_batch.encodings:
        start_of_words_batch.append(_get_start_of_word(e.words))

    for i,d in enumerate(dicts):
        raw_basket = []
        document_text = d["context"]
        for q in d["qas"]:
            # tokenize questions
            question_text = q["question"]
            tokenized_q = tokenizer.encode_plus(question_text, return_offsets_mapping=True, return_special_tokens_mask=True)

            question_tokenids = tokenized_q["input_ids"]
            question_offsets = [x[0] for x in tokenized_q["offset_mapping"]]
            question_sow = _get_start_of_word(tokenized_q.encodings[0].words)
            answers = q["answers"]
            external_id = q["id"]
            answer_type = "span"
            raw = {"document_text": document_text,
                   "document_tokens": tokenids_batch[i],
                   "document_offsets": offsets_batch[i],
                   "document_start_of_word": start_of_words_batch[i],
                   "question_text": question_text,
                   "question_tokens": question_tokenids,
                   "question_offsets": question_offsets,
                   "question_start_of_word": question_sow,
                   "answers": answers,
                   "answer_type": answer_type,
                   "external_id": external_id}
            raw_basket.append(raw)
        raw_baskets_batch.append(raw_basket)

    return raw_baskets_batch

def _apply_tokenization(dictionary, tokenizer, answer_types_list=[]):
    raw_baskets = []
    dictionary = convert_qa_input_dict(dictionary)
    dictionary["qas"] = _is_impossible_to_answer_type(dictionary["qas"])
    document_text = dictionary["context"]

    document_tokenized = tokenize_with_metadata(document_text, tokenizer)
    document_start_of_word = [int(x) for x in document_tokenized["start_of_word"]]
    questions = dictionary["qas"]
    for question in questions:
        answers = []
        # For training and dev with labelled examples
        try:
            external_id = question["id"]
            question_text = question["question"]
            for answer in question["answers"]:
                if 'answer_type' in answer.keys() and answer['answer_type'] in answer_types_list:
                    answer_type = answer['answer_type']
                else:
                    if answer["text"] == "":
                        answer_type = "no_answer"
                    else:
                        answer_type = "span"
                a = {"text": answer["text"],
                     "offset": answer["answer_start"],
                     "answer_type": answer_type}
                answers.append(a)
        # For inference where samples are read in as dicts without an id or answers
        except TypeError:
            external_id = try_get(ID_NAMES, dictionary)
            question_text = question

        question_tokenized = tokenize_with_metadata(question_text, tokenizer)
        question_start_of_word = [int(x) for x in question_tokenized["start_of_word"]]

        # During inference, there is no_answer type. Also, question might be a str instead of a dict
        if type(question) == str:
            answer_type = None
        elif type(question) == dict:
            answer_type = question.get("answer_type", None)
        else:
            raise Exception("Question was neither in str nor dict format")

        raw = {"document_text": document_text,
               "document_tokens": document_tokenized["tokens"],
               "document_offsets": document_tokenized["offsets"],
               "document_start_of_word": document_start_of_word,
               "question_text": question_text,
               "question_tokens": question_tokenized["tokens"],
               "question_offsets": question_tokenized["offsets"],
               "question_start_of_word": question_start_of_word,
               "answers": answers,
               "answer_type": answer_type,
               "external_id": external_id}
        raw_baskets.append(raw)
    return raw_baskets


def _is_impossible_to_answer_type(qas):
    """ Converts questions from having an is_impossible field to having an answer_type field"""
    new_qas = []
    for q in qas:
        answer_type = "span"
        if "is_impossible" in q:
            if q["is_impossible"] == True:
                answer_type = "no_answer"
            del q["is_impossible"]
            q["answer_type"] = answer_type
        new_qas.append(q)
    return new_qas


def _check_valid_answer(sample):
    passage_text = sample.clear_text["passage_text"]
    for answer in sample.clear_text["answers"]:
        len_passage = len(passage_text)
        start = answer["start_c"]
        end = answer["end_c"]
        # Cases where the answer is not within the current passage will be turned into no answers by the featurization fn
        if start < 0 or end >= len_passage:
            continue
        answer_indices = passage_text[start: end + 1]
        answer_text = answer["text"]
        if answer_indices != answer_text:
            raise ValueError(f"""Answer using start/end indices is '{answer_indices}' while gold label text is '{answer_text}'""")
=======


>>>>>>> acd18cb9
<|MERGE_RESOLUTION|>--- conflicted
+++ resolved
@@ -18,14 +18,7 @@
 
 from farm.data_handler.dataset import convert_features_to_dataset
 from farm.data_handler.input_features import get_roberta_seq_2_start, get_camembert_seq_2_start
-from farm.data_handler.input_features import (
-<<<<<<< HEAD
-    samples_to_features_ner,
-=======
-    samples_to_features_bert_lm,
->>>>>>> acd18cb9
-    sample_to_features_text,
-)
+from farm.data_handler.input_features import sample_to_features_text
 from farm.data_handler.nq_utils import (
     sample_to_features_qa_Natural_Questions,
     create_samples_qa_Natural_Question,
@@ -38,6 +31,7 @@
     get_passage_offsets,
     offset_to_token_idx_vecorized
 )
+
 from farm.data_handler.utils import (
     pad,
     expand_labels,
@@ -51,12 +45,6 @@
     is_json,
     get_sentence_pair,
     split_with_metadata,
-<<<<<<< HEAD
-    convert_qa_input_dict,
-=======
-    get_sequence_pair,
-    join_sentences
->>>>>>> acd18cb9
 )
 from farm.modeling.tokenization import (
     Tokenizer,
@@ -1771,6 +1759,7 @@
             # count samples
             n_samples = 0
             for d in dicts:
+                #TODO this currently fails
                 n_samples += len(self._create_sequence_pairs_bert_style(doc=d["doc"], all_dicts=dicts))
             n_samples = int(n_samples / len(dicts)) * (empty_lines+1)
             logging.info(f"Heuristic estimate of number of samples in {filepath} based on {len(dicts)} docs: {n_samples}")
@@ -3273,7 +3262,7 @@
 
         return samples
 
-<<<<<<< HEAD
+#TODO standardize with other processors
 def _get_start_of_word(word_ids, special_token_mask=None):
     words = np.array(word_ids)
     #TODO test with multiple CLS tokens
@@ -3290,136 +3279,3 @@
 
     return start_of_word_single
 
-def _apply_tokenization_batch(dicts,tokenizer):
-    raw_baskets_batch = []
-    texts = [d["context"] for d in dicts]
-    tokenized_batch = tokenizer.batch_encode_plus(texts, return_offsets_mapping=True, return_special_tokens_mask=True)
-
-    tokenids_batch = tokenized_batch["input_ids"]
-    offsets_batch = []
-    for o in tokenized_batch["offset_mapping"]:
-        offsets_batch.append([x[0] for x in o])
-
-    start_of_words_batch = []
-    for e in tokenized_batch.encodings:
-        start_of_words_batch.append(_get_start_of_word(e.words))
-
-    for i,d in enumerate(dicts):
-        raw_basket = []
-        document_text = d["context"]
-        for q in d["qas"]:
-            # tokenize questions
-            question_text = q["question"]
-            tokenized_q = tokenizer.encode_plus(question_text, return_offsets_mapping=True, return_special_tokens_mask=True)
-
-            question_tokenids = tokenized_q["input_ids"]
-            question_offsets = [x[0] for x in tokenized_q["offset_mapping"]]
-            question_sow = _get_start_of_word(tokenized_q.encodings[0].words)
-            answers = q["answers"]
-            external_id = q["id"]
-            answer_type = "span"
-            raw = {"document_text": document_text,
-                   "document_tokens": tokenids_batch[i],
-                   "document_offsets": offsets_batch[i],
-                   "document_start_of_word": start_of_words_batch[i],
-                   "question_text": question_text,
-                   "question_tokens": question_tokenids,
-                   "question_offsets": question_offsets,
-                   "question_start_of_word": question_sow,
-                   "answers": answers,
-                   "answer_type": answer_type,
-                   "external_id": external_id}
-            raw_basket.append(raw)
-        raw_baskets_batch.append(raw_basket)
-
-    return raw_baskets_batch
-
-def _apply_tokenization(dictionary, tokenizer, answer_types_list=[]):
-    raw_baskets = []
-    dictionary = convert_qa_input_dict(dictionary)
-    dictionary["qas"] = _is_impossible_to_answer_type(dictionary["qas"])
-    document_text = dictionary["context"]
-
-    document_tokenized = tokenize_with_metadata(document_text, tokenizer)
-    document_start_of_word = [int(x) for x in document_tokenized["start_of_word"]]
-    questions = dictionary["qas"]
-    for question in questions:
-        answers = []
-        # For training and dev with labelled examples
-        try:
-            external_id = question["id"]
-            question_text = question["question"]
-            for answer in question["answers"]:
-                if 'answer_type' in answer.keys() and answer['answer_type'] in answer_types_list:
-                    answer_type = answer['answer_type']
-                else:
-                    if answer["text"] == "":
-                        answer_type = "no_answer"
-                    else:
-                        answer_type = "span"
-                a = {"text": answer["text"],
-                     "offset": answer["answer_start"],
-                     "answer_type": answer_type}
-                answers.append(a)
-        # For inference where samples are read in as dicts without an id or answers
-        except TypeError:
-            external_id = try_get(ID_NAMES, dictionary)
-            question_text = question
-
-        question_tokenized = tokenize_with_metadata(question_text, tokenizer)
-        question_start_of_word = [int(x) for x in question_tokenized["start_of_word"]]
-
-        # During inference, there is no_answer type. Also, question might be a str instead of a dict
-        if type(question) == str:
-            answer_type = None
-        elif type(question) == dict:
-            answer_type = question.get("answer_type", None)
-        else:
-            raise Exception("Question was neither in str nor dict format")
-
-        raw = {"document_text": document_text,
-               "document_tokens": document_tokenized["tokens"],
-               "document_offsets": document_tokenized["offsets"],
-               "document_start_of_word": document_start_of_word,
-               "question_text": question_text,
-               "question_tokens": question_tokenized["tokens"],
-               "question_offsets": question_tokenized["offsets"],
-               "question_start_of_word": question_start_of_word,
-               "answers": answers,
-               "answer_type": answer_type,
-               "external_id": external_id}
-        raw_baskets.append(raw)
-    return raw_baskets
-
-
-def _is_impossible_to_answer_type(qas):
-    """ Converts questions from having an is_impossible field to having an answer_type field"""
-    new_qas = []
-    for q in qas:
-        answer_type = "span"
-        if "is_impossible" in q:
-            if q["is_impossible"] == True:
-                answer_type = "no_answer"
-            del q["is_impossible"]
-            q["answer_type"] = answer_type
-        new_qas.append(q)
-    return new_qas
-
-
-def _check_valid_answer(sample):
-    passage_text = sample.clear_text["passage_text"]
-    for answer in sample.clear_text["answers"]:
-        len_passage = len(passage_text)
-        start = answer["start_c"]
-        end = answer["end_c"]
-        # Cases where the answer is not within the current passage will be turned into no answers by the featurization fn
-        if start < 0 or end >= len_passage:
-            continue
-        answer_indices = passage_text[start: end + 1]
-        answer_text = answer["text"]
-        if answer_indices != answer_text:
-            raise ValueError(f"""Answer using start/end indices is '{answer_indices}' while gold label text is '{answer_text}'""")
-=======
-
-
->>>>>>> acd18cb9
