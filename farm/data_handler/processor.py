--- conflicted
+++ resolved
@@ -1801,11 +1801,7 @@
         passage_tokenizer,
         max_seq_len_query,
         max_seq_len_context,
-<<<<<<< HEAD
-        data_dir,
-=======
         data_dir="",
->>>>>>> f97e857d
         metric=None,
         train_filename="train.json",
         dev_filename=None,
