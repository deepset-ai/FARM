--- conflicted
+++ resolved
@@ -40,7 +40,6 @@
 from farm.utils import MLFlowLogger as MlLogger
 from farm.data_handler.samples import get_sentence_pair
 
-
 logger = logging.getLogger(__name__)
 
 TOKENIZER_MAP = {"BertTokenizer": BertTokenizer}
@@ -68,11 +67,8 @@
         multiprocessing_chunk_size=1_000,
         max_processes=128,
         share_all_baskets_for_multiprocessing=False,
-<<<<<<< HEAD
-        tasks={}
-=======
+        tasks={},
         use_multiprocessing=True
->>>>>>> ab0226d6
     ):
         """
         Initialize a generic Processor
@@ -323,7 +319,6 @@
                     zip(samples, self.baskets), total=len(self.baskets)
             ):
                 b.samples = s
-
 
     @classmethod
     def _multiproc_sample(cls, basket, all_dicts=None):
@@ -982,7 +977,6 @@
         return features
 
     def _featurize_samples(self):
-<<<<<<< HEAD
         chunks_to_process = int(len(self.baskets) / self.multiprocessing_chunk_size)
         num_cpus = min(mp.cpu_count(), self.max_processes, chunks_to_process) or 1
         logger.info(
@@ -995,8 +989,6 @@
         # label_list = regression_task["label_list"]
         label_tensor_name = regression_task["label_tensor_name"]
 
-=======
->>>>>>> ab0226d6
         try:
             if "train" in self.baskets[0].id:
                 train_labels = []
