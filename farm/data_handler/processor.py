--- conflicted
+++ resolved
@@ -1972,46 +1972,6 @@
                                                            ctx_inputs["attention_mask"]
         ctx_segment_ids = list(torch.zeros((len(ctx_segment_ids_), len(ctx_segment_ids_[0]))).numpy())
 
-<<<<<<< HEAD
-        # featurize the query
-        query_inputs = self.query_tokenizer.encode_plus(
-            text=query,
-            max_length=self.max_seq_len,
-            add_special_tokens=True,
-            truncation_strategy='do_not_truncate',
-            padding="max_length",
-            return_token_type_ids=True,
-        )
-
-        # featurize context passages
-        if self.embed_title:
-            # embed title with positive context passages + negative context passages
-            all_ctx = [tuple((title, ctx)) for title, ctx in
-                       zip(positive_ctx_titles, positive_ctx_texts)] + \
-                      [tuple((title, ctx)) for title, ctx in
-                       zip(hard_negative_ctx_titles, hard_negative_ctx_texts)]
-        else:
-            all_ctx = positive_ctx_texts + hard_negative_ctx_texts
-
-        # assign empty string tuples if hard_negative passages less than num_hard_negatives
-        all_ctx += [('', '')] * ((self.num_positives + self.num_hard_negatives)-len(all_ctx))
-
-        ctx_inputs = self.passage_tokenizer.batch_encode_plus(
-            all_ctx,
-            add_special_tokens=True,
-            truncation=True,
-            padding="max_length",
-            max_length=self.max_seq_len,
-            return_token_type_ids=True
-        )
-
-        query_input_ids, query_segment_ids, query_padding_mask = query_inputs["input_ids"], query_inputs[
-                                                            "token_type_ids"], query_inputs["attention_mask"]
-        ctx_input_ids, ctx_segment_ids, ctx_padding_mask = ctx_inputs["input_ids"], ctx_inputs["token_type_ids"], \
-                                                           ctx_inputs["attention_mask"]
-
-=======
->>>>>>> c8112a06
         # tokenize query and contexts
         tokenized_query = self.query_tokenizer.convert_ids_to_tokens(query_input_ids)
         tokenized_passage = [self.passage_tokenizer.convert_ids_to_tokens(ctx) for ctx in ctx_input_ids]
