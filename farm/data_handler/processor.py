--- conflicted
+++ resolved
@@ -331,11 +331,9 @@
     def file_to_dicts(self, file: str) -> [dict]:
         raise NotImplementedError()
 
-    #@abc.abstractmethod
     def _dict_to_samples(cls, dictionary: dict, all_dicts=None) -> [Sample]:
         raise NotImplementedError()
 
-    #@abc.abstractmethod
     def _sample_to_features(cls, sample: Sample) -> dict:
         raise NotImplementedError()
 
@@ -437,27 +435,18 @@
             if indices:
                 id_internal = indices[id_internal]
             self.baskets.append(SampleBasket(raw=d, id_external=id_external, id_internal=id_internal))
-<<<<<<< HEAD
-        if self.tokenizer.is_fast:
-            self._init_and_featurize_samples_in_baskets()
-        else:
-            self._init_samples_in_baskets()
-            self._featurize_samples()
-        if indices and 0 in indices:
-            self._log_samples(2)
-=======
 
         self._init_samples_in_baskets()
         self._featurize_samples()
         if indices:
             if 0 in indices:
                 self._log_samples(1)
->>>>>>> df7f0ddc
         else:
             self._log_samples(1)
         # This mode is for inference where we need to keep baskets
         if return_baskets:
-            dataset, tensor_names = self._create_dataset(keep_baskets=True)
+            #TODO simplify
+            dataset, tensor_names = self._create_dataset()
             ret = [dataset, tensor_names, self.baskets]
         # This mode is for training where we can free ram by removing baskets
         else:
@@ -1651,12 +1640,8 @@
             logger.info("Initialized processor without tasks. Supply `metric` and `label_list` to the constructor for "
                         "using the default task or add a custom task later via processor.add_task()")
 
-<<<<<<< HEAD
-
-    def dataset_from_dicts(self, dicts, indices=None, return_baskets=False):
-=======
+
     def dataset_from_dicts(self, dicts, indices=None, return_baskets=False, return_problematic=False):
->>>>>>> df7f0ddc
         """ Overwrites the method from the base class since Question Answering processing is quite different.
         This method allows for documents and questions to be tokenized earlier. Then SampleBaskets are initialized
         with one document and one question. """
@@ -1678,7 +1663,6 @@
 
         # logging
         if 0 in indices:
-<<<<<<< HEAD
             self._log_samples(2)
 
         # This mode is for inference where we need to keep baskets
@@ -1689,20 +1673,6 @@
             #TODO check if needed or handled by GC
             self.baskets = None
             return dataset, tensor_names
-=======
-            self._log_samples(1)
-        # This mode is for inference where we need to keep baskets
-        if return_baskets:
-            dataset, tensor_names = self._create_dataset(keep_baskets=True)
-            ret = [dataset, tensor_names, self.baskets]
-        # This mode is for training where we can free ram by removing baskets
-        else:
-            dataset, tensor_names = self._create_dataset()
-            ret = [dataset, tensor_names]
-        if return_problematic:
-            ret.append(self.problematic_sample_ids)
-        return tuple(ret)
->>>>>>> df7f0ddc
 
     def file_to_dicts(self, file: str) -> [dict]:
         nested_dicts = read_squad_file(filename=file)
@@ -1712,7 +1682,6 @@
     def _split_docs_into_passages(self, dicts_tokenized, indices):
         """This method is used so that we need to tokenize only once when using a fast tokenizer."""
         # Perform tokenization on documents and questions resulting in an unnested list of doc-question pairs
-        #dicts_tokenized2 = [_apply_tokenization(d, self.tokenizer) for d in dicts]
         baskets = []
 
         n_special_tokens = self.tokenizer.num_special_tokens_to_add(pair=True)
