import abc
import inspect
import json
import logging
import os
import random
from abc import ABC
from inspect import signature
from pathlib import Path
from random import randint

import numpy as np
from sklearn.preprocessing import StandardScaler

from numpy.random import random as random_float
from farm.data_handler.dataset import convert_features_to_dataset
from farm.data_handler.input_features import (
    samples_to_features_ner,
    samples_to_features_bert_lm,
    sample_to_features_text,
    sample_to_features_qa,
)
from farm.data_handler.samples import (
    Sample,
    SampleBasket,
    create_samples_qa
)

from farm.data_handler.utils import (
    read_tsv,
    read_tsv_sentence_pair,
    read_docs_from_txt,
    read_ner_file,
    read_squad_file,
    read_jsonl,
    is_json,
    get_sentence_pair,
    split_with_metadata,
    convert_qa_input_dict,
    get_sequence_pair,
    join_sentences
)
from farm.modeling.tokenization import Tokenizer, tokenize_with_metadata, truncate_sequences
from farm.utils import MLFlowLogger as MlLogger


logger = logging.getLogger(__name__)


class Processor(ABC):
    """
    Is used to generate PyTorch Datasets from input data. An implementation of this abstract class should be created
    for each new data source.
    Implement the abstract methods: file_to_dicts(), _dict_to_samples(), _sample_to_features()
    to be compatible with your data format
    """

    subclasses = {}

    def __init__(
        self,
        tokenizer,
        max_seq_len,
        train_filename,
        dev_filename,
        test_filename,
        dev_split,
        data_dir,
        tasks={},
        proxies=None
    ):
        """
        :param tokenizer: Used to split a sentence (str) into tokens.
        :param max_seq_len: Samples are truncated after this many tokens.
        :type max_seq_len: int
        :param train_filename: The name of the file containing training data.
        :type train_filename: str
        :param dev_filename: The name of the file containing the dev data. If None and 0.0 < dev_split < 1.0 the dev set
                             will be a slice of the train set.
        :type dev_filename: str or None
        :param test_filename: The name of the file containing test data.
        :type test_filename: str
        :param dev_split: The proportion of the train set that will sliced. Only works if dev_filename is set to None
        :type dev_split: float
        :param data_dir: The directory in which the train, test and perhaps dev files can be found.
        :type data_dir: str
        :param tasks: Tasks for which the processor shall extract labels from the input data.
                      Usually this includes a single, default task, e.g. text classification.
                      In a multitask setting this includes multiple tasks, e.g. 2x text classification.
                      The task name will be used to connect with the related PredictionHead.
        :type tasks: dict
        :param proxies: proxy configuration to allow downloads of remote datasets.
                    Format as in  "requests" library: https://2.python-requests.org//en/latest/user/advanced/#proxies
        :type proxies: dict
        """

        self.tokenizer = tokenizer
        self.max_seq_len = max_seq_len
        self.tasks = tasks
        self.proxies = proxies

        # data sets
        self.train_filename = train_filename
        self.dev_filename = dev_filename
        self.test_filename = test_filename
        self.dev_split = dev_split
        if data_dir:
            self.data_dir = Path(data_dir)
        else:
            self.data_dir = None
        self.baskets = []

        self._log_params()

    def __init_subclass__(cls, **kwargs):
        """ This automatically keeps track of all available subclasses.
        Enables generic load() and load_from_dir() for all specific Processor implementation.
        """
        super().__init_subclass__(**kwargs)
        cls.subclasses[cls.__name__] = cls

    @classmethod
    def load(
        cls,
        processor_name,
        data_dir,
        tokenizer,
        max_seq_len,
        train_filename,
        dev_filename,
        test_filename,
        dev_split,
        **kwargs,
    ):
        """
        Loads the class of processor specified by processor name.

        :param processor_name: The class of processor to be loaded.
        :type processor_name: str
        :param data_dir: Directory where data files are located.
        :type data_dir: str
        :param tokenizer: A tokenizer object
        :param max_seq_len: Sequences longer than this will be truncated.
        :type max_seq_len: int
        :param train_filename: The name of the file containing training data.
        :type train_filename: str
        :param dev_filename: The name of the file containing the dev data.
                             If None and 0.0 < dev_split < 1.0 the dev set
                             will be a slice of the train set.
        :type dev_filename: str or None
        :param test_filename: The name of the file containing test data.
        :type test_filename: str
        :param dev_split: The proportion of the train set that will sliced.
                          Only works if dev_filename is set to None
        :type dev_split: float
        :param kwargs: placeholder for passing generic parameters
        :type kwargs: object
        :return: An instance of the specified processor.
        """

        sig = signature(cls.subclasses[processor_name])
        unused_args = {k: v for k, v in kwargs.items() if k not in sig.parameters}
        used_kwargs = {k: v for k, v in kwargs.items() if k not in list(unused_args.keys())}
        logger.warning(
            f"Got more parameters than needed for loading {processor_name}: {unused_args}. "
            f"Those won't be used!"
        )
        processor = cls.subclasses[processor_name](
            data_dir=data_dir,
            tokenizer=tokenizer,
            max_seq_len=max_seq_len,
            train_filename=train_filename,
            dev_filename=dev_filename,
            test_filename=test_filename,
            dev_split=dev_split,
            **used_kwargs,
        )

        return processor

    @classmethod
    def load_from_dir(cls, load_dir):
        """
         Infers the specific type of Processor from a config file (e.g. GNADProcessor) and loads an instance of it.

        :param load_dir: str, directory that contains a 'processor_config.json'
        :return: An instance of a Processor Subclass (e.g. GNADProcessor)
        """
        # read config
        processor_config_file = Path(load_dir) / "processor_config.json"
        config = json.load(open(processor_config_file))
        config["inference"] = True
        # init tokenizer
        if "lower_case" in config.keys():
            logger.warning("Loading tokenizer from deprecated FARM config. "
                           "If you used `custom_vocab` or `never_split_chars`, this won't work anymore.")
            tokenizer = Tokenizer.load(load_dir, tokenizer_class=config["tokenizer"], do_lower_case=config["lower_case"])
        else:
            tokenizer = Tokenizer.load(load_dir, tokenizer_class=config["tokenizer"])

        # we have to delete the tokenizer string from config, because we pass it as Object
        del config["tokenizer"]

        processor = cls.load(tokenizer=tokenizer, processor_name=config["processor"], **config)

        for task_name, task in config["tasks"].items():
            processor.add_task(name=task_name,
                               metric=task["metric"],
                               label_list=task["label_list"],
                               label_column_name=task["label_column_name"],
                               text_column_name=task["text_column_name"],
                               task_type=task["task_type"])

        if processor is None:
            raise Exception

        return processor

    def save(self, save_dir):
        """
        Saves the vocabulary to file and also creates a json file containing all the
        information needed to load the same processor.

        :param save_dir: Directory where the files are to be saved
        :type save_dir: str
        """
        os.makedirs(save_dir, exist_ok=True)
        config = self.generate_config()
        # save tokenizer incl. attributes
        config["tokenizer"] = self.tokenizer.__class__.__name__
        self.tokenizer.save_pretrained(save_dir)
        # save processor
        config["processor"] = self.__class__.__name__
        output_config_file = Path(save_dir) / "processor_config.json"
        with open(output_config_file, "w") as file:
            json.dump(config, file)

    def generate_config(self):
        """
        Generates config file from Class and instance attributes (only for sensible config parameters).
        """
        config = {}
        # self.__dict__ doesn't give parent class attributes
        for key, value in inspect.getmembers(self):
            if is_json(value) and key[0] != "_":
                if issubclass(type(value), Path):
                    value = str(value)
                config[key] = value
        return config

    def add_task(self, name,  metric, label_list, label_column_name=None,
                 label_name=None, task_type=None, text_column_name=None):
        if type(label_list) is not list:
            raise ValueError(f"Argument `label_list` must be of type list. Got: f{type(label_list)}")

        if label_name is None:
            label_name = f"{name}_label"
        label_tensor_name = label_name + "_ids"
        self.tasks[name] = {
            "label_list": label_list,
            "metric": metric,
            "label_tensor_name": label_tensor_name,
            "label_name": label_name,
            "label_column_name": label_column_name,
            "text_column_name": text_column_name,
            "task_type": task_type
        }

    @abc.abstractmethod
    def file_to_dicts(self, file: str) -> [dict]:
        raise NotImplementedError()

    @abc.abstractmethod
    def _dict_to_samples(cls, dictionary: dict, all_dicts=None) -> [Sample]:
        raise NotImplementedError()

    @abc.abstractmethod
    def _sample_to_features(cls, sample: Sample) -> dict:
        raise NotImplementedError()

    def _init_samples_in_baskets(self):
        for basket in self.baskets:
            all_dicts = [b.raw for b in self.baskets]
            try:
                basket.samples = self._dict_to_samples(dictionary=basket.raw, all_dicts=all_dicts)
                for num, sample in enumerate(basket.samples):
                     sample.id = f"{basket.id}-{num}"
            except:
                logger.error(f"Could not create sample(s) from this dict: \n {basket.raw}")
                raise

    def _featurize_samples(self):
        for basket in self.baskets:
            for sample in basket.samples:
                try:
                    sample.features = self._sample_to_features(sample=sample)
                except:
                    logger.error(f"Could not convert this sample to features: \n {sample}")
                    raise

    def _create_dataset(self, keep_baskets=False):
        features_flat = []
        for basket in self.baskets:
            for sample in basket.samples:
                features_flat.extend(sample.features)
        if not keep_baskets:
            # free up some RAM, we don't need baskets from here on
            self.baskets = None
        dataset, tensor_names = convert_features_to_dataset(features=features_flat)
        return dataset, tensor_names

    def dataset_from_dicts(self, dicts, indices=None, rest_api_schema=False, return_baskets = False):
        """
        Contains all the functionality to turn a list of dict objects into a PyTorch Dataset and a
        list of tensor names. This can be used for inference mode.

        :param dicts: List of dictionaries where each contains the data of one input sample.
        :type dicts: list of dicts
        :return: a Pytorch dataset and a list of tensor names.
        """
        if rest_api_schema:
            id_prefix = "infer"
        else:
            id_prefix = "train"
        # We need to add the index (coming from multiprocessing chunks) to have a unique basket ID
        if indices:
            self.baskets = [
                SampleBasket(raw=tr, id=f"{id_prefix}-{index}")
                for (tr, index) in zip(dicts, indices)
            ]
        else:
            self.baskets = [
                SampleBasket(raw=tr, id=f"{id_prefix}-{i}")
                for (i, tr) in enumerate(dicts)
            ]
        self._init_samples_in_baskets()
        self._featurize_samples()
        if indices:
            if 0 in indices:
                self._log_samples(2)
        else:
            self._log_samples(2)
        if return_baskets:
            dataset, tensor_names = self._create_dataset(keep_baskets=True)
            return dataset, tensor_names, self.baskets
        else:
            dataset, tensor_names = self._create_dataset()
            return dataset, tensor_names

    def _log_samples(self, n_samples):
        logger.info("*** Show {} random examples ***".format(n_samples))
        for i in range(n_samples):
            random_basket = random.choice(self.baskets)
            random_sample = random.choice(random_basket.samples)
            logger.info(random_sample)

    def _log_params(self):
        params = {
            "processor": self.__class__.__name__,
            "tokenizer": self.tokenizer.__class__.__name__,
        }
        names = ["max_seq_len", "dev_split"]
        for name in names:
            value = getattr(self, name)
            params.update({name: str(value)})
        MlLogger.log_params(params)


#########################################
# Processors for Text Classification ####
#########################################
class TextClassificationProcessor(Processor):
    """
    Used to handle the text classification datasets that come in tabular format (CSV, TSV, etc.)
    """
    def __init__(
        self,
        tokenizer,
        max_seq_len,
        data_dir,
        label_list=None,
        metric=None,
        train_filename="train.tsv",
        dev_filename=None,
        test_filename="test.tsv",
        dev_split=0.1,
        delimiter="\t",
        quote_char="'",
        skiprows=None,
        label_column_name="label",
        multilabel=False,
        header=0,
        proxies=None,
        max_samples=None,
<<<<<<< HEAD
=======
        text_column_name="text",
        **kwargs
>>>>>>> 32ebf6e3
    ):
        """
        :param tokenizer: Used to split a sentence (str) into tokens.
        :param max_seq_len: Samples are truncated after this many tokens.
        :type max_seq_len: int
        :param data_dir: The directory in which the train and dev files can be found.
                         If not available the dataset will be loaded automaticaly
                         if the last directory has the same name as a predefined dataset.
                         These predefined datasets are defined as the keys in the dict at
                         `farm.data_handler.utils.DOWNSTREAM_TASK_MAP <https://github.com/deepset-ai/FARM/blob/master/farm/data_handler/utils.py>`_.
        :type data_dir: str
        :param label_list: list of labels to predict (strings). For most cases this should be: ["start_token", "end_token"]
        :type label_list: list
        :param metric: name of metric that shall be used for evaluation, e.g. "acc" or "f1_macro".
                 Alternatively you can also supply a custom function, that takes preds and labels as args and returns a numerical value.
                 For using multiple metrics supply them as a list, e.g ["acc", my_custom_metric_fn].
        :type metric: str, function, or list
        :param train_filename: The name of the file containing training data.
        :type train_filename: str
        :param dev_filename: The name of the file containing the dev data. If None and 0.0 < dev_split < 1.0 the dev set
                             will be a slice of the train set.
        :type dev_filename: str or None
        :param test_filename: None
        :type test_filename: str
        :param dev_split: The proportion of the train set that will sliced. Only works if dev_filename is set to None
        :type dev_split: float
        :param delimiter: Separator used in the input tsv / csv file
        :type delimiter: str
        :param quote_char: Character used for quoting strings in the input tsv/ csv file
        :type quote_char: str
        :param skiprows: number of rows to skip in the tsvs (e.g. for multirow headers)
        :type skiprows: int
        :param label_column_name: name of the column in the input csv/tsv that shall be used as training labels
        :type label_column_name: str
        :param multilabel: set to True for multilabel classification
        :type multilabel: bool
        :param header: which line to use as a header in the input csv/tsv
        :type  header: int
        :param proxies: proxy configuration to allow downloads of remote datasets.
                        Format as in  "requests" library: https://2.python-requests.org//en/latest/user/advanced/#proxies
        :type proxies: dict
        :param text_column_name: name of the column in the input csv/tsv that shall be used as training text
        :type text_column_name: str
        :param kwargs: placeholder for passing generic parameters
        :type kwargs: object
        """
        #TODO If an arg is misspelt, e.g. metrics, it will be swallowed silently by kwargs

        # Custom processor attributes
        self.delimiter = delimiter
        self.quote_char = quote_char
        self.skiprows = skiprows
        self.header = header
        self.max_samples = max_samples

        super(TextClassificationProcessor, self).__init__(
            tokenizer=tokenizer,
            max_seq_len=max_seq_len,
            train_filename=train_filename,
            dev_filename=dev_filename,
            test_filename=test_filename,
            dev_split=dev_split,
            data_dir=data_dir,
            tasks={},
            proxies=proxies,

        )
        if metric and label_list:
            if multilabel:
                task_type = "multilabel_classification"
            else:
                task_type = "classification"
            self.add_task(name="text_classification",
                          metric=metric,
                          label_list=label_list,
                          label_column_name=label_column_name,
                          text_column_name=text_column_name,
                          task_type=task_type)
        else:
            logger.info("Initialized processor without tasks. Supply `metric` and `label_list` to the constructor for "
                        "using the default task or add a custom task later via processor.add_task()")

    def file_to_dicts(self, file: str) -> [dict]:
        column_mapping = {}
        for task in self.tasks.values():
            column_mapping[task["label_column_name"]] = task["label_name"]
            column_mapping[task["text_column_name"]] = "text"
        dicts = read_tsv(
            filename=file,
            delimiter=self.delimiter,
            skiprows=self.skiprows,
            quotechar=self.quote_char,
            rename_columns=column_mapping,
            header=self.header,
            proxies=self.proxies,
            max_samples=self.max_samples
            )

        return dicts

    def _dict_to_samples(self, dictionary: dict, **kwargs) -> [Sample]:
        # this tokenization also stores offsets and a start_of_word mask
        text = dictionary["text"]
        tokenized = tokenize_with_metadata(text, self.tokenizer)
        if len(tokenized["tokens"]) == 0:
            logger.warning(f"The following text could not be tokenized, likely because it contains a character that the tokenizer does not recognize: {text}")
            return []
        # truncate tokens, offsets and start_of_word to max_seq_len that can be handled by the model
        for seq_name in tokenized.keys():
            tokenized[seq_name], _, _ = truncate_sequences(seq_a=tokenized[seq_name], seq_b=None, tokenizer=self.tokenizer,
                                                max_seq_len=self.max_seq_len)
        return [Sample(id=None, clear_text=dictionary, tokenized=tokenized)]

    def _sample_to_features(self, sample) -> dict:
        features = sample_to_features_text(
            sample=sample,
            tasks=self.tasks,
            max_seq_len=self.max_seq_len,
            tokenizer=self.tokenizer,
        )
        return features

class TextPairClassificationProcessor(TextClassificationProcessor):
    """
    Used to handle text pair classification datasets (e.g. Answer Selection or Natural Inference) that come in
    tsv format. The columns should be called text, text_b and label.
    """
    def __init__(self, **kwargs):
        super(TextPairClassificationProcessor, self).__init__(**kwargs)

    def file_to_dicts(self, file: str) -> [dict]:
        column_mapping = {task["label_column_name"]: task["label_name"] for task in self.tasks.values()}
        dicts = read_tsv_sentence_pair(
            rename_columns=column_mapping,
            filename=file,
            delimiter=self.delimiter,
            skiprows=self.skiprows,
            proxies=self.proxies,
        )
        return dicts

    def _dict_to_samples(self, dictionary: dict, **kwargs) -> [Sample]:
        tokenized_a = tokenize_with_metadata(dictionary["text"], self.tokenizer)
        tokenized_b = tokenize_with_metadata(dictionary["text_b"], self.tokenizer)

        if len(tokenized_a["tokens"]) == 0:
            text = dictionary["text"]
            logger.warning(f"The following text could not be tokenized, likely because it contains a character that the tokenizer does not recognize: {text}")
            return []
        if len(tokenized_b["tokens"]) == 0:
            text_b = dictionary["text_b"]
            logger.warning(f"The following text could not be tokenized, likely because it contains a character that the tokenizer does not recognize: {text_b}")
            return []

        tokenized = {"tokens": tokenized_a["tokens"],
                     "tokens_b": tokenized_b["tokens"]}
        tokenized["tokens"], tokenized["tokens_b"], _ = truncate_sequences(seq_a=tokenized["tokens"],
                                                                           seq_b=tokenized["tokens_b"],
                                                                           tokenizer=self.tokenizer,
                                                                           max_seq_len=self.max_seq_len)
        return [Sample(id=None, clear_text=dictionary, tokenized=tokenized)]


#########################################
# Processors for Basic Inference ####
#########################################
class InferenceProcessor(Processor):
    """
    Generic processor used at inference time:
    - fast
    - no labels
    - pure encoding of text into pytorch dataset
    - Doesn't read from file, but only consumes dictionaries (e.g. coming from API requests)
    """

    def __init__(
        self,
        tokenizer,
        max_seq_len,
    ):

        super(InferenceProcessor, self).__init__(
            tokenizer=tokenizer,
            max_seq_len=max_seq_len,
            train_filename=None,
            dev_filename=None,
            test_filename=None,
            dev_split=None,
            data_dir=None,
            tasks={},
        )

    @classmethod
    def load_from_dir(cls, load_dir):
        """
         Overwriting method from parent class to **always** load the InferenceProcessor instead of the specific class stored in the config.

        :param load_dir: str, directory that contains a 'processor_config.json'
        :return: An instance of an InferenceProcessor
        """
        # read config
        processor_config_file = Path(load_dir) / "processor_config.json"
        config = json.load(open(processor_config_file))
        # init tokenizer
        tokenizer = Tokenizer.load(load_dir, tokenizer_class=config["tokenizer"])
        # we have to delete the tokenizer string from config, because we pass it as Object
        del config["tokenizer"]

        processor = cls.load(tokenizer=tokenizer, processor_name="InferenceProcessor", **config)
        for task_name, task in config["tasks"].items():
            processor.add_task(name=task_name, metric=task["metric"], label_list=task["label_list"])

        if processor is None:
            raise Exception

        return processor

    def file_to_dicts(self, file: str) -> [dict]:
        raise NotImplementedError

    def _dict_to_samples(self, dictionary: dict, **kwargs) -> [Sample]:
        # this tokenization also stores offsets
        tokenized = tokenize_with_metadata(dictionary["text"], self.tokenizer)
        # truncate tokens, offsets and start_of_word to max_seq_len that can be handled by the model
        for seq_name in tokenized.keys():
            tokenized[seq_name], _, _ = truncate_sequences(seq_a=tokenized[seq_name], seq_b=None, tokenizer=self.tokenizer,
                                                max_seq_len=self.max_seq_len)
        return [Sample(id=None, clear_text=dictionary, tokenized=tokenized)]

    def _sample_to_features(self, sample) -> dict:
        features = sample_to_features_text(
            sample=sample,
            tasks=self.tasks,
            max_seq_len=self.max_seq_len,
            tokenizer=self.tokenizer,
        )
        return features

#########################################
# Processors for NER data ####
#########################################
class NERProcessor(Processor):
    """
    Used to handle most NER datasets, like CoNLL or GermEval 2014
    """

    def __init__(
        self,
        tokenizer,
        max_seq_len,
        data_dir,
        label_list=None,
        metric=None,
        train_filename="train.txt",
        dev_filename="dev.txt",
        test_filename="test.txt",
        dev_split=0.0,
        delimiter="\t",
        proxies=None
    ):
        """
        :param tokenizer: Used to split a sentence (str) into tokens.
        :param max_seq_len: Samples are truncated after this many tokens.
        :type max_seq_len: int
        :param data_dir: The directory in which the train and dev files can be found.
                         If not available the dataset will be loaded automaticaly
                         if the last directory has the same name as a predefined dataset.
                         These predefined datasets are defined as the keys in the dict at
                         `farm.data_handler.utils.DOWNSTREAM_TASK_MAP <https://github.com/deepset-ai/FARM/blob/master/farm/data_handler/utils.py>`_.
        :type data_dir: str
        :param label_list: list of labels to predict (strings). For most cases this should be: ["start_token", "end_token"]
        :type label_list: list
        :param metric: name of metric that shall be used for evaluation, e.g. "seq_f1".
                 Alternatively you can also supply a custom function, that takes preds and labels as args and returns a numerical value.
                 For using multiple metrics supply them as a list, e.g ["seq_f1", my_custom_metric_fn].
        :type metric: str, function, or list
        :param train_filename: The name of the file containing training data.
        :type train_filename: str
        :param dev_filename: The name of the file containing the dev data. If None and 0.0 < dev_split < 1.0 the dev set
                             will be a slice of the train set.
        :type dev_filename: str or None
        :param test_filename: None
        :type test_filename: str
        :param dev_split: The proportion of the train set that will sliced. Only works if dev_filename is set to None
        :type dev_split: float
        :param delimiter: Separator used in the input tsv / csv file. German version of Conll03 uses a whitespace. GermEval 2014 is tab separated \t
        :type delimiter: str
        :param proxies: proxy configuration to allow downloads of remote datasets.
                        Format as in  "requests" library: https://2.python-requests.org//en/latest/user/advanced/#proxies
        :type proxies: dict
        """
        # Custom processor attributes
        self.delimiter = delimiter

        super(NERProcessor, self).__init__(
            tokenizer=tokenizer,
            max_seq_len=max_seq_len,
            train_filename=train_filename,
            dev_filename=dev_filename,
            test_filename=test_filename,
            dev_split=dev_split,
            data_dir=data_dir,
            tasks={},
            proxies=proxies
        )

        if metric and label_list:
            self.add_task("ner", metric, label_list)
        else:
            logger.info("Initialized processor without tasks. Supply `metric` and `label_list` to the constructor for "
                        "using the default task or add a custom task later via processor.add_task()")

    def file_to_dicts(self, file: str) -> [dict]:
        dicts = read_ner_file(filename=file, sep=self.delimiter,  proxies=self.proxies)
        return dicts

    def _dict_to_samples(self, dictionary: dict, **kwargs) -> [Sample]:
        # this tokenization also stores offsets, which helps to map our entity tags back to original positions
        tokenized = tokenize_with_metadata(dictionary["text"], self.tokenizer)
        if len(tokenized["tokens"]) == 0:
            text = dictionary["text"]
            logger.warning(f"The following text could not be tokenized, likely because it contains a character that the tokenizer does not recognize: {text}")
            return []
        # truncate tokens, offsets and start_of_word to max_seq_len that can be handled by the model
        for seq_name in tokenized.keys():
            tokenized[seq_name], _, _ = truncate_sequences(seq_a=tokenized[seq_name], seq_b=None, tokenizer=self.tokenizer,
                                                max_seq_len=self.max_seq_len)
        return [Sample(id=None, clear_text=dictionary, tokenized=tokenized)]

    def _sample_to_features(self, sample) -> dict:
        features = samples_to_features_ner(
            sample=sample,
            tasks=self.tasks,
            max_seq_len=self.max_seq_len,
            tokenizer=self.tokenizer,
        )
        return features


#####################
# LM Processors ####
#####################
class BertStyleLMProcessor(Processor):
    """
    Prepares data for masked language model training and next sentence prediction in the style of BERT
    """

    def __init__(
        self,
        tokenizer,
        max_seq_len,
        data_dir,
        train_filename="train.txt",
        dev_filename="dev.txt",
        test_filename="test.txt",
        dev_split=0.0,
        next_sent_pred=True,
        next_sent_pred_style="sentence",
        max_docs=None,
        proxies=None
    ):
        """
        :param tokenizer: Used to split a sentence (str) into tokens.
        :param max_seq_len: Samples are truncated after this many tokens.
        :type max_seq_len: int
        :param data_dir: The directory in which the train and dev files can be found.
                         If not available the dataset will be loaded automaticaly
                         if the last directory has the same name as a predefined dataset.
                         These predefined datasets are defined as the keys in the dict at
                         `farm.data_handler.utils.DOWNSTREAM_TASK_MAP <https://github.com/deepset-ai/FARM/blob/master/farm/data_handler/utils.py>`_.
        :type data_dir: str
        :param label_list: list of labels to predict (strings). For most cases this should be: ["start_token", "end_token"]
        :type label_list: list
        :param metric: name of metric that shall be used for evaluation, e.g. "acc" or "f1_macro".
                 Alternatively you can also supply a custom function, that takes preds and labels as args and returns a numerical value.
                 For using multiple metrics supply them as a list, e.g ["acc", my_custom_metric_fn].
        :type metric: str, function, or list
        :param train_filename: The name of the file containing training data.
        :type train_filename: str
        :param dev_filename: The name of the file containing the dev data. If None and 0.0 < dev_split < 1.0 the dev set
                             will be a slice of the train set.
        :type dev_filename: str or None
        :param test_filename: None
        :type test_filename: str
        :param dev_split: The proportion of the train set that will sliced. Only works if dev_filename is set to None
        :type dev_split: float
        :param next_sent_pred: Whether to use next_sentence_prediction objective or not
        :type next_sent_pred: bool
        :param next_sent_pred_style:
            Two different styles for next sentence prediction available:
                - "sentence":   Use of a single sentence for Sequence A and a single sentence for Sequence B
                - "bert-style": Fill up all of max_seq_len tokens and split into Sequence A and B at sentence border.
                                If there are too many tokens, Sequence B will be truncated.
        :type next_sent_pred_style: str
        :param max_docs: maximum number of documents to include from input dataset
        :type max_docs: int
        :param proxies: proxy configuration to allow downloads of remote datasets.
                        Format as in  "requests" library: https://2.python-requests.org//en/latest/user/advanced/#proxies
        :type proxies: dict
        """

        self.delimiter = ""
        self.max_docs = max_docs

        super(BertStyleLMProcessor, self).__init__(
            tokenizer=tokenizer,
            max_seq_len=max_seq_len,
            train_filename=train_filename,
            dev_filename=dev_filename,
            test_filename=test_filename,
            dev_split=dev_split,
            data_dir=data_dir,
            tasks={},
            proxies=proxies
        )

        self.next_sent_pred = next_sent_pred
        self.next_sent_pred_style = next_sent_pred_style
        added_tokens = self.get_added_tokens()
        self.add_task("lm", "acc", list(self.tokenizer.vocab) + added_tokens)
        if self.next_sent_pred:
            self.add_task("nextsentence", "acc", ["False", "True"])

    def get_added_tokens(self):
        dictionary = self.tokenizer.added_tokens_encoder
        sorted_tuples = sorted(dictionary.items(), key=lambda x: x[0])
        return [x[1] for x in sorted_tuples]

    def file_to_dicts(self, file: str) -> list:
        dicts = read_docs_from_txt(filename=file, delimiter=self.delimiter, max_docs=self.max_docs, proxies=self.proxies)
        return dicts

    def _dict_to_samples(self, dictionary, all_dicts=None):
        doc = dictionary["doc"]

        # next sentence prediction...
        if self.next_sent_pred:
            assert len(all_dicts) > 1, "Need at least 2 documents to sample random sentences from"
            # ...with single sentences
            if self.next_sent_pred_style == "sentence":
                samples = self._dict_to_samples_single_sentence(doc, all_dicts)
            # ...bert style
            elif self.next_sent_pred_style == "bert-style":
                samples = self._dict_to_samples_bert_style(doc, all_dicts)
            else:
                raise NotImplementedError("next_sent_pred_style has to be 'sentence' or 'bert-style'")

        # no next sentence prediction
        else:
            samples = self._dict_to_samples_no_next_sent(doc)

        return samples

    def _dict_to_samples_single_sentence(self, doc, all_dicts):
        samples = []

        # create one sample for each sentence in the doc (except for the very last -> "nextSentence" is impossible)
        for idx in range(len(doc) - 1):
            tokenized = {}
            text_a, text_b, is_next_label = get_sentence_pair(doc, all_dicts, idx)
            sample_in_clear_text = {
                "text_a" : text_a,
                "text_b" : text_b,
                "nextsentence_label" : is_next_label,
            }
            # tokenize
            tokenized["text_a"] = tokenize_with_metadata(text_a, self.tokenizer)
            tokenized["text_b"] = tokenize_with_metadata(text_b, self.tokenizer)

            if len(tokenized["text_a"]["tokens"]) == 0:
                logger.warning(
                    f"The following text could not be tokenized, likely because it contains a character that the tokenizer does not recognize: {text_a}")
                continue
            if len(tokenized["text_b"]["tokens"]) == 0:
                logger.warning(
                    f"The following text could not be tokenized, likely because it contains a character that the tokenizer does not recognize: {text_b}")
                continue

            # truncate to max_seq_len
            for seq_name in ["tokens", "offsets", "start_of_word"]:
                tokenized["text_a"][seq_name], tokenized["text_b"][seq_name], _ = truncate_sequences(
                    seq_a=tokenized["text_a"][seq_name],
                    seq_b=tokenized["text_b"][seq_name],
                    tokenizer=self.tokenizer,
                    max_seq_len=self.max_seq_len)

            samples.append(Sample(id=None, clear_text=sample_in_clear_text, tokenized=tokenized))

        return samples

    def _dict_to_samples_bert_style(self, doc, all_dicts):
        samples = []
        # account for [CLS], [SEP], [SEP]
        max_num_tokens = self.max_seq_len - 3

        # tokenize
        doc_tokenized = []
        for sentence in doc:
            doc_tokenized.append(tokenize_with_metadata(sentence, self.tokenizer))

        current_chunk = []
        current_chunk_clear_text = []
        current_length = 0
        i = 0
        while i < len(doc_tokenized):
            current_segment = doc_tokenized[i]
            current_length += len(current_segment["tokens"])
            current_chunk.append(current_segment)
            current_chunk_clear_text.append(doc[i])

            # reached end of document or max_num_tokens
            if (i == len(doc_tokenized) - 1) or (current_length >= max_num_tokens):
                sequence_a, sequence_b, sample_in_clear_text, num_unused_segments = get_sequence_pair(
                    doc,
                    current_chunk,
                    current_chunk_clear_text,
                    all_dicts,
                    self.tokenizer,
                    max_num_tokens,
                )
                sequence_a = join_sentences(sequence_a)
                sequence_b = join_sentences(sequence_b)

                for seq_name in ["tokens", "offsets", "start_of_word"]:
                    sequence_a[seq_name], sequence_b[seq_name], _ = truncate_sequences(
                        seq_a=sequence_a[seq_name],
                        seq_b=sequence_b[seq_name],
                        tokenizer=self.tokenizer,
                        max_seq_len=max_num_tokens,
                        with_special_tokens=False,
                        truncation_strategy="only_second",
                    )
                tokenized = {"text_a" : sequence_a, "text_b" : sequence_b}
                samples.append(Sample(id=None, clear_text=sample_in_clear_text, tokenized=tokenized))

                i -= num_unused_segments

                current_chunk = []
                current_chunk_clear_text = []
                current_length = 0
            i += 1
        return samples

    def _dict_to_samples_no_next_sent(self, doc):
        samples = []

        for idx in range(len(doc)):
            tokenized = {}
            text_a = doc[idx]
            sample_in_clear_text = {
                "text_a": text_a,
                "text_b": None,
                "nextsentence_label": None,
            }
            # tokenize
            tokenized["text_a"] = tokenize_with_metadata(
                text_a, self.tokenizer
            )
            if len(tokenized["text_a"]["tokens"]) == 0:
                continue
            # truncate to max_seq_len
            for seq_name in ["tokens", "offsets", "start_of_word"]:
                tokenized["text_a"][seq_name], _, _ = truncate_sequences(
                    seq_a=tokenized["text_a"][seq_name],
                    seq_b=None,
                    tokenizer=self.tokenizer,
                    max_seq_len=self.max_seq_len,
                )

            samples.append(Sample(id=None, clear_text=sample_in_clear_text, tokenized=tokenized))

        return samples

    def _sample_to_features(self, sample) -> dict:
        features = samples_to_features_bert_lm(
            sample=sample, max_seq_len=self.max_seq_len, tokenizer=self.tokenizer,
            next_sent_pred=self.next_sent_pred
        )
        return features


#########################################
# QA Processors ####
#########################################

class SquadProcessor(Processor):
    """ Used to handle the SQuAD dataset"""

    def __init__(
        self,
        tokenizer,
        max_seq_len,
        data_dir,
        label_list=None,
        metric="squad",
        train_filename=Path("train-v2.0.json"),
        dev_filename=Path("dev-v2.0.json"),
        test_filename=None,
        dev_split=0,
        doc_stride=128,
        max_query_length=64,
        proxies=None,
    ):
        """
        :param tokenizer: Used to split a sentence (str) into tokens.
        :param max_seq_len: Samples are truncated after this many tokens.
        :type max_seq_len: int
        :param data_dir: The directory in which the train and dev files can be found.
                         If not available the dataset will be loaded automaticaly
                         if the last directory has the same name as a predefined dataset.
                         These predefined datasets are defined as the keys in the dict at
                         `farm.data_handler.utils.DOWNSTREAM_TASK_MAP <https://github.com/deepset-ai/FARM/blob/master/farm/data_handler/utils.py>`_.
        :type data_dir: str
        :param label_list: list of labels to predict (strings). For most cases this should be: ["start_token", "end_token"]
        :type label_list: list
        :param metric: name of metric that shall be used for evaluation, can be "squad" or "squad_top_recall"
        :type metric: str
        :param train_filename: The name of the file containing training data.
        :type train_filename: str
        :param dev_filename: The name of the file containing the dev data. If None and 0.0 < dev_split < 1.0 the dev set
                             will be a slice of the train set.
        :type dev_filename: str or None
        :param test_filename: None
        :type test_filename: str
        :param dev_split: The proportion of the train set that will sliced. Only works if dev_filename is set to None
        :type dev_split: float
        :param doc_stride: When the document containing the answer is too long it gets split into part, strided by doc_stride
        :type doc_stride: int
        :param max_query_length: Maximum length of the question (in number of subword tokens)
        :type max_query_length: int
        """

        self.target = "classification"
        self.ph_output_type = "per_token_squad"

        self.doc_stride = doc_stride
        self.max_query_length = max_query_length

        super(SquadProcessor, self).__init__(
            tokenizer=tokenizer,
            max_seq_len=max_seq_len,
            train_filename=train_filename,
            dev_filename=dev_filename,
            test_filename=test_filename,
            dev_split=dev_split,
            data_dir=data_dir,
            tasks={},
            proxies=proxies
        )

        if metric and label_list:
            self.add_task("question_answering", metric, label_list)
        else:
            logger.info("Initialized processor without tasks. Supply `metric` and `label_list` to the constructor for "
                        "using the default task or add a custom task later via processor.add_task()")

    def dataset_from_dicts(self, dicts, indices=None, return_baskets=False):
        """ Overwrites the method from the base class since Question Answering processing is quite different.
        This method allows for documents and questions to be tokenized earlier. Then SampleBaskets are initialized
        with one document and one question. """

        dicts = [convert_qa_input_dict(x) for x in dicts]
        self.baskets = self._dicts_to_baskets(dicts, indices)
        self._init_samples_in_baskets()
        self._featurize_samples()
        if 0 in indices:
            self._log_samples(2)
        # This mode is for inference where we need to keep baskets
        if return_baskets:
            dataset, tensor_names = self._create_dataset(keep_baskets=True)
            return dataset, tensor_names, self.baskets
        # This mode is for training where we can free ram by removing baskets
        else:
            dataset, tensor_names = self._create_dataset(keep_baskets=False)
            return dataset, tensor_names

    def _dicts_to_baskets(self, dicts, indices):
        # Perform tokenization on documents and questions resulting in an unnested list of doc-question pairs
        dicts_tokenized = [self.apply_tokenization(d) for d in dicts]

        baskets = []
        for index, document in zip(indices, dicts_tokenized):
            for q_idx, raw in enumerate(document):
                # In case of Question Answering the external ID is used for document IDs
                basket = SampleBasket(raw=raw, id=f"{index}-{q_idx}", external_id=raw.get("document_id",None))
                baskets.append(basket)
        return baskets


    def apply_tokenization(self, dictionary):
        """ This performs tokenization on all documents and questions. The result is a list (unnested)
        where each entry is a dictionary for one document-question pair (potentially mutliple answers). """

        raw_baskets = []
        dictionary = convert_qa_input_dict(dictionary)
        document_text = dictionary["context"]
        document_id = dictionary.get("document_id",None)

        document_tokenized = tokenize_with_metadata(document_text, self.tokenizer)
        document_start_of_word = [int(x) for x in document_tokenized["start_of_word"]]
        questions = dictionary["qas"]
        for question in questions:
            answers = []
            # For training and dev where labelled samples are read in from a SQuAD style file
            try:
                squad_id = question["id"]
                question_text = question["question"]
                for answer in question["answers"]:
                    if answer["text"] == "":
                        answer_type = "is_impossible"
                    else:
                        answer_type = "span"
                    a = {"text": answer["text"],
                         "offset": answer["answer_start"],
                         "answer_type": answer_type}
                    answers.append(a)
            # For inference where samples are read in as dicts without an id or answers
            except TypeError:
                squad_id = None
                question_text = question
            question_tokenized = tokenize_with_metadata(question_text, self.tokenizer)
            question_start_of_word = [int(x) for x in question_tokenized["start_of_word"]]

            # TODO for Squad and NQ, answer_type should be paired with the question and not the passage
            # TODO make this change for both processors
            if "is_impossible" not in question:
                answer_type = "span"
            else:
                if question["is_impossible"]:
                    answer_type = "is_impossible"
                else:
                    answer_type = "span"
            raw = {"document_text": document_text,
                   "document_tokens": document_tokenized["tokens"],
                   "document_offsets": document_tokenized["offsets"],
                   "document_start_of_word": document_start_of_word,
                   "document_id": document_id,
                   "question_text": question_text,
                   "question_tokens": question_tokenized["tokens"],
                   "question_offsets": question_tokenized["offsets"],
                   "question_start_of_word": question_start_of_word,
                   "answers": answers,
                   "answer_type": answer_type,
                   "squad_id": squad_id}
            raw_baskets.append(raw)
        return raw_baskets

    def file_to_dicts(self, file: str) -> [dict]:
        nested_dicts = read_squad_file(filename=file)
        dicts = [y for x in nested_dicts for y in x["paragraphs"]]
        return dicts

    def _dict_to_samples(self, dictionary: dict, **kwargs) -> [Sample]:
        n_special_tokens = self.tokenizer.num_special_tokens_to_add(pair=True)
        samples = create_samples_qa(dictionary=dictionary,
                                       max_query_len=self.max_query_length,
                                       max_seq_len=self.max_seq_len,
                                       doc_stride=self.doc_stride,
                                       n_special_tokens=n_special_tokens)
        return samples

    def _sample_to_features(self, sample) -> dict:
        # TODO, make this function return one set of features per sample
        features = sample_to_features_qa(sample=sample,
                                         tokenizer=self.tokenizer,
                                         max_seq_len=self.max_seq_len)
        return features

class NaturalQuestionsProcessor(Processor):
    """ Used to handle the Natural Question QA dataset"""

    def __init__(
        self,
        tokenizer,
        max_seq_len,
        data_dir,
        train_filename=Path("train-v2.0.json"),
        dev_filename=Path("dev-v2.0.json"),
        test_filename=None,
        dev_split=0,
        doc_stride=128,
        max_query_length=64,
        proxies=None,
        keep_is_impossible=0.02,
        downsample_context_size=None,
        inference=False
    ):
        """
        Deals with all the preprocessing steps needed for Natural Questions. Follows Alberti 2019 et al. (https://arxiv.org/abs/1901.08634)
        in merging multiple disjoint short answers into the one longer label span and also by downsampling
        samples of is_impossible during training

        :param tokenizer: Used to split a sentence (str) into tokens.
        :param max_seq_len: Samples are truncated after this many tokens.
        :type max_seq_len: int
        :param data_dir: The directory in which the train and dev files can be found.
                         If not available the dataset will be loaded automaticaly
                         if the last directory has the same name as a predefined dataset.
                         These predefined datasets are defined as the keys in the dict at
                         `farm.data_handler.utils.DOWNSTREAM_TASK_MAP <https://github.com/deepset-ai/FARM/blob/master/farm/data_handler/utils.py>`_.
        :type data_dir: str
        :param train_filename: The name of the file containing training data.
        :type train_filename: str
        :param dev_filename: The name of the file containing the dev data. If None and 0.0 < dev_split < 1.0 the dev set
                             will be a slice of the train set.
        :type dev_filename: str or None
        :param test_filename: The name of the file containing the test data.
        :type test_filename: str
        :param dev_split: The proportion of the train set that will sliced. Only works if dev_filename is set to None
        :type dev_split: float
        :param doc_stride: When the document containing the answer is too long it gets split into parts, strided by doc_stride
        :type doc_stride: int
        :param max_query_length: Maximum length of the question (in number of subword tokens)
        :type max_query_length: int
        :param keep_is_impossible: The probability that a sample with an is_impossible label is kept
                                    (0.0 < keep_is_impossible <= 1.0). Only works if inference is False
        :type keep_is_impossible: float
        :param downsample_context_size: Downsampling before any data conversion by taking a short text window of size
                                        downsample_context_size around the long answer span. To disable set to None
        :type downsample_context_size: int
        :param inference: Whether we are currently using the Processsor for model inference. If True, the
                          keep_is_impossible will be overridden and set to 1
        :type inference: bool
        """
        self.target = "classification"
        self.ph_output_type = "per_token_squad"

        # These are classification labels from Natural Questions. Note that in this implementation, we are merging
        # the "long_answer" and "short_answer" labels into the one "span" label
        self.answer_type_list = ["is_impossible", "span", "yes", "no"]

        self.doc_stride = doc_stride
        self.max_query_length = max_query_length
        self.keep_is_impossible = keep_is_impossible
        self.downsample_context_size = downsample_context_size
        self.inference = inference

        super(NaturalQuestionsProcessor, self).__init__(
            tokenizer=tokenizer,
            max_seq_len=max_seq_len,
            train_filename=train_filename,
            dev_filename=dev_filename,
            test_filename=test_filename,
            dev_split=dev_split,
            data_dir=data_dir,
            tasks={},
            proxies=proxies
        )

        # Todo rename metric from squad to maybe QA spans or something like that
        self.add_task("question_answering", "squad", ["start_token", "end_token"])
        self.add_task("text_classification", "f1_macro", self.answer_type_list, label_name="answer_type")


    def file_to_dicts(self, file: str) -> [dict]:
        dicts = read_jsonl(file, proxies=self.proxies)
        return dicts


    def _dict_to_samples(self, dictionary: dict, all_dicts=None) -> [Sample]:
        """
            This method will split question-document pairs from the SampleBasket into question-passage pairs which will
        each form one sample. The "t" and "c" in variables stand for token and character respectively. This uses many
        methods that the SquadProcessor calls but note that the SquadProcessor overwrites Processor._dicts_to_baskets()
        while the NaturalQuestionsProcessor does not. This was done in Squad to avoid retokenizing documents that are
        paired with multiple questions. This is not necessary for Natural Questions since there is generally a 1 to 1
        mapping from document to question. Input dictionaries can have either ["context", "qas"] (internal format) as
        keys or ["text", "questions"] (api format). Both are supported.
        """
        # Turns a NQ dictionaries into a SQuAD style dictionaries
        if not self.inference:
            dictionary = self.prepare_dict(dictionary=dictionary)

        dictionary_tokenized = self.apply_tokenization(dictionary)[0]
        n_special_tokens = self.tokenizer.num_special_tokens_to_add(pair=True)
        samples = create_samples_qa(dictionary_tokenized,
                                    self.max_query_length,
                                    self.max_seq_len,
                                    self.doc_stride,
                                    n_special_tokens)
        # Downsample the number of samples with an is_impossible label. This fn will always return at least one sample
        # so that we don't end up with a basket with 0 samples
        if not self.inference:
            samples = self.downsample(samples, self.keep_is_impossible)
        return samples

    def downsample(self, samples, keep_prob):
        # Downsamples samples with a is_impossible label (since there is an overrepresentation of these in NQ)
        # This method will always return at least one sample. This is done so that we don't end up with SampleBaskets
        # with 0 samples
        ret = []
        for s in samples:
            if self.check_is_impossible(s):
                if random_float() > 1 - keep_prob:
                    ret.append(s)
            else:
                ret.append(s)
        if len(ret) == 0:
            ret = [random.choice(samples)]
        return ret

    @staticmethod
    def check_is_impossible(sample):
        sample_tok = sample.tokenized
        if len(sample_tok["answers"]) == 0:
            return True
        first_answer = sample_tok["answers"][0]
        if first_answer["start_t"] < sample_tok["passage_start_t"]:
            return True
        if first_answer["end_t"] > sample_tok["passage_start_t"] + len(sample_tok["passage_tokens"]):
            return True
        if first_answer["answer_type"] == "is_impossible":
            return True
        else:
            return False

    def downsample_unprocessed(self, dictionary):
        doc_text = dictionary["document_text"]
        doc_tokens = doc_text.split(" ")
        annotations = dictionary.get("annotations",[])
        # for simplicity we only downsample wiki pages with one long answer annotation
        if len(annotations) == 1:
            annotation = annotations[0]
            # There seem to be cases where there is no answer but an annotation is given as a (-1, -1) long answer
            if self.check_no_answer(annotation):
                dictionary["document_text"] = " ".join(doc_tokens[:self.max_seq_len+randint(1,self.downsample_context_size)])
            else:
                # finding earliest start and latest end labels
                long_answer_start = annotation['long_answer']['start_token']
                long_answer_end = annotation['long_answer']['end_token']
                short_answer_start = 1e10
                short_answer_end = -1
                for s in annotation["short_answers"]:
                    if s["start_token"] < short_answer_start:
                        short_answer_start = s["start_token"]
                    if s["end_token"] > short_answer_end:
                        short_answer_end = s["end_token"]

                start_threshold = min(long_answer_start,short_answer_start) - randint(1,self.downsample_context_size)
                start_threshold = max(0, start_threshold)
                end_threshold = max(long_answer_end,short_answer_end) + randint(1,self.downsample_context_size)

                # taking subset of doc text and shift labels
                sub_document_text = " ".join(
                    doc_tokens[start_threshold:end_threshold]
                )
                dictionary["document_text"] = sub_document_text
                # change of offsets happens in place (of dictionary)
                annotation['long_answer']['start_token'] -= start_threshold
                annotation['long_answer']['end_token'] -= start_threshold
                for s in annotation["short_answers"]:
                    s["start_token"] -= start_threshold
                    s["end_token"] -= start_threshold

        return dictionary


    def prepare_dict(self, dictionary):
        """ Casts a Natural Questions dictionary that is loaded from a jsonl file into SQuAD format so that
        the same featurization functions can be called for both tasks. Each annotation can be one of four answer types,
        ["yes", "no", "span", "is_impossible"]"""

        if self.downsample_context_size is not None:
            dictionary = self.downsample_unprocessed(dictionary)

        converted_answers = []
        doc_text = dictionary["document_text"]
        _, tok_to_ch = split_with_metadata(doc_text)
        for annotation in dictionary["annotations"]:
            # There seem to be cases where there is no answer but an annotation is given as a (-1, -1) long answer
            if self.check_no_answer(annotation):
                continue
            sa_text, sa_start_c = self.unify_short_answers(annotation["short_answers"], doc_text, tok_to_ch)
            la_text, la_start_c = self.retrieve_long_answer(annotation["long_answer"]["start_token"],
                                                            annotation["long_answer"]["end_token"],
                                                            tok_to_ch,
                                                            doc_text)
            # Picks the span to be considered as annotation by choosing between short answer, long answer and is_impossible
            text, start_c = self.choose_span(sa_text, sa_start_c, la_text, la_start_c)
            converted_answers.append({"text": text,
                                      "answer_start": start_c})
        if len(converted_answers) == 0:
            answer_type = "is_impossible"
        else:
            answer_type = dictionary["annotations"][0]["yes_no_answer"].lower()
            if answer_type == "none":
                answer_type = "span"
        converted = {"id": dictionary["example_id"],
                     "context": doc_text,
                     "qas": [{"question": dictionary["question_text"],
                              "id": dictionary["example_id"],
                              "answers": converted_answers,
                              "answer_type": answer_type}]}
        return converted

    @staticmethod
    def check_no_answer(annotation):
        if annotation["long_answer"]["start_token"] > -1 or annotation["long_answer"]["end_token"] > -1:
            return False
        for sa in annotation["short_answers"]:
            if sa["start_token"] > -1 or sa["end_token"] > -1:
                return False
        else:
            return True

    def retrieve_long_answer(self, start_t, end_t, tok_to_ch, doc_text):
        """ Retrieves the string long answer and also its starting character index"""
        start_c, end_c = self.convert_tok_to_ch(start_t, end_t, tok_to_ch, doc_text)
        text = doc_text[start_c: end_c]
        return text, start_c

    @staticmethod
    def choose_span(sa_text, sa_start_c, la_text, la_start_c):
        if sa_text:
            return sa_text, sa_start_c
        elif la_text:
            return la_text, la_start_c
        else:
            return "", -1

    def unify_short_answers(self, short_answers, doc_text, tok_to_ch):
        """ In cases where an NQ sample has multiple disjoint short answers, this fn generates the single shortest
        span that contains all the answers"""
        if not short_answers:
            return "", -1
        short_answer_idxs = []
        # TODO write comment explaining this
        for short_answer in short_answers:
            short_answer_idxs.append(short_answer["start_token"])
            short_answer_idxs.append(short_answer["end_token"])
        answer_start_t = min(short_answer_idxs)
        answer_end_t = max(short_answer_idxs)
        answer_start_c, answer_end_c = self.convert_tok_to_ch(answer_start_t, answer_end_t, tok_to_ch, doc_text)
        answer_text = doc_text[answer_start_c: answer_end_c]
        assert answer_text == " ".join(doc_text.split()[answer_start_t: answer_end_t])
        return answer_text, answer_start_c

    @staticmethod
    def convert_tok_to_ch(start_t, end_t, tok_to_ch, doc_text):
        n_tokens = len(tok_to_ch)
        if start_t == -1 and end_t == -1:
            return -1, -1
        start_c = tok_to_ch[start_t]
        # when the end of the answer span is the end of the text
        if end_t == n_tokens:
            end_c = len(doc_text)
        else:
            next_word_start_c = tok_to_ch[end_t]
            span = doc_text[:next_word_start_c].strip()
            end_c = len(span)
        return start_c, end_c

    def apply_tokenization(self, dictionary):
        """ This performs tokenization on all documents and questions. The result is a list
        where each entry is a dictionary for one document-question pair (potentially mutliple answers). This is based on
        the apply_tokenization method of SquadProcessor but slightly modified.

        TODO: See if this can be merged with SquadProcessor.apply_tokenization()"""

        raw_baskets = []
        # Input dictionaries can have ["context", "qas"] (SQuAD format) as keys or
        # ["text", "questions"] (FARM format). Both are supported
        dictionary = convert_qa_input_dict(dictionary)
        document_text = dictionary["context"]
        document_id = dictionary.get("document_id", None)

        document_tokenized = tokenize_with_metadata(document_text, self.tokenizer)
        document_start_of_word = [int(x) for x in document_tokenized["start_of_word"]]
        questions = dictionary["qas"]
        for question in questions:
            answers = []
            # For training and dev with labelled examples
            try:
                nq_id = question["id"]
                question_text = question["question"]
                for answer in question["answers"]:
                    a = {"text": answer["text"],
                         "offset": answer["answer_start"],
                         "answer_type": question["answer_type"]}
                    answers.append(a)
            # For inference where samples are read in without an id or answers
            except TypeError:
                nq_id = None
                question_text = question
            question_tokenized = tokenize_with_metadata(question_text, self.tokenizer)
            question_start_of_word = [int(x) for x in question_tokenized["start_of_word"]]

            # TODO compare data format with Squad to explain what this section is doing exactly
            # TODO suspect that this might not be right for NQ
            if "is_impossible" not in question:
                answer_type = "span"
            else:
                answer_type = question["is_impossible"]

            raw = {"document_text": document_text,
                   "document_tokens": document_tokenized["tokens"],
                   "document_offsets": document_tokenized["offsets"],
                   "document_start_of_word": document_start_of_word,
                   "document_id": document_id,
                   "question_text": question_text,
                   "question_tokens": question_tokenized["tokens"],
                   "question_offsets": question_tokenized["offsets"],
                   "question_start_of_word": question_start_of_word,
                   "answers": answers,
                   "answer_type": answer_type,
                   "nq_id": nq_id}
            raw_baskets.append(raw)
        return raw_baskets

    def _sample_to_features(self, sample: Sample) -> dict:
        features = sample_to_features_qa(sample=sample,
                                         tokenizer=self.tokenizer,
                                         max_seq_len=self.max_seq_len,
                                         answer_type_list=self.answer_type_list)
        return features


class RegressionProcessor(Processor):
    """
    Used to handle a regression dataset in tab separated text + label
    """
    def __init__(
        self,
        tokenizer,
        max_seq_len,
        data_dir,
        train_filename="train.tsv",
        dev_filename=None,
        test_filename="test.tsv",
        dev_split=0.1,
        delimiter="\t",
        quote_char="'",
        skiprows=None,
        label_column_name="label",
        label_name="regression_label",
        scaler_mean=None,
        scaler_scale=None,
        proxies=None,
<<<<<<< HEAD
=======
        text_column_name="text",
        **kwargs
>>>>>>> 32ebf6e3
    ):
        """
        :param tokenizer: Used to split a sentence (str) into tokens.
        :param max_seq_len: Samples are truncated after this many tokens.
        :type max_seq_len: int
        :param data_dir: The directory in which the train and dev files can be found.
                         If not available the dataset will be loaded automaticaly
                         if the last directory has the same name as a predefined dataset.
                         These predefined datasets are defined as the keys in the dict at
                         `farm.data_handler.utils.DOWNSTREAM_TASK_MAP <https://github.com/deepset-ai/FARM/blob/master/farm/data_handler/utils.py>`_.
        :type data_dir: str
        :param label_list: list of labels to predict (strings). For most cases this should be: ["start_token", "end_token"]
        :type label_list: list
        :param metric: name of metric that shall be used for evaluation, e.g. "acc" or "f1_macro".
                 Alternatively you can also supply a custom function, that takes preds and labels as args and returns a
                 numerical value. For using multiple metrics supply them as a list, e.g ["acc", my_custom_metric_fn].
        :type metric: str, function, or list
        :param train_filename: The name of the file containing training data.
        :type train_filename: str
        :param dev_filename: The name of the file containing the dev data. If None and 0.0 < dev_split < 1.0 the dev set
                             will be a slice of the train set.
        :type dev_filename: str or None
        :param test_filename: None
        :type test_filename: str
        :param dev_split: The proportion of the train set that will sliced. Only works if dev_filename is set to None
        :type dev_split: float
        :param delimiter: Separator used in the input tsv / csv file
        :type delimiter: str
        :param quote_char: Character used for quoting strings in the input tsv/ csv file
        :type quote_char: str
        :param skiprows: number of rows to skip in the tsvs (e.g. for multirow headers)
        :type skiprows: int
        :param label_column_name: name of the column in the input csv/tsv that shall be used as training labels
        :type label_column_name: str
        :param label_name: name for the internal label variable in FARM (only needed to adjust in rare cases)
        :type label_name: str
        :param scaler_mean: Value to substract from the label for normalization
        :type scaler_mean: float
        :param scaler_scale: Value to divide the label by for normalization
        :type scaler_scale: float
        :param proxies: proxy configuration to allow downloads of remote datasets.
                        Format as in  "requests" library: https://2.python-requests.org//en/latest/user/advanced/#proxies
        :type proxies: dict
<<<<<<< HEAD
=======
        :param text_column_name: name of the column in the input csv/tsv that shall be used as training text
        :type text_column_name: str
        :param kwargs: placeholder for passing generic parameters
        :type kwargs: object
>>>>>>> 32ebf6e3
        """

        # Custom processor attributes
        self.delimiter = delimiter
        self.quote_char = quote_char
        self.skiprows = skiprows

        super(RegressionProcessor, self).__init__(
            tokenizer=tokenizer,
            max_seq_len=max_seq_len,
            train_filename=train_filename,
            dev_filename=dev_filename,
            test_filename=test_filename,
            dev_split=dev_split,
            data_dir=data_dir,
            proxies=proxies
        )

        # Note that label_list is being hijacked to store the scaling mean and scale
        self.add_task(name="regression",
                      metric="mse",
                      label_list=[scaler_mean, scaler_scale],
                      label_column_name=label_column_name,
                      task_type="regression",
                      label_name=label_name,
                      text_column_name=text_column_name)

    def file_to_dicts(self, file: str) -> [dict]:
        column_mapping = {}
        for task in self.tasks.values():
            column_mapping[task["label_column_name"]] = task["label_name"]
            column_mapping[task["text_column_name"]] = "text"
        dicts = read_tsv(
            rename_columns=column_mapping,
            filename=file,
            delimiter=self.delimiter,
            skiprows=self.skiprows,
            quotechar=self.quote_char,
            proxies=self.proxies
        )

        # collect all labels and compute scaling stats
        train_labels = []
        for d in dicts:
            train_labels.append(float(d[self.tasks["regression"]["label_name"]]))
        scaler = StandardScaler()
        scaler.fit(np.reshape(train_labels, (-1, 1)))
        # add to label list in regression task
        self.tasks["regression"]["label_list"] = [scaler.mean_.item(), scaler.scale_.item()]

        return dicts

    def _dict_to_samples(self, dictionary: dict, **kwargs) -> [Sample]:
        # this tokenization also stores offsets
        tokenized = tokenize_with_metadata(dictionary["text"], self.tokenizer)
        if len(tokenized["tokens"]) == 0:
            text = dictionary["text"]
            logger.warning(f"The following text could not be tokenized, likely because it contains a character that the tokenizer does not recognize: {text}")
            return []
        # truncate tokens, offsets and start_of_word to max_seq_len that can be handled by the model
        for seq_name in tokenized.keys():
            tokenized[seq_name], _, _ = truncate_sequences(seq_a=tokenized[seq_name], seq_b=None,
                                                           tokenizer=self.tokenizer,
                                                           max_seq_len=self.max_seq_len)
        # Samples don't have labels during Inference mode
        if "label" in dictionary:
            label = float(dictionary["label"])
            scaled_label = (label - self.tasks["regression"]["label_list"][0]) / self.tasks["regression"]["label_list"][1]
            dictionary["label"] = scaled_label
        return [Sample(id=None, clear_text=dictionary, tokenized=tokenized)]

    def _sample_to_features(self, sample) -> dict:
        features = sample_to_features_text(
            sample=sample,
            tasks=self.tasks,
            max_seq_len=self.max_seq_len,
            tokenizer=self.tokenizer
        )
        return features<|MERGE_RESOLUTION|>--- conflicted
+++ resolved
@@ -392,11 +392,8 @@
         header=0,
         proxies=None,
         max_samples=None,
-<<<<<<< HEAD
-=======
         text_column_name="text",
         **kwargs
->>>>>>> 32ebf6e3
     ):
         """
         :param tokenizer: Used to split a sentence (str) into tokens.
@@ -1535,11 +1532,7 @@
         scaler_mean=None,
         scaler_scale=None,
         proxies=None,
-<<<<<<< HEAD
-=======
-        text_column_name="text",
-        **kwargs
->>>>>>> 32ebf6e3
+        text_column_name="text"
     ):
         """
         :param tokenizer: Used to split a sentence (str) into tokens.
@@ -1583,13 +1576,8 @@
         :param proxies: proxy configuration to allow downloads of remote datasets.
                         Format as in  "requests" library: https://2.python-requests.org//en/latest/user/advanced/#proxies
         :type proxies: dict
-<<<<<<< HEAD
-=======
         :param text_column_name: name of the column in the input csv/tsv that shall be used as training text
         :type text_column_name: str
-        :param kwargs: placeholder for passing generic parameters
-        :type kwargs: object
->>>>>>> 32ebf6e3
         """
 
         # Custom processor attributes
