--- conflicted
+++ resolved
@@ -89,6 +89,10 @@
         :type data_dir: str
         :param max_processes: maximum number of processing to use for Multiprocessing.
         :type max_processes: int
+        :param share_all_baskets_for_multiprocessing: TODO
+        :type share_all_baskets_for_multiprocessing: bool
+        :param tasks: TODO
+        :type tasks: dict
         """
 
         # The Multiprocessing functions in the Class are classmethods to avoid passing(and pickling) of class-objects
@@ -124,7 +128,6 @@
 
     @classmethod
     def load(
-<<<<<<< HEAD
         cls,
         processor_name,
         data_dir,
@@ -134,21 +137,7 @@
         dev_filename,
         test_filename,
         dev_split,
-        # metrics,
         **kwargs,
-=======
-            cls,
-            processor_name,
-            data_dir,
-            tokenizer,
-            max_seq_len,
-            train_filename,
-            dev_filename,
-            test_filename,
-            dev_split,
-            metrics,
-            **kwargs,
->>>>>>> 941bfa4a
     ):
         """
         Loads the class of processor specified by processor name.
@@ -171,8 +160,6 @@
         :type dev_split: float
         :param kwargs: placeholder for passing generic parameters
         :type kwargs: object
-        :param metrics: metrics used for each prediction head output
-        :type metrics: list
         :return: An instance of the specified processor.
         """
 
@@ -190,7 +177,6 @@
             dev_filename=dev_filename,
             test_filename=test_filename,
             dev_split=dev_split,
-            # metrics=metrics,
             **kwargs,
         )
 
@@ -291,7 +277,6 @@
     def _init_baskets_from_file(self, file):
         dicts = self._file_to_dicts(file)
         dataset_name = os.path.splitext(os.path.basename(file))[0]
-
         self.baskets = [
             SampleBasket(raw=tr, id=f"{dataset_name}-{i}") for i, tr in enumerate(dicts)
         ]
@@ -426,8 +411,6 @@
             "processor": self.__class__.__name__,
             "tokenizer": self.tokenizer.__class__.__name__,
         }
-        #TODO only temp. commented out because metrics has moved into processor.tasks
-        #names = ["max_seq_len", "metrics", "dev_split"]
         names = ["max_seq_len", "dev_split"]
         for name in names:
             value = getattr(self, name)
@@ -528,24 +511,21 @@
         super(InferenceProcessor, self).__init__(
             tokenizer=tokenizer,
             max_seq_len=max_seq_len,
-            label_list=[],
-            metrics=[],
             train_filename=None,
             dev_filename=None,
             test_filename=None,
             dev_split=None,
             data_dir=None,
-            label_dtype=None,
+            tasks={}
         )
 
     @classmethod
     def load_from_dir(cls, load_dir):
         """
          Overwriting method from parent class to **always** load the InferenceProcessor instead of the specific class stored in the config.
-         Infers the specific type of Processor from a config file (e.g. GNADProcessor) and loads an instance of it.
 
         :param load_dir: str, directory that contains a 'processor_config.json'
-        :return: An instance of a Processor Subclass (e.g. GNADProcessor)
+        :return: An instance of an InferenceProcessor
         """
         # read config
         processor_config_file = os.path.join(load_dir, "processor_config.json")
@@ -561,9 +541,16 @@
             tokenizer.add_custom_vocab(os.path.join(load_dir, "custom_vocab.txt"))
         # we have to delete the tokenizer string from config, because we pass it as Object
         del config["tokenizer"]
-        return cls.load(
-            tokenizer=tokenizer, processor_name="InferenceProcessor", **config
-        )
+
+        processor = cls.load(tokenizer=tokenizer, processor_name="InferenceProcessor", **config)
+        for task_name, task in config["tasks"].items():
+            processor.add_task(name=task_name, metric=task["metric"], label_list=task["label_list"])
+
+        if processor is None:
+            raise Exception
+
+        return processor
+
 
     def _file_to_dicts(self, file: str) -> [dict]:
       raise NotImplementedError
@@ -578,7 +565,7 @@
     def _sample_to_features(cls, sample) -> dict:
         features = sample_to_features_text(
             sample=sample,
-            label_list=cls.label_list,
+            tasks=cls.tasks,
             max_seq_len=cls.max_seq_len,
             tokenizer=cls.tokenizer,
         )
@@ -607,8 +594,6 @@
         **kwargs,
     ):
 
-        tasks = {}
-
         # Custom processor attributes
         self.delimiter = delimiter
 
@@ -620,7 +605,7 @@
             test_filename=test_filename,
             dev_split=dev_split,
             data_dir=data_dir,
-            tasks=tasks
+            tasks={}
         )
 
         if metric and labels:
@@ -664,14 +649,10 @@
         dev_filename="dev.txt",
         test_filename="test.txt",
         dev_split=0.0,
-<<<<<<< HEAD
         next_sent_pred=True,
-=======
         max_docs=None,
->>>>>>> 941bfa4a
         **kwargs,
     ):
-
         # General Processor attributes
         chunksize = 100
         share_all_baskets_for_multiprocessing = True
