--- conflicted
+++ resolved
@@ -4,24 +4,19 @@
 import sys
 import tarfile
 import tempfile
+from tqdm import tqdm
+import random
 
 from farm.file_utils import http_get
 
 logger = logging.getLogger(__name__)
 
-<<<<<<< HEAD
 DOWNSTREAM_TASK_MAP = {
     "gnad": "https://s3.eu-central-1.amazonaws.com/deepset.ai-farm-downstream/gnad.tar.gz",
     "conll03-de": "https://s3.eu-central-1.amazonaws.com/deepset.ai-farm-downstream/conll03de.tar.gz",
     "germeval14": "https://s3.eu-central-1.amazonaws.com/deepset.ai-farm-downstream/germeval14.tar.gz",
     "germeval18": "https://s3.eu-central-1.amazonaws.com/deepset.ai-farm-downstream/germeval18.tar.gz",
 }
-=======
-import csv
-import sys
-from tqdm import tqdm
-import random
->>>>>>> 3e94b28e
 
 
 def read_tsv(filename, quotechar=None, delimiter="\t"):
@@ -65,7 +60,6 @@
     return data
 
 
-<<<<<<< HEAD
 def download_extract_downstream_data(input_file):
     # download archive to temp dir and extract to correct position
     full_path = os.path.realpath(input_file)
@@ -85,7 +79,8 @@
             tfile = tarfile.open(temp_file.name)
             tfile.extractall(datadir)
         # temp_file gets deleted here
-=======
+
+
 def read_docs_from_txt(filename, delimiter="", encoding="utf-8"):
     """Reads a text file with one sentence per line and a delimiter between docs (default: empty lines) ."""
     all_docs = []
@@ -114,7 +109,6 @@
 
         num_docs = len(all_docs)
     return all_docs, sample_to_doc
->>>>>>> 3e94b28e
 
 
 def print_example_with_features(
