from farm.data_handler.utils import get_sentence_pair
from farm.modeling.tokenization import whitespace_tokenize

import logging

logger = logging.getLogger(__name__)


class SampleBasket:
    """ A collection of training / test samples. Useful in cases where one piece of text generates
    multiple samples to be processed such as in question answering tasks."""

    def __init__(self, id: str, raw: dict, samples=None):
        self.id = id
        self.raw = raw
        self.samples = samples


class Sample(object):
    """A single training/test sample."""

<<<<<<< HEAD
    def __init__(self, id, clear_text, tokenized=None, features=None):
=======
    def __init__(self, id, clear_text, features=None):
        """
        :param id: The unique id of the sample
        :type id: str
        :param clear_text: A dictionary containing various human readable fields (e.g. text, label)
        :type clear_text: dict
        :param features: A dictionary containing features needed by the model to process this sample
        :type features: dict
        """

    def __init__(self, id, clear_text, features=None, tokenized=None):
>>>>>>> 57dd72e7

        self.id = id
        self.clear_text = clear_text
        self.features = features
        self.tokenized = tokenized

    def __str__(self):
        if self.clear_text:
            clear_text_str = "\n \t".join(
                [k + ": " + str(v) for k, v in self.clear_text.items()]
            )
        else:
            clear_text_str = "None"
        if self.features:
            if isinstance(self.features, list):
                features = self.features[0]
            else:
                features = self.features
            feature_str = "\n \t".join([k + ": " + str(v) for k, v in features.items()])
        else:
            feature_str = "None"

        if self.tokenized:
            tokenized_str = "\n \t".join(
                [k + ": " + str(v) for k, v in self.tokenized.items()]
            )
        else:
            tokenized_str = "None"
        s = (
            "*** Example ***\n"
            f"ID: {self.id}\n"
            f"Clear Text: \n \t{clear_text_str}\n"
            f"Tokenized: \n \t {tokenized_str}\n"
            f"Features: \n \t{feature_str}"
        )
        return s


class Squad_cleartext:
    def __init__(
        self,
        qas_id,
        question_text,
        doc_tokens,
        orig_answer_text,
        start_position,
        end_position,
        is_impossible,
    ):

        self.qas_id = qas_id
        self.question_text = question_text
        self.doc_tokens = doc_tokens
        self.orig_answer_text = orig_answer_text
        self.start_position = start_position
        self.end_position = end_position
        self.is_impossible = is_impossible


def create_sample_one_label_one_text(raw_data, text_index, label_index, basket_id):

    # text = " ".join(raw_data[text_index:])
    text = raw_data[text_index]
    label = raw_data[label_index]

    return [Sample(id=basket_id + "-0", clear_text={"text": text, "label": label})]


def create_sample_ner(split_text, label, basket_id):

    text = " ".join(split_text)
    label = label

    return [Sample(id=basket_id + "-0", clear_text={"text": text, "label": label})]


def create_samples_sentence_pairs(baskets):
    """Creates examples for Language Model Finetuning that consist of two sentences and the isNext label indicating if
     the two are subsequent sentences from one doc"""
    all_docs = [b.raw["doc"] for b in baskets]
    for basket in baskets:
        doc = basket.raw["doc"]
        basket.samples = []
        for idx in range(len(doc) - 1):
            id = "%s-%s" % (basket.id, idx)
            text_a, text_b, is_next_label = get_sentence_pair(doc, all_docs, idx)
            sample_in_clear_text = {
                "text_a": text_a,
                "text_b": text_b,
                "is_next_label": is_next_label,
            }
            basket.samples.append(Sample(id=id, clear_text=sample_in_clear_text))
    return baskets


def create_samples_squad(entry):
    """Read a SQuAD json file into a list of SquadExample."""

    def is_whitespace(c):
        if c == " " or c == "\t" or c == "\r" or c == "\n" or ord(c) == 0x202F:
            return True
        return False

    try:
        _ = entry["paragraphs"][0]["qas"][0]["is_impossible"]
        is_training = True
    except KeyError:
        is_training = False

    examples = []
    num_examples = 1
    for paragraph in entry["paragraphs"]:
        paragraph_text = paragraph["context"]

        char_to_word_offset = []
        doc_tokens = paragraph_text.split(" ")
        for i, t in enumerate(doc_tokens):
            char_to_word_offset.extend([i] * (len(t) + 1))
        char_to_word_offset = char_to_word_offset[:-1]  # cut off last added whitespace

        for qa in paragraph["qas"]:
            qas_id = qa["id"]
            question_text = qa["question"]
            start_position = None
            end_position = None
            orig_answer_text = None
            is_impossible = False
            if is_training:
                is_impossible = qa["is_impossible"]
                # TODO check how to transform dev set with multiple possible answers, for now take only 1 answer
                # if (len(qa["answers"]) != 1) and (not is_impossible):
                #     raise ValueError(
                #         "For training, each question should have exactly 1 answer."
                #     )
                if not is_impossible:
                    answer = qa["answers"][0]
                    orig_answer_text = answer["text"]
                    answer_offset = answer["answer_start"]
                    answer_length = len(orig_answer_text)
                    start_position = char_to_word_offset[answer_offset]
                    end_position = char_to_word_offset[
                        answer_offset + answer_length - 1
                    ]
                    # Only add answers where the text can be exactly recovered from the
                    # document. If this CAN'T happen it's likely due to weird Unicode
                    # stuff so we will just skip the example.
                    #
                    # Note that this means for training mode, every example is NOT
                    # guaranteed to be preserved.
                    actual_text = " ".join(
                        doc_tokens[start_position : (end_position + 1)]
                    )
                    cleaned_answer_text = " ".join(
                        whitespace_tokenize(orig_answer_text)
                    )
                    if actual_text.find(cleaned_answer_text) == -1:
                        logger.warning(
                            "Could not find answer: '%s' vs. '%s'",
                            actual_text,
                            cleaned_answer_text,
                        )
                        continue
                else:
                    start_position = -1
                    end_position = -1
                    orig_answer_text = ""

            clear_text = {}
            clear_text["qas_id"] = qas_id
            clear_text["question_text"] = question_text
            clear_text["doc_tokens"] = doc_tokens
            clear_text["orig_answer_text"] = orig_answer_text
            clear_text["start_position"] = start_position
            clear_text["end_position"] = end_position
            clear_text["is_impossible"] = is_impossible
            example = Sample(
                id=None, clear_text=clear_text, features=None, tokenized=None
            )
            num_examples += 1
            examples.append(example)
    return examples<|MERGE_RESOLUTION|>--- conflicted
+++ resolved
@@ -19,22 +19,18 @@
 class Sample(object):
     """A single training/test sample."""
 
-<<<<<<< HEAD
     def __init__(self, id, clear_text, tokenized=None, features=None):
-=======
-    def __init__(self, id, clear_text, features=None):
         """
         :param id: The unique id of the sample
         :type id: str
         :param clear_text: A dictionary containing various human readable fields (e.g. text, label)
         :type clear_text: dict
+        :param tokenized: A dictionary containing the tokenized version of clear text plus helpful meta data: offsets (start position of each token in the original text) and start_of_word (boolean if a token is the first one of a word)
+        :type tokenized: dict
         :param features: A dictionary containing features needed by the model to process this sample
         :type features: dict
+
         """
-
-    def __init__(self, id, clear_text, features=None, tokenized=None):
->>>>>>> 57dd72e7
-
         self.id = id
         self.clear_text = clear_text
         self.features = features
