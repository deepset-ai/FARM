--- conflicted
+++ resolved
@@ -611,24 +611,17 @@
 
         if self.dataloader_workers > 1:
             worker_info = torch.utils.data.get_worker_info()
-<<<<<<< HEAD
             if self.distributed:
                 chunk_id = self.rank * worker_info.num_workers + worker_info.id
                 total_chunks = self.world_size * worker_info.num_workers
 
-                dicts = stream_grouper(
+                dicts = grouper(
                     self.file_to_dicts_generator, n=10, worker_id=chunk_id, total_workers=total_chunks
                 )
             else:
                 worker_id = worker_info.id
-                dicts = stream_grouper(self.file_to_dicts_generator, n=10, worker_id=worker_id, total_workers=self.dataloader_workers)
-
-=======
-            worker_id = worker_info.id
-            dicts = grouper(
-                self.file_to_dicts_generator, n=10, worker_id=worker_id, total_workers=self.dataloader_workers
-            )
->>>>>>> a3a2dca6
+                dicts = grouper(self.file_to_dicts_generator, n=10, worker_id=worker_id, total_workers=self.dataloader_workers)
+
         else:
             dicts = grouper(self.file_to_dicts_generator, n=10)
 
