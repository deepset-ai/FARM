--- conflicted
+++ resolved
@@ -72,19 +72,9 @@
         dataset = processor.dataset_from_dicts(dicts=dicts, index=index)
         return dataset
 
-<<<<<<< HEAD
-    def _get_dataset(self, filename):
-        dicts = self.processor.file_to_dicts(filename)
-        #shuffle list of dicts here if we later want to have a random dev set splitted from train set
-        if filename == self.processor.train_filename:
-            if not self.processor.dev_filename:
-                if self.processor.dev_split > 0.0:
-                    dicts = random.shuffle(dicts)
-=======
     def _get_dataset(self, filename, dicts=None):
         if not filename and not dicts:
             raise ValueError("You must either supply `filename` or `dicts`")
->>>>>>> ebba7cf4
 
         # loading dicts from file (default)
         if dicts is None:
@@ -262,11 +252,8 @@
         return train, test
 
     def _calculate_statistics(self):
-<<<<<<< HEAD
-=======
         """ Calculate and log simple summary statistics of the datasets """
 
->>>>>>> ebba7cf4
         self.counts = {
             "train": len(self.data["train"])
         }
