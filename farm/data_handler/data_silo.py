--- conflicted
+++ resolved
@@ -132,11 +132,8 @@
                 results = map(partial(self._dataset_from_chunk, processor=self.processor), grouper(dicts, num_dicts))
 
             datasets = []
-<<<<<<< HEAD
-            with tqdm(total=len(dicts), unit=" Dicts", desc="Converting Dicts to PyTorch Datasets") as pbar:
-=======
+
             with tqdm(total=len(dicts), unit=' Dicts', desc="Preprocessing Dataset") as pbar:
->>>>>>> a88f57d8
                 for dataset, tensor_names in results:
                     datasets.append(dataset)
                     pbar.update(multiprocessing_chunk_size)
