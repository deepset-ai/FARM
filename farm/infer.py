import logging
import multiprocessing as mp
import os
from functools import partial

import torch
from torch.utils.data.sampler import SequentialSampler
from tqdm import tqdm
from transformers.configuration_auto import AutoConfig

from farm.data_handler.dataloader import NamedDataLoader
from farm.data_handler.processor import Processor, InferenceProcessor, SquadProcessor, NERProcessor, TextClassificationProcessor
from farm.data_handler.utils import grouper
from farm.modeling.tokenization import Tokenizer
from farm.modeling.adaptive_model import AdaptiveModel, BaseAdaptiveModel
from farm.utils import initialize_device_settings
from farm.utils import set_all_seeds, calc_chunksize


logger = logging.getLogger(__name__)


class Inferencer:
    """
    Loads a saved AdaptiveModel/ONNXAdaptiveModel from disk and runs it in inference mode. Can be used for a
    model with prediction head (down-stream predictions) and without (using LM as embedder).

    Example usage:

    .. code-block:: python

       # down-stream inference
       basic_texts = [
           {"text": "Schartau sagte dem Tagesspiegel, dass Fischer ein Idiot sei"},
           {"text": "Martin Müller spielt Handball in Berlin"},
       ]
       model = Inferencer.load(your_model_dir)
       model.inference_from_dicts(dicts=basic_texts)
       # LM embeddings
       model = Inferencer.load(your_model_dir, extraction_strategy="cls_token", extraction_layer=-1)
       model.inference_from_dicts(dicts=basic_texts)
    """

    def __init__(
        self,
        model,
        processor,
        task_type,
        batch_size=4,
        gpu=False,
        name=None,
        return_class_probs=False,
        extraction_strategy=None,
        extraction_layer=None,
        num_processes=None,
    ):
        """
        Initializes Inferencer from an AdaptiveModel and a Processor instance.

        :param model: AdaptiveModel to run in inference mode
        :type model: AdaptiveModel
        :param processor: A dataset specific Processor object which will turn input (file or dict) into a Pytorch Dataset.
        :type processor: Processor
        :param task_type: Type of task the model should be used for. Currently supporting:
                          "embeddings", "question_answering", "text_classification", "ner". More coming soon...
        :param task_type: str
        :param batch_size: Number of samples computed once per batch
        :type batch_size: int
        :param gpu: If GPU shall be used
        :type gpu: bool
        :param name: Name for the current Inferencer model, displayed in the REST API
        :type name: string
        :param return_class_probs: either return probability distribution over all labels or the prob of the associated label
        :type return_class_probs: bool
        :param extraction_strategy: Strategy to extract vectors. Choices: 'cls_token' (sentence vector), 'reduce_mean'
                               (sentence vector), reduce_max (sentence vector), 'per_token' (individual token vectors)
        :type extraction_strategy: str
        :param extraction_layer: number of layer from which the embeddings shall be extracted. Default: -1 (very last layer).
        :type extraction_layer: int
        :param num_processes: the number of processes for `multiprocessing.Pool`. Set to value of 0 to disable
                              multiprocessing. Set to None to let Inferencer use all CPU cores. If you want to
                              debug the Language Model, you might need to disable multiprocessing!
        :type num_processes: int
        :return: An instance of the Inferencer.

        """
        # Init device and distributed settings
        device, n_gpu = initialize_device_settings(use_cuda=gpu, local_rank=-1, use_amp=None)

        self.processor = processor
        self.model = model
        self.model.eval()
        self.batch_size = batch_size
        self.device = device
        self.language = self.model.get_language()
        self.task_type = task_type

        if task_type == "embeddings":
            if not extraction_layer or not extraction_strategy:
                    logger.warning("Using task_type='embeddings', but couldn't find one of the args `extraction_layer` and `extraction_strategy`. "
                                   "Since FARM 0.4.2, you set both when initializing the Inferencer and then call inferencer.inference_from_dicts() instead of inferencer.extract_vectors()")
            self.model.prediction_heads = torch.nn.ModuleList([])
            self.model.language_model.extraction_layer = extraction_layer
            self.model.language_model.extraction_strategy = extraction_strategy

        # TODO add support for multiple prediction heads

        self.name = name if name != None else f"anonymous-{self.task_type}"
        self.return_class_probs = return_class_probs

        model.connect_heads_with_processor(processor.tasks, require_labels=False)
        set_all_seeds(42)

        self._set_multiprocessing_pool(num_processes)

    @classmethod
    def load(
        cls,
        model_name_or_path,
        batch_size=4,
        gpu=False,
        task_type=None,
        return_class_probs=False,
        strict=True,
        max_seq_len=256,
        doc_stride=128,
        extraction_layer=None,
        extraction_strategy=None,
        num_processes=None,
    ):
        """
        Load an Inferencer incl. all relevant components (model, tokenizer, processor ...) either by

        1. specifying a public name from transformers' model hub (https://huggingface.co/models)
        2. or pointing to a local directory it is saved in.

        :param model_name_or_path: Local directory or public name of the model to load.
        :type model_name_or_path: str
        :param batch_size: Number of samples computed once per batch
        :type batch_size: int
        :param gpu: If GPU shall be used
        :type gpu: bool
        :param task_type: Type of task the model should be used for. Currently supporting:
                          "embeddings", "question_answering", "text_classification", "ner". More coming soon...
        :param task_type: str
        :param strict: whether to strictly enforce that the keys loaded from saved model match the ones in
                       the PredictionHead (see torch.nn.module.load_state_dict()).
                       Set to `False` for backwards compatibility with PHs saved with older version of FARM.
        :type strict: bool
        :param max_seq_len: maximum length of one text sample
        :type max_seq_len: int
        :param doc_stride: Only QA: When input text is longer than max_seq_len it gets split into parts, strided by doc_stride
        :type doc_stride: int
        :param extraction_strategy: Strategy to extract vectors. Choices: 'cls_token' (sentence vector), 'reduce_mean'
                               (sentence vector), reduce_max (sentence vector), 'per_token' (individual token vectors)
        :type extraction_strategy: str
        :param extraction_layer: number of layer from which the embeddings shall be extracted. Default: -1 (very last layer).
        :type extraction_layer: int
        :param num_processes: the number of processes for `multiprocessing.Pool`. Set to value of 0 to disable
                              multiprocessing. Set to None to let Inferencer use all CPU cores. If you want to
                              debug the Language Model, you might need to disable multiprocessing!
        :type num_processes: int
        :return: An instance of the Inferencer.

        """

        device, n_gpu = initialize_device_settings(use_cuda=gpu, local_rank=-1, use_amp=None)
        name = os.path.basename(model_name_or_path)

        # a) either from local dir
        if os.path.exists(model_name_or_path):
            model = BaseAdaptiveModel.load(load_dir=model_name_or_path, device=device, strict=strict)
            if task_type == "embeddings":
                processor = InferenceProcessor.load_from_dir(model_name_or_path)
            else:
                processor = Processor.load_from_dir(model_name_or_path)

            # override processor attributes loaded from config file with inferencer params
            processor.max_seq_len = max_seq_len
            if hasattr(processor, "doc_stride"):
                processor.doc_stride = doc_stride

        # b) or from remote transformers model hub
        else:
            logger.info(f"Could not find `{model_name_or_path}` locally. Try to download from model hub ...")
            if not task_type:
                raise ValueError("Please specify the 'task_type' of the model you want to load from transformers. "
                                 "Valid options for arg `task_type`:"
                                 "'question_answering', 'embeddings', 'text_classification', 'ner'")

            model = AdaptiveModel.convert_from_transformers(model_name_or_path, device, task_type)
            config = AutoConfig.from_pretrained(model_name_or_path)
            tokenizer = Tokenizer.load(model_name_or_path)

            # TODO infer task_type automatically from config (if possible)
            if task_type == "question_answering":
                processor = SquadProcessor(
                    tokenizer=tokenizer,
                    max_seq_len=max_seq_len,
                    label_list=["start_token", "end_token"],
                    metric="squad",
                    data_dir="data",
                    doc_stride=doc_stride
                )
            elif task_type == "embeddings":
                processor = InferenceProcessor(tokenizer=tokenizer, max_seq_len=max_seq_len)

            elif task_type == "text_classification":
                label_list = list(config.id2label[id] for id in range(len(config.id2label)))
                processor = TextClassificationProcessor(tokenizer=tokenizer,
                                                        max_seq_len=max_seq_len,
                                                        data_dir="data",
                                                        label_list=label_list,
                                                        label_column_name="label",
                                                        metric="acc",
                                                        quote_char='"',
                                                        )
            elif task_type == "ner":
                label_list = list(config.label2id.keys())
                processor = NERProcessor(
                    tokenizer=tokenizer, max_seq_len=max_seq_len, data_dir="data", metric="seq_f1",
                    label_list=label_list
                )
            else:
                raise ValueError(f"`task_type` {task_type} is not supported yet. "
                                 f"Valid options for arg `task_type`: 'question_answering', "
                                 f"'embeddings', 'text_classification', 'ner'")

        return cls(
            model,
            processor,
            task_type=task_type,
            batch_size=batch_size,
            gpu=gpu,
            name=name,
            return_class_probs=return_class_probs,
            extraction_strategy=extraction_strategy,
            extraction_layer=extraction_layer,
            num_processes=num_processes,
        )

    def _set_multiprocessing_pool(self, num_processes):
        """
        Initialize a multiprocessing.Pool for instances of Inferencer.

         :param num_processes: the number of processes for `multiprocessing.Pool`. Set to value of 0 to disable
                               multiprocessing. Set to None to let Inferencer use all CPU cores. If you want to
                               debug the Language Model, you might need to disable multiprocessing!
        :type num_processes: int
        :return:
        """
        self.process_pool = None
        if num_processes == 0:  # disable multiprocessing
            self.process_pool = None
        else:
            if num_processes is None:  # use all CPU cores
                num_processes = mp.cpu_count() - 1
            self.process_pool = mp.Pool(processes=num_processes)

    def save(self, path):
        self.model.save(path)
        self.processor.save(path)

<<<<<<< HEAD
    def inference_from_file(self, file, num_processes=None, multiprocessing_chunksize=None, streaming=False, return_json=True):
=======
    def inference_from_file(self, file, multiprocessing_chunksize=None, streaming=False):
>>>>>>> e3eeb876
        """
        Run down-stream inference on samples created from an input file.
        The file should be in the same format as the ones used during training
        (e.g. squad style for QA, tsv for doc classification ...) as the same Processor will be used for conversion.

        :param file: path of the input file for Inference
        :type file: str
        :param multiprocessing_chunksize: number of dicts to put together in one chunk and feed to one process
        :type multiprocessing_chunksize: int
        :param streaming: return a Python generator object that yield results as they get computed, instead of
                          blocking for all the results. To use streaming, the dicts parameter must be a generator
                          and num_processes argument must be set. This mode can be useful to implement large scale
                          non-blocking inference pipelines.
        :type streaming: bool

        :return: an iterator(list or generator) of predictions
        :rtype: iter
        """
        dicts = self.processor.file_to_dicts(file)
        preds_all = self.inference_from_dicts(
            dicts,
<<<<<<< HEAD
            return_json=return_json,
            num_processes=num_processes,
=======
            rest_api_schema=False,
>>>>>>> e3eeb876
            multiprocessing_chunksize=multiprocessing_chunksize,
            streaming=streaming,
        )
        if streaming:
            return preds_all
        else:
            return list(preds_all)

    def inference_from_dicts(
<<<<<<< HEAD
        self, dicts, return_json=True, num_processes=None, multiprocessing_chunksize=None, streaming=False
=======
        self, dicts, rest_api_schema=False, multiprocessing_chunksize=None, streaming=False
>>>>>>> e3eeb876
    ):
        """
        Runs down-stream inference on samples created from input dictionaries.
        The format of the input `dicts` depends on the task:

        * QA (internal):    [{"qas": ["What is X?"], "context":  "Some context containing the answer"}]
        * QA (rest_api): [{"questions": ["What is X?"], "text":  "Some context containing the answer"}]
        * Classification / NER / embeddings: [{"text": "Some input text"}]

        Inferencer has a high performance non-blocking streaming mode for large scale inference use cases. With this
        mode, the dicts parameter can optionally be a Python generator object that yield dicts, thus avoiding loading
        dicts in memory. The inference_from_dicts() method returns a generator that yield predictions. To use streaming,
        set the streaming param to True and determine optimal multiprocessing_chunksize by performing speed benchmarks.


        :param dicts: Samples to run inference on provided as a list(or a generator object) of dicts.
                      One dict per sample.
        :type dicts: iter(dict)
        :param return_json: Whether the output should be in a json appropriate format. If False, it returns the prediction
                            object where applicable, else it returns PredObj.to_json()
        :type return_json: bool
        :return: dict of predictions
        :param multiprocessing_chunksize: number of dicts to put together in one chunk and feed to one process
                                          (only relevant if you do multiprocessing)
        :type multiprocessing_chunksize: int
        :param streaming: return a Python generator object that yield results as they get computed, instead of blocking
                          for all the results. To use streaming, the dicts parameter must be a generator and
                          num_processes argument must be set. This mode can be useful to implement large scale
                          non-blocking inference pipelines.
        :type streaming: bool

        :return: an iterator(list or generator) of predictions
        :rtype: iter
        """

        # whether to aggregate predictions across different samples (e.g. for QA on long texts)
        aggregate_preds = False
        if len(self.model.prediction_heads) > 0:
            aggregate_preds = hasattr(self.model.prediction_heads[0], "aggregate_preds")

<<<<<<< HEAD
        if num_processes == 0:  # multiprocessing disabled (helpful for debugging or using in web frameworks)
            predictions = self._inference_without_multiprocessing(dicts, return_json, aggregate_preds)
=======
        if self.process_pool is None:  # multiprocessing disabled (helpful for debugging or using in web frameworks)
            predictions = self._inference_without_multiprocessing(dicts, rest_api_schema, aggregate_preds)
>>>>>>> e3eeb876
            return predictions
        else:  # use multiprocessing for inference
            # Calculate values of multiprocessing_chunksize and num_processes if not supplied in the parameters.
            # The calculation of the values is based on whether streaming mode is enabled. This is only for speed
            # optimization and do not impact the results of inference.
            if streaming:
                if multiprocessing_chunksize is None:
                    logger.warning("Streaming mode is enabled for the Inferencer but multiprocessing_chunksize is not "
                                   "supplied. Continuing with a default value of 20. Perform benchmarking on your data "
                                   "to get the optimal chunksize.")
                    multiprocessing_chunksize = 20
            else:
                if multiprocessing_chunksize is None:
                    _chunk_size, _ = calc_chunksize(len(dicts))
                    multiprocessing_chunksize = _chunk_size

            predictions = self._inference_with_multiprocessing(
<<<<<<< HEAD
                dicts, return_json, aggregate_preds, multiprocessing_chunksize, num_processes,
=======
                dicts, rest_api_schema, aggregate_preds, multiprocessing_chunksize,
>>>>>>> e3eeb876
            )

            # return a generator object if streaming is enabled, else, cast the generator to a list.
            if not streaming and type(predictions) != list:
                return list(predictions)
            else:
                return predictions

    def _inference_without_multiprocessing(self, dicts, return_json, aggregate_preds):
        """
        Implementation of inference from dicts without using Python multiprocessing. Useful for debugging or in API
        framework where spawning new processes could be expensive.

        :param dicts: Samples to run inference on provided as a list of dicts. One dict per sample.
        :type dicts: iter(dict)
        :param return_json: Whether the output should be in a json appropriate format. If False, it returns the prediction
                            object where applicable, else it returns PredObj.to_json()
        :type return_json: bool
        :param aggregate_preds: whether to aggregate predictions across different samples (e.g. for QA on long texts)
        :type aggregate_preds: bool

        :return: list of predictions
        :rtype: list
        """
        dataset, tensor_names, baskets = self.processor.dataset_from_dicts(
            dicts, indices=[i for i in range(len(dicts))], return_baskets=True
        )
        # TODO change format of formatted_preds in QA (list of dicts)
        if aggregate_preds:
            preds_all = self._get_predictions_and_aggregate(dataset, tensor_names, baskets)
        else:
            preds_all = self._get_predictions(dataset, tensor_names, baskets)

        if return_json:
            preds_all = [x.to_json() for x in preds_all]

        return preds_all

    def _inference_with_multiprocessing(
<<<<<<< HEAD
        self, dicts, return_json, aggregate_preds, multiprocessing_chunksize, num_processes
=======
        self, dicts, rest_api_schema, aggregate_preds, multiprocessing_chunksize
>>>>>>> e3eeb876
    ):
        """
        Implementation of inference. This method is a generator that yields the results.

        :param dicts: Samples to run inference on provided as a list of dicts or a generator object that yield dicts.
        :type dicts: iter(dict)
        :param return_json: Whether the output should be in a json appropriate format. If False, it returns the prediction
                            object where applicable, else it returns PredObj.to_json()
        :type return_json: bool
        :param aggregate_preds: whether to aggregate predictions across different samples (e.g. for QA on long texts)
        :type aggregate_preds: bool
        :param multiprocessing_chunksize: number of dicts to put together in one chunk and feed to one process
        :type multiprocessing_chunksize: int
        :return: generator object that yield predictions
        :rtype: iter
        """

<<<<<<< HEAD
        # We group the input dicts into chunks and feed each chunk to a different process,
        # where it gets converted to a pytorch dataset
        results = p.imap(
            partial(self._create_datasets_chunkwise, processor=self.processor),
=======
        # We group the input dicts into chunks and feed each chunk to a different process
        # in the pool, where it gets converted to a pytorch dataset
        results = self.process_pool.imap(
            partial(self._create_datasets_chunkwise, processor=self.processor, rest_api_schema=rest_api_schema),
>>>>>>> e3eeb876
            grouper(iterable=dicts, n=multiprocessing_chunksize),
            1,
        )

        # Once a process spits out a preprocessed chunk. we feed this dataset directly to the model.
        # So we don't need to wait until all preprocessing has finished before getting first predictions.
        for dataset, tensor_names, baskets in results:
            # TODO change format of formatted_preds in QA (list of dicts)
            if aggregate_preds:
                predictions = self._get_predictions_and_aggregate(
                    dataset, tensor_names, baskets, disable_tqdm=True
                )
            else:
                predictions = self._get_predictions(dataset, tensor_names, baskets, disable_tqdm=True)

            if return_json:
                # TODO this try catch should be removed when all tasks return prediction objects
                try:
                    predictions = [x.to_json() for x in predictions]
                except AttributeError:
                    pass

            yield from predictions

    @classmethod
    def _create_datasets_chunkwise(cls, chunk, processor):
        """Convert ONE chunk of data (i.e. dictionaries) into ONE pytorch dataset.
        This is usually executed in one of many parallel processes.
        The resulting datasets of the processes are merged together afterwards"""
        dicts = [d[1] for d in chunk]
        indices = [d[0] for d in chunk]
        dataset, tensor_names, baskets = processor.dataset_from_dicts(dicts, indices, return_baskets=True)
        return dataset, tensor_names, baskets

    def _get_predictions(self, dataset, tensor_names, baskets, disable_tqdm=False):
        """
        Feed a preprocessed dataset to the model and get the actual predictions (forward pass + formatting).

        :param dataset: PyTorch Dataset with samples you want to predict
        :param tensor_names: Names of the tensors in the dataset
        :param baskets: For each item in the dataset, we need additional information to create formatted preds.
                        Baskets contain all relevant infos for that.
                        Example: QA - input string to convert the predicted answer from indices back to string space
        :param rest_api_schema: Whether input dicts use the format that complies with the FARM REST API.
                                Currently only used for QA to switch from squad to a more useful format in production.
                                While input is almost the same, output contains additional meta data(offset, context..)
        :type rest_api_schema: bool
        :param disable_tqdm: Whether to disable tqdm logging (can get very verbose in multiprocessing)
        :type disable_tqdm: bool
        :return: list of predictions
        """
        samples = [s for b in baskets for s in b.samples]

        data_loader = NamedDataLoader(
            dataset=dataset, sampler=SequentialSampler(dataset), batch_size=self.batch_size, tensor_names=tensor_names
        )
        preds_all = []
        for i, batch in enumerate(tqdm(data_loader, desc=f"Inferencing Samples", unit=" Batches", disable=disable_tqdm)):
            batch = {key: batch[key].to(self.device) for key in batch}
            batch_samples = samples[i * self.batch_size : (i + 1) * self.batch_size]

            # get logits
            with torch.no_grad():
                logits = self.model.forward(**batch)[0]
                preds = self.model.formatted_preds(
                    logits=[logits],
                    samples=batch_samples,
                    tokenizer=self.processor.tokenizer,
                    return_class_probs=self.return_class_probs,
                    **batch)
                preds_all += preds
        return preds_all

    def _get_predictions_and_aggregate(self, dataset, tensor_names, baskets, disable_tqdm=False):
        """
        Feed a preprocessed dataset to the model and get the actual predictions (forward pass + logits_to_preds + formatted_preds).

        Difference to _get_predictions():
         - Additional aggregation step across predictions of individual samples
         (e.g. For QA on long texts, we extract answers from multiple passages and then aggregate them on the "document level")

        :param dataset: PyTorch Dataset with samples you want to predict
        :param tensor_names: Names of the tensors in the dataset
        :param baskets: For each item in the dataset, we need additional information to create formatted preds.
                        Baskets contain all relevant infos for that.
                        Example: QA - input string to convert the predicted answer from indices back to string space
        :param rest_api_schema: Whether input dicts use the format that complies with the FARM REST API.
                                Currently only used for QA to switch from squad to a more useful format in production.
                                While input is almost the same, output contains additional meta data(offset, context..)
        :type rest_api_schema: bool
        :param disable_tqdm: Whether to disable tqdm logging (can get very verbose in multiprocessing)
        :type disable_tqdm: bool
        :return: list of predictions
        """

        data_loader = NamedDataLoader(
            dataset=dataset, sampler=SequentialSampler(dataset), batch_size=self.batch_size, tensor_names=tensor_names
        )
        unaggregated_preds_all = []

        for i, batch in enumerate(tqdm(data_loader, desc=f"Inferencing Samples", unit=" Batches", disable=disable_tqdm)):
            batch = {key: batch[key].to(self.device) for key in batch}

            # get logits
            with torch.no_grad():
                # Aggregation works on preds, not logits. We want as much processing happening in one batch + on GPU
                # So we transform logits to preds here as well
                logits = self.model.forward(**batch)
                # preds = self.model.logits_to_preds(logits, **batch)[0] (This must somehow be useful for SQuAD)
                preds = self.model.logits_to_preds(logits, **batch)
                unaggregated_preds_all.append(preds)

        # In some use cases we want to aggregate the individual predictions.
        # This is mostly useful, if the input text is longer than the max_seq_len that the model can process.
        # In QA we can use this to get answers from long input texts by first getting predictions for smaller passages
        # and then aggregating them here.

        # can assume that we have only complete docs i.e. all the samples of one doc are in the current chunk
        logits = [None] * len(unaggregated_preds_all)
        preds_all = self.model.formatted_preds(logits=logits, # For QA we collected preds per batch and do not want to pass logits
                                               preds_p=unaggregated_preds_all,
                                               baskets=baskets)
        return preds_all

    def extract_vectors(self, dicts, extraction_strategy="cls_token", extraction_layer=-1):
        """
        Converts a text into vector(s) using the language model only (no prediction head involved).

        Example:
            basic_texts = [{"text": "Some text we want to embed"}, {"text": "And a second one"}]
            result = inferencer.extract_vectors(dicts=basic_texts)

        :param dicts: Samples to run inference on provided as a list of dicts. One dict per sample.
        :type dicts: [dict]
        :param extraction_strategy: Strategy to extract vectors. Choices: 'cls_token' (sentence vector), 'reduce_mean'
                               (sentence vector), reduce_max (sentence vector), 'per_token' (individual token vectors)
        :type extraction_strategy: str
        :param extraction_layer: number of layer from which the embeddings shall be extracted. Default: -1 (very last layer).
        :type extraction_layer: int
        :return: dict of predictions
        """

        logger.warning("Deprecated! Please use Inferencer.inference_from_dicts() instead.")
        self.model.prediction_heads = torch.nn.ModuleList([])
        self.model.language_model.extraction_layer = extraction_layer
        self.model.language_model.extraction_strategy = extraction_strategy

        return self.inference_from_dicts(dicts, rest_api_schema=False)


class FasttextInferencer:
    def __init__(self, model, name=None):
        self.model = model
        self.name = name if name != None else f"anonymous-fasttext"
        self.prediction_type = "embedder"

    @classmethod
    def load(cls, load_dir, batch_size=4, gpu=False):
        import fasttext

        if os.path.isfile(load_dir):
            return cls(model=fasttext.load_model(load_dir))
        else:
            logger.error(f"Fasttext model file does not exist at: {load_dir}")

    def extract_vectors(self, dicts, extraction_strategy="reduce_mean"):
        """
        Converts a text into vector(s) using the language model only (no prediction head involved).

        :param dicts: Samples to run inference on provided as a list of dicts. One dict per sample.
        :type dicts: [dict]
        :param extraction_strategy: Strategy to extract vectors. Choices: 'reduce_mean' (mean sentence vector), 'reduce_max' (max per embedding dim), 'CLS'
        :type extraction_strategy: str
        :return: dict of predictions
        """

        preds_all = []
        for d in dicts:
            pred = {}
            pred["context"] = d["text"]
            if extraction_strategy == "reduce_mean":
                pred["vec"] = self.model.get_sentence_vector(d["text"])
            else:
                raise NotImplementedError
            preds_all.append(pred)

        return preds_all<|MERGE_RESOLUTION|>--- conflicted
+++ resolved
@@ -261,11 +261,7 @@
         self.model.save(path)
         self.processor.save(path)
 
-<<<<<<< HEAD
     def inference_from_file(self, file, num_processes=None, multiprocessing_chunksize=None, streaming=False, return_json=True):
-=======
-    def inference_from_file(self, file, multiprocessing_chunksize=None, streaming=False):
->>>>>>> e3eeb876
         """
         Run down-stream inference on samples created from an input file.
         The file should be in the same format as the ones used during training
@@ -287,12 +283,8 @@
         dicts = self.processor.file_to_dicts(file)
         preds_all = self.inference_from_dicts(
             dicts,
-<<<<<<< HEAD
             return_json=return_json,
             num_processes=num_processes,
-=======
-            rest_api_schema=False,
->>>>>>> e3eeb876
             multiprocessing_chunksize=multiprocessing_chunksize,
             streaming=streaming,
         )
@@ -302,11 +294,7 @@
             return list(preds_all)
 
     def inference_from_dicts(
-<<<<<<< HEAD
         self, dicts, return_json=True, num_processes=None, multiprocessing_chunksize=None, streaming=False
-=======
-        self, dicts, rest_api_schema=False, multiprocessing_chunksize=None, streaming=False
->>>>>>> e3eeb876
     ):
         """
         Runs down-stream inference on samples created from input dictionaries.
@@ -347,13 +335,8 @@
         if len(self.model.prediction_heads) > 0:
             aggregate_preds = hasattr(self.model.prediction_heads[0], "aggregate_preds")
 
-<<<<<<< HEAD
         if num_processes == 0:  # multiprocessing disabled (helpful for debugging or using in web frameworks)
             predictions = self._inference_without_multiprocessing(dicts, return_json, aggregate_preds)
-=======
-        if self.process_pool is None:  # multiprocessing disabled (helpful for debugging or using in web frameworks)
-            predictions = self._inference_without_multiprocessing(dicts, rest_api_schema, aggregate_preds)
->>>>>>> e3eeb876
             return predictions
         else:  # use multiprocessing for inference
             # Calculate values of multiprocessing_chunksize and num_processes if not supplied in the parameters.
@@ -371,11 +354,7 @@
                     multiprocessing_chunksize = _chunk_size
 
             predictions = self._inference_with_multiprocessing(
-<<<<<<< HEAD
                 dicts, return_json, aggregate_preds, multiprocessing_chunksize, num_processes,
-=======
-                dicts, rest_api_schema, aggregate_preds, multiprocessing_chunksize,
->>>>>>> e3eeb876
             )
 
             # return a generator object if streaming is enabled, else, cast the generator to a list.
@@ -415,11 +394,7 @@
         return preds_all
 
     def _inference_with_multiprocessing(
-<<<<<<< HEAD
         self, dicts, return_json, aggregate_preds, multiprocessing_chunksize, num_processes
-=======
-        self, dicts, rest_api_schema, aggregate_preds, multiprocessing_chunksize
->>>>>>> e3eeb876
     ):
         """
         Implementation of inference. This method is a generator that yields the results.
@@ -437,17 +412,10 @@
         :rtype: iter
         """
 
-<<<<<<< HEAD
         # We group the input dicts into chunks and feed each chunk to a different process,
         # where it gets converted to a pytorch dataset
         results = p.imap(
             partial(self._create_datasets_chunkwise, processor=self.processor),
-=======
-        # We group the input dicts into chunks and feed each chunk to a different process
-        # in the pool, where it gets converted to a pytorch dataset
-        results = self.process_pool.imap(
-            partial(self._create_datasets_chunkwise, processor=self.processor, rest_api_schema=rest_api_schema),
->>>>>>> e3eeb876
             grouper(iterable=dicts, n=multiprocessing_chunksize),
             1,
         )
