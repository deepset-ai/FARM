import logging
import multiprocessing as mp
import os
from functools import partial

import torch
from torch.utils.data.sampler import SequentialSampler
from tqdm import tqdm
from transformers.configuration_auto import AutoConfig

from farm.data_handler.dataloader import NamedDataLoader
from farm.data_handler.processor import Processor, InferenceProcessor, SquadProcessor, NERProcessor, TextClassificationProcessor
from farm.data_handler.utils import grouper
from farm.modeling.tokenization import Tokenizer
from farm.modeling.adaptive_model import AdaptiveModel, BaseAdaptiveModel
from farm.utils import initialize_device_settings
from farm.utils import set_all_seeds, calc_chunksize, log_ascii_workers


logger = logging.getLogger(__name__)


class Inferencer:
    """
    Loads a saved AdaptiveModel/ONNXAdaptiveModel from disk and runs it in inference mode. Can be used for a
    model with prediction head (down-stream predictions) and without (using LM as embedder).

    Example usage:

    .. code-block:: python

       # down-stream inference
       basic_texts = [
           {"text": "Schartau sagte dem Tagesspiegel, dass Fischer ein Idiot sei"},
           {"text": "Martin Müller spielt Handball in Berlin"},
       ]
       model = Inferencer.load(your_model_dir)
       model.inference_from_dicts(dicts=basic_texts)
       # LM embeddings
       model = Inferencer.load(your_model_dir, extraction_strategy="cls_token", extraction_layer=-1)
       model.inference_from_dicts(dicts=basic_texts)
    """

    def __init__(
        self,
        model,
        processor,
        task_type,
        batch_size=4,
        gpu=False,
        name=None,
        return_class_probs=False,
        extraction_strategy=None,
        extraction_layer=None
    ):
        """
        Initializes Inferencer from an AdaptiveModel and a Processor instance.

        :param model: AdaptiveModel to run in inference mode
        :type model: AdaptiveModel
        :param processor: A dataset specific Processor object which will turn input (file or dict) into a Pytorch Dataset.
        :type processor: Processor
        :param task_type: Type of task the model should be used for. Currently supporting:
                          "embeddings", "question_answering", "text_classification", "ner". More coming soon...
        :param task_type: str
        :param batch_size: Number of samples computed once per batch
        :type batch_size: int
        :param gpu: If GPU shall be used
        :type gpu: bool
        :param name: Name for the current Inferencer model, displayed in the REST API
        :type name: string
        :param return_class_probs: either return probability distribution over all labels or the prob of the associated label
        :type return_class_probs: bool
        :param extraction_strategy: Strategy to extract vectors. Choices: 'cls_token' (sentence vector), 'reduce_mean'
                               (sentence vector), reduce_max (sentence vector), 'per_token' (individual token vectors)
        :type extraction_strategy: str
        :param extraction_layer: number of layer from which the embeddings shall be extracted. Default: -1 (very last layer).
        :type extraction_layer: int
        :return: An instance of the Inferencer.

        """
        # Init device and distributed settings
        device, n_gpu = initialize_device_settings(use_cuda=gpu, local_rank=-1, use_amp=None)

        self.processor = processor
        self.model = model
        self.model.eval()
        self.batch_size = batch_size
        self.device = device
        self.language = self.model.get_language()
        self.task_type = task_type

        if task_type == "embeddings":
            if not extraction_layer or not extraction_strategy:
                    logger.warning("Using task_type='embeddings', but couldn't find one of the args `extraction_layer` and `extraction_strategy`. "
                                   "Since FARM 0.4.2, you set both when initializing the Inferencer and then call inferencer.inference_from_dicts() instead of inferencer.extract_vectors()")
            self.model.prediction_heads = torch.nn.ModuleList([])
            self.model.language_model.extraction_layer = extraction_layer
            self.model.language_model.extraction_strategy = extraction_strategy

        # TODO add support for multiple prediction heads

        self.name = name if name != None else f"anonymous-{self.task_type}"
        self.return_class_probs = return_class_probs

        model.connect_heads_with_processor(processor.tasks, require_labels=False)
        set_all_seeds(42)

    @classmethod
    def load(
        cls,
        model_name_or_path,
        batch_size=4,
        gpu=False,
        task_type=None,
        return_class_probs=False,
        strict=True,
        max_seq_len=256,
        doc_stride=128,
        extraction_layer=None,
        extraction_strategy=None
    ):
        """
        Load an Inferencer incl. all relevant components (model, tokenizer, processor ...) either by

        1. specifying a public name from transformers' model hub (https://huggingface.co/models)
        2. or pointing to a local directory it is saved in.

        :param model_name_or_path: Local directory or public name of the model to load.
        :type model_name_or_path: str
        :param batch_size: Number of samples computed once per batch
        :type batch_size: int
        :param gpu: If GPU shall be used
        :type gpu: bool
        :param task_type: Type of task the model should be used for. Currently supporting:
                          "embeddings", "question_answering", "text_classification", "ner". More coming soon...
        :param task_type: str
        :param strict: whether to strictly enforce that the keys loaded from saved model match the ones in
                       the PredictionHead (see torch.nn.module.load_state_dict()).
                       Set to `False` for backwards compatibility with PHs saved with older version of FARM.
        :type strict: bool
        :param max_seq_len: maximum length of one text sample
        :type max_seq_len: int
        :param doc_stride: Only QA: When input text is longer than max_seq_len it gets split into parts, strided by doc_stride
        :type doc_stride: int
        :param extraction_strategy: Strategy to extract vectors. Choices: 'cls_token' (sentence vector), 'reduce_mean'
                               (sentence vector), reduce_max (sentence vector), 'per_token' (individual token vectors)
        :type extraction_strategy: str
        :param extraction_layer: number of layer from which the embeddings shall be extracted. Default: -1 (very last layer).
        :type extraction_layer: int
        :return: An instance of the Inferencer.

        """

        device, n_gpu = initialize_device_settings(use_cuda=gpu, local_rank=-1, use_amp=None)
        name = os.path.basename(model_name_or_path)

        # a) either from local dir
        if os.path.exists(model_name_or_path):
            model = BaseAdaptiveModel.load(load_dir=model_name_or_path, device=device, strict=strict)
            if task_type == "embeddings":
                processor = InferenceProcessor.load_from_dir(model_name_or_path)
            else:
                processor = Processor.load_from_dir(model_name_or_path)

        # b) or from remote transformers model hub
        else:
            logger.info(f"Could not find `{model_name_or_path}` locally. Try to download from model hub ...")
            if not task_type:
                raise ValueError("Please specify the 'task_type' of the model you want to load from transformers. "
                                 "Valid options for arg `task_type`:"
                                 "'question_answering', 'embeddings', 'text_classification', 'ner'")

            model = AdaptiveModel.convert_from_transformers(model_name_or_path, device, task_type)
            config = AutoConfig.from_pretrained(model_name_or_path)
            tokenizer = Tokenizer.load(model_name_or_path)

            # TODO infer task_type automatically from config (if possible)
            if task_type == "question_answering":
                processor = SquadProcessor(
                    tokenizer=tokenizer,
                    max_seq_len=max_seq_len,
                    label_list=["start_token", "end_token"],
                    metric="squad",
                    data_dir=None,
                    doc_stride=doc_stride
                )
            elif task_type == "embeddings":
                processor = InferenceProcessor(tokenizer=tokenizer, max_seq_len=max_seq_len)

            elif task_type == "text_classification":
                label_list = list(config.id2label[id] for id in range(len(config.id2label)))
                processor = TextClassificationProcessor(tokenizer=tokenizer,
                                                        max_seq_len=max_seq_len,
                                                        data_dir=None,
                                                        label_list=label_list,
                                                        label_column_name="label",
                                                        metric="acc",
                                                        quote_char='"',
                                                        )
            elif task_type == "ner":
                label_list = list(config.label2id.keys())
                processor = NERProcessor(
                    tokenizer=tokenizer, max_seq_len=max_seq_len, data_dir=None, metric="seq_f1",
                    label_list=label_list
                )
            else:
                raise ValueError(f"`task_type` {task_type} is not supported yet. "
                                 f"Valid options for arg `task_type`: 'question_answering', "
                                 f"'embeddings', 'text_classification', 'ner'")

        return cls(
            model,
            processor,
            task_type=task_type,
            batch_size=batch_size,
            gpu=gpu,
            name=name,
            return_class_probs=return_class_probs,
            extraction_strategy=extraction_strategy,
            extraction_layer=extraction_layer
        )

    def save(self, path):
        self.model.save(path)
        self.processor.save(path)

    def inference_from_file(self, file, max_processes=128):
        """
        Run down-stream inference on samples created from an input file.
        The file should be in the same format as the ones used during training
        (e.g. squad style for QA, tsv for doc classification ...) as the same processor will be used for conversion .

        :param file: path of the input file for Inference
        :type file: str
        :param max_processes: the maximum size of `multiprocessing.Pool`. Set to value of 1 to disable multiprocessing.
                              If you want to debug the Language Model, you might need to disable multiprocessing!
        :type max_processes: int
        """
        dicts = self.processor.file_to_dicts(file)
        preds_all = self.inference_from_dicts(dicts, rest_api_schema=False, max_processes=max_processes)
        return preds_all

    def inference_from_dicts(self, dicts, rest_api_schema=False, max_processes=128, min_chunksize=4):
        """
        Runs down-stream inference on samples created from input dictionaries.
        The format of the input `dicts` depends on the task:

        QA:                    [{"qas": ["What is X?"], "context":  "Some context containing the answer"}]
        Classification / NER / embeddings:  [{"text": "Some input text"}]


        :param dicts: Samples to run inference on provided as a list of dicts. One dict per sample.
        :type dicts: [dict]
        :param rest_api_schema: Whether input dicts use the format that complies with the FARM REST API.
                                Currently only used for QA to switch from squad to a more useful format in production.
                                While input is almost the same, output contains additional meta data(offset, context..)
        :type rest_api_schema: bool
        :return: dict of predictions
        :param max_processes: The maximum size of `multiprocessing.Pool`. Set to value of 1 to disable multiprocessing.
                              If you want to debug the Language Model, you might need to disable multiprocessing!
                              For very small number of dicts, time incurred in spawning processes could outweigh
                              performance boost, eg, in the case of HTTP APIs for Inference. For such cases
                              multiprocessing should be disabled.
        :param min_chunksize: minimum number of dicts to put together in one chunk and feed to one process
                              (only relevant if you do multiprocessing)
        :type min_chunksize: int
        """

        # whether to aggregate predictions across different samples (e.g. for QA on long texts)
        aggregate_preds = False
        if len(self.model.prediction_heads) > 0:
            aggregate_preds = hasattr(self.model.prediction_heads[0], "aggregate_preds")

        # Using multiprocessing
        if max_processes > 1:  # use multiprocessing if max_processes > 1
            multiprocessing_chunk_size, num_cpus_used = calc_chunksize(len(dicts), max_processes=max_processes, min_chunksize=min_chunksize)

            # Get us some workers (i.e. processes)
            p = mp.Pool(processes=num_cpus_used)
            logger.info(
                f"Got ya {num_cpus_used} parallel workers to do inference on {len(dicts)} dicts (chunksize = {multiprocessing_chunk_size})..."
            )
            log_ascii_workers(num_cpus_used, logger)

            # We group the input dicts into chunks and feed each chunk to a different process,
            # where it gets converted to a pytorch dataset
            results = p.imap(
                partial(self._create_datasets_chunkwise, processor=self.processor, rest_api_schema=rest_api_schema),
                grouper(dicts, multiprocessing_chunk_size),
                1,
            )

            # Once a process spits out a preprocessed chunk. we feed this dataset directly to the model.
            # So we don't need to wait until all preprocessing has finished before getting first predictions.
            preds_all = []
            with tqdm(total=len(dicts), desc=f"Inferencing Dicts", unit=" Dicts") as pbar:
                for dataset, tensor_names, baskets in results:
                    # TODO change format of formatted_preds in QA (list of dicts)
                    if aggregate_preds:
                        preds_all.extend(self._get_predictions_and_aggregate(dataset, tensor_names, baskets, rest_api_schema, disable_tqdm=True))
                    else:
                        preds_all.extend(self._get_predictions(dataset, tensor_names, baskets, rest_api_schema, disable_tqdm=True))
                    pbar.update(multiprocessing_chunk_size)
            p.close()
            p.join()
        # Using single process (helpful for debugging!)
        else:
            chunk = next(grouper(dicts, len(dicts)))
            dataset, tensor_names, baskets = self._create_datasets_chunkwise(chunk, processor=self.processor, rest_api_schema=rest_api_schema)
            # TODO change format of formatted_preds in QA (list of dicts)
            if aggregate_preds:
                preds_all = self._get_predictions_and_aggregate(dataset, tensor_names, baskets, rest_api_schema)
            else:
                preds_all = self._get_predictions(dataset, tensor_names, baskets, rest_api_schema)
        return preds_all

    @classmethod
    def _create_datasets_chunkwise(cls, chunk, processor, rest_api_schema):
        """Convert ONE chunk of data (i.e. dictionaries) into ONE pytorch dataset.
        This is usually executed in one of many parallel processes.
        The resulting datasets of the processes are merged together afterwards"""
        dicts = [d[1] for d in chunk]
        indices = [d[0] for d in chunk]
        dataset, tensor_names, baskets = processor.dataset_from_dicts(dicts, indices, rest_api_schema, return_baskets=True)
        return dataset, tensor_names, baskets

    def _get_predictions(self, dataset, tensor_names, baskets, rest_api_schema=False, disable_tqdm=False):
        """
        Feed a preprocessed dataset to the model and get the actual predictions (forward pass + formatting).

        :param dataset: PyTorch Dataset with samples you want to predict
        :param tensor_names: Names of the tensors in the dataset
        :param baskets: For each item in the dataset, we need additional information to create formatted preds.
                        Baskets contain all relevant infos for that.
                        Example: QA - input string to convert the predicted answer from indices back to string space
        :param rest_api_schema: Whether input dicts use the format that complies with the FARM REST API.
                                Currently only used for QA to switch from squad to a more useful format in production.
                                While input is almost the same, output contains additional meta data(offset, context..)
        :type rest_api_schema: bool
        :param disable_tqdm: Whether to disable tqdm logging (can get very verbose in multiprocessing)
        :type disable_tqdm: bool
        :return: list of predictions
        """
        samples = [s for b in baskets for s in b.samples]

        data_loader = NamedDataLoader(
            dataset=dataset, sampler=SequentialSampler(dataset), batch_size=self.batch_size, tensor_names=tensor_names
        )
        preds_all = []
        for i, batch in enumerate(tqdm(data_loader, desc=f"Inferencing Samples", unit=" Batches", disable=disable_tqdm)):
            batch = {key: batch[key].to(self.device) for key in batch}
            batch_samples = samples[i * self.batch_size : (i + 1) * self.batch_size]

            # get logits
            with torch.no_grad():
                logits = self.model.forward(**batch)[0]
                preds = self.model.formatted_preds(
                    logits=[logits],
                    samples=batch_samples,
                    tokenizer=self.processor.tokenizer,
                    rest_api_schema=rest_api_schema,
                    return_class_probs=self.return_class_probs,
                    **batch)
                preds_all += preds
        return preds_all

    def _get_predictions_and_aggregate(self, dataset, tensor_names, baskets, rest_api_schema=False, disable_tqdm=False):
        """
        Feed a preprocessed dataset to the model and get the actual predictions (forward pass + logits_to_preds + formatted_preds).

        Difference to _get_predictions():
         - Additional aggregation step across predictions of individual samples
         (e.g. For QA on long texts, we extract answers from multiple passages and then aggregate them on the "document level")

        :param dataset: PyTorch Dataset with samples you want to predict
        :param tensor_names: Names of the tensors in the dataset
        :param baskets: For each item in the dataset, we need additional information to create formatted preds.
                        Baskets contain all relevant infos for that.
                        Example: QA - input string to convert the predicted answer from indices back to string space
        :param rest_api_schema: Whether input dicts use the format that complies with the FARM REST API.
                                Currently only used for QA to switch from squad to a more useful format in production.
                                While input is almost the same, output contains additional meta data(offset, context..)
        :type rest_api_schema: bool
        :param disable_tqdm: Whether to disable tqdm logging (can get very verbose in multiprocessing)
        :type disable_tqdm: bool
        :return: list of predictions
        """

        data_loader = NamedDataLoader(
            dataset=dataset, sampler=SequentialSampler(dataset), batch_size=self.batch_size, tensor_names=tensor_names
        )
        unaggregated_preds_all = []
        for i, batch in enumerate(tqdm(data_loader, desc=f"Inferencing Samples", unit=" Batches", disable=disable_tqdm)):
            batch = {key: batch[key].to(self.device) for key in batch}

            # get logits
            with torch.no_grad():
                # Aggregation works on preds, not logits. We want as much processing happening in one batch + on GPU
                # So we transform logits to preds here as well
                logits = self.model.forward(**batch)
                preds = self.model.logits_to_preds(logits, **batch)[0]
                unaggregated_preds_all += preds

        # In some use cases we want to aggregate the individual predictions.
        # This is mostly useful, if the input text is longer than the max_seq_len that the model can process.
        # In QA we can use this to get answers from long input texts by first getting predictions for smaller passages
        # and then aggregating them here.

        # can assume that we have only complete docs i.e. all the samples of one doc are in the current chunk
        preds_all = self.model.formatted_preds(logits=[None], # For QA we collected preds per batch and do not want to pass logits
                                               preds_p=unaggregated_preds_all,
                                               baskets=baskets,
                                               rest_api_schema=rest_api_schema)[0]
        return preds_all

    def extract_vectors(
<<<<<<< HEAD
        self, dicts, extraction_strategy="cls_token", extraction_layer=-1, s3e_stats=None):
=======
        self, dicts, extraction_strategy="cls_token", extraction_layer=-1, max_processes=1
    ):
>>>>>>> d7638089
        """
        Converts a text into vector(s) using the language model only (no prediction head involved).

        Example:
            basic_texts = [{"text": "Some text we want to embed"}, {"text": "And a second one"}]
            result = inferencer.extract_vectors(dicts=basic_texts)

        :param dicts: Samples to run inference on provided as a list of dicts. One dict per sample.
        :type dicts: [dict]
        :param extraction_strategy: Strategy to extract vectors. Choices: 'cls_token' (sentence vector), 'reduce_mean'
                               (sentence vector), reduce_max (sentence vector), 'per_token' (individual token vectors)
        :type extraction_strategy: str
        :param extraction_layer: number of layer from which the embeddings shall be extracted. Default: -1 (very last layer).
        :type extraction_layer: int
        :param max_processes: number of parallel processes for multiprocessing
        :type max_processes: int
        :return: dict of predictions
        """

        logger.warning("Deprecated! Please use Inferencer.inference_from_dicts() instead.")
        self.model.prediction_heads = torch.nn.ModuleList([])
        self.model.language_model.extraction_layer = extraction_layer
        self.model.language_model.extraction_strategy = extraction_strategy

<<<<<<< HEAD
        data_loader = NamedDataLoader(
            dataset=dataset, sampler=SequentialSampler(dataset), batch_size=self.batch_size, tensor_names=tensor_names
        )

        preds_all = []
        for i, batch in enumerate(data_loader):
            batch = {key: batch[key].to(self.device) for key in batch}
            batch_samples = samples[i * self.batch_size : (i + 1) * self.batch_size]
            with torch.no_grad():
                preds = self.model.language_model.formatted_preds(
                    extraction_strategy=extraction_strategy,
                    samples=batch_samples,
                    tokenizer=self.processor.tokenizer,
                    extraction_layer=extraction_layer,
                    s3e_stats=s3e_stats,
                    **batch,
                )
                preds_all += preds

        return preds_all
=======
        return self.inference_from_dicts(dicts, rest_api_schema=False, max_processes=max_processes)
>>>>>>> d7638089


class FasttextInferencer:
    def __init__(self, model, name=None):
        self.model = model
        self.name = name if name != None else f"anonymous-fasttext"
        self.prediction_type = "embedder"

    @classmethod
    def load(cls, load_dir, batch_size=4, gpu=False):
        import fasttext

        if os.path.isfile(load_dir):
            return cls(model=fasttext.load_model(load_dir))
        else:
            logger.error(f"Fasttext model file does not exist at: {load_dir}")

    def extract_vectors(self, dicts, extraction_strategy="reduce_mean"):
        """
        Converts a text into vector(s) using the language model only (no prediction head involved).

        :param dicts: Samples to run inference on provided as a list of dicts. One dict per sample.
        :type dicts: [dict]
        :param extraction_strategy: Strategy to extract vectors. Choices: 'reduce_mean' (mean sentence vector), 'reduce_max' (max per embedding dim), 'CLS'
        :type extraction_strategy: str
        :return: dict of predictions
        """

        preds_all = []
        for d in dicts:
            pred = {}
            pred["context"] = d["text"]
            if extraction_strategy == "reduce_mean":
                pred["vec"] = self.model.get_sentence_vector(d["text"])
            else:
                raise NotImplementedError
            preds_all.append(pred)

        return preds_all<|MERGE_RESOLUTION|>--- conflicted
+++ resolved
@@ -415,12 +415,8 @@
         return preds_all
 
     def extract_vectors(
-<<<<<<< HEAD
-        self, dicts, extraction_strategy="cls_token", extraction_layer=-1, s3e_stats=None):
-=======
         self, dicts, extraction_strategy="cls_token", extraction_layer=-1, max_processes=1
     ):
->>>>>>> d7638089
         """
         Converts a text into vector(s) using the language model only (no prediction head involved).
 
@@ -445,30 +441,7 @@
         self.model.language_model.extraction_layer = extraction_layer
         self.model.language_model.extraction_strategy = extraction_strategy
 
-<<<<<<< HEAD
-        data_loader = NamedDataLoader(
-            dataset=dataset, sampler=SequentialSampler(dataset), batch_size=self.batch_size, tensor_names=tensor_names
-        )
-
-        preds_all = []
-        for i, batch in enumerate(data_loader):
-            batch = {key: batch[key].to(self.device) for key in batch}
-            batch_samples = samples[i * self.batch_size : (i + 1) * self.batch_size]
-            with torch.no_grad():
-                preds = self.model.language_model.formatted_preds(
-                    extraction_strategy=extraction_strategy,
-                    samples=batch_samples,
-                    tokenizer=self.processor.tokenizer,
-                    extraction_layer=extraction_layer,
-                    s3e_stats=s3e_stats,
-                    **batch,
-                )
-                preds_all += preds
-
-        return preds_all
-=======
         return self.inference_from_dicts(dicts, rest_api_schema=False, max_processes=max_processes)
->>>>>>> d7638089
 
 
 class FasttextInferencer:
