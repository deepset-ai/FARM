import logging
import multiprocessing as mp
<<<<<<< HEAD
import numpy as np
=======
import os
>>>>>>> ebba7cf4
from contextlib import ExitStack
from functools import partial

import torch
from torch.utils.data.sampler import SequentialSampler
from tqdm import tqdm

from farm.data_handler.dataloader import NamedDataLoader
from farm.data_handler.processor import Processor, InferenceProcessor
from farm.data_handler.utils import grouper
from farm.modeling.adaptive_model import AdaptiveModel
from farm.utils import initialize_device_settings
<<<<<<< HEAD
from farm.data_handler.processor import Processor, InferenceProcessor
from farm.utils import set_all_seeds
from farm.utils import log_ascii_workers
from farm.data_handler.utils import grouper

=======
from farm.utils import set_all_seeds, calc_chunksize, log_ascii_workers
>>>>>>> ebba7cf4

logger = logging.getLogger(__name__)


class Inferencer:
    """
    Loads a saved AdaptiveModel from disk and runs it in inference mode. Can be used for a model with prediction head (down-stream predictions) and without (using LM as embedder).

    Example usage:

    .. code-block:: python

       # down-stream inference
       basic_texts = [
           {"text": "Schartau sagte dem Tagesspiegel, dass Fischer ein Idiot sei"},
           {"text": "Martin Müller spielt Handball in Berlin"},
       ]
       model = Inferencer.load(your_model_dir)
       model.inference_from_dicts(dicts=basic_texts)
       # LM embeddings
       model.extract_vectors(dicts=basic_texts)

    """

    def __init__(
        self,
        model,
        processor,
        batch_size=4,
        gpu=False,
        name=None,
        return_class_probs=False
    ):
        """
        Initializes Inferencer from an AdaptiveModel and a Processor instance.

        :param model: AdaptiveModel to run in inference mode
        :type model: AdaptiveModel
        :param processor: A dataset specific Processor object which will turn input (file or dict) into a Pytorch Dataset.
        :type processor: Processor
        :param batch_size: Number of samples computed once per batch
        :type batch_size: int
        :param gpu: If GPU shall be used
        :type gpu: bool
        :param name: Name for the current Inferencer model, displayed in the REST API
        :type name: string
        :param return_class_probs: either return probability distribution over all labels or the prob of the associated label
        :type return_class_probs: bool
        :return: An instance of the Inferencer.

        """
        # Init device and distributed settings
        device, n_gpu = initialize_device_settings(use_cuda=gpu, local_rank=-1, fp16=False)

        self.processor = processor
        self.model = model
        self.model.eval()
        self.batch_size = batch_size
        self.device = device
        self.language = self.model.language_model.language
        # TODO adjust for multiple prediction heads
        if len(self.model.prediction_heads) == 1:
            self.prediction_type = self.model.prediction_heads[0].model_type
            # self.label_map = self.processor.label_maps[0]
        elif len(self.model.prediction_heads) == 0:
            self.prediction_type = "embedder"
        # else:
        #     raise NotImplementedError("A model with multiple prediction heads is currently not supported by the Inferencer")
        self.name = name if name != None else f"anonymous-{self.prediction_type}"
        self.return_class_probs = return_class_probs

        model.connect_heads_with_processor(processor.tasks, require_labels=False)
        set_all_seeds(42, n_gpu)

    @classmethod
    def load(
        cls,
        load_dir,
        batch_size=4,
        gpu=False,
        embedder_only=False,
        return_class_probs=False,
    ):
        """
        Initializes Inferencer from directory with saved model.

        :param load_dir: Directory where the saved model is located.
        :type load_dir: str
        :param batch_size: Number of samples computed once per batch
        :type batch_size: int
        :param gpu: If GPU shall be used
        :type gpu: bool
        :param embedder_only: If true, a faster processor (InferenceProcessor) is loaded. This should only be used for extracting embeddings (no downstream predictions).
        :type embedder_only: bool
        :return: An instance of the Inferencer.

        """

        device, n_gpu = initialize_device_settings(use_cuda=gpu, local_rank=-1, fp16=False)

        model = AdaptiveModel.load(load_dir, device)
        if embedder_only:
            # model.prediction_heads = []
            processor = InferenceProcessor.load_from_dir(load_dir)
        else:
            processor = Processor.load_from_dir(load_dir)

        name = os.path.basename(load_dir)
        return cls(
            model,
            processor,
            batch_size=batch_size,
            gpu=gpu,
            name=name,
            return_class_probs=return_class_probs,
        )

<<<<<<< HEAD
    def inference_from_file(self, file):
        dicts = self.processor.file_to_dicts(file)
        preds_all = self.inference_from_dicts(dicts, rest_api_schema=False)
        return preds_all

    def inference_from_dicts(self, dicts, rest_api_schema=False):
=======
    def inference_from_file(self, file, use_multiprocessing=True):
        dicts = self.processor.file_to_dicts(file)
        preds_all = self.inference_from_dicts(dicts, rest_api_schema=False, use_multiprocessing=use_multiprocessing)
        return preds_all

    def inference_from_dicts(self, dicts, rest_api_schema=False, use_multiprocessing=True):
>>>>>>> ebba7cf4
        """
        Runs down-stream inference using the prediction head.

        :param dicts: Samples to run inference on provided as a list of dicts. One dict per sample.
        :type dicts: [dict]
        :param rest_api_schema: whether conform to the schema used for dicts in the HTTP API for Inference.
        :type rest_api_schema: bool
        :return: dict of predictions
        :param use_multiprocessing: time incurred in spawning processes could outweigh performance boost for very small
            number of dicts, eg, HTTP APIs for inference. This flags allows to disable multiprocessing for such cases.

        """
        if self.prediction_type == "embedder":
            raise TypeError(
                "You have called inference_from_dicts for a model without any prediction head! "
                "If you want to: "
                "a) ... extract vectors from the language model: call `Inferencer.extract_vectors(...)`"
                f"b) ... run inference on a downstream task: make sure your model path {self.name} contains a saved prediction head"
            )
<<<<<<< HEAD

        num_cpus = mp.cpu_count() or 1
        dicts_per_cpu = np.ceil(len(dicts) / num_cpus)
        # automatic adjustment of multiprocessing chunksize
        # for small files (containing few dicts) we want small chunksize to ulitize all available cores but never less
        # than 2, because we need it to sample another random sentence in LM finetuning
        # for large files we want to minimize processor spawning without giving too much data to one process, so we
        # clip it at 5k
        multiprocessing_chunk_size = int(np.clip((np.ceil(dicts_per_cpu / 5)), a_min=2, a_max=5000))
        dict_batches_to_process = int(len(dicts) / multiprocessing_chunk_size)
        num_cpus_used = min(mp.cpu_count(), dict_batches_to_process) or 1

        with ExitStack() as stack:
            p = stack.enter_context(mp.Pool(processes=num_cpus_used))

            logger.info(
                f"Got ya {num_cpus_used} parallel workers to do inference on {len(dicts)}dicts (chunksize = {multiprocessing_chunk_size})..."
            )
            log_ascii_workers(num_cpus_used, logger)

            results = p.imap(
                partial(self._multiproc, processor=self.processor, rest_api_schema=rest_api_schema),
                grouper(dicts, multiprocessing_chunk_size),
                1,
            )

            preds_all = []
            with tqdm(total=len(dicts), unit=" Dicts") as pbar:
                for dataset, tensor_names, baskets in results:
                    formatted_preds = self._run_inference(dataset, tensor_names, baskets)
                    if type(formatted_preds) == dict:
                        if type(preds_all) != dict:
                            preds_all = {}
                        preds_all.update(formatted_preds)
                    else:
                        preds_all.extend(formatted_preds)
                    pbar.update(multiprocessing_chunk_size)

        return preds_all

    @classmethod
    def _multiproc(cls, chunk, processor, rest_api_schema):
        dicts = [d[1] for d in chunk]
        index = chunk[0][0]
        dataset, tensor_names, baskets = processor.dataset_from_dicts(dicts, index, rest_api_schema, return_baskets=True)
        return dataset, tensor_names, baskets

    def _run_inference(self, dataset, tensor_names, baskets):
        # For QA can assume that the dataset and samples coming in are derived from the one chunk i.e. full docs, no incomplete docs
        # I think that its not samples being passed in but baskets so this needs to be unpacked
        # TODO we can afford to gather logits_all because this is only logits of one chunk
        aggregate_preds = hasattr(self.model.prediction_heads[0], "aggregate_preds")
        samples = [s for b in baskets for s in b.samples]
=======

        multiprocessing_chunk_size, num_cpus_used = calc_chunksize(len(dicts))
        if num_cpus_used == mp.cpu_count():
            num_cpus_used -= 1 # We reserve one processor to do model inference CPU calculations (besides GPU computations)

        if use_multiprocessing:
            with ExitStack() as stack:
                p = stack.enter_context(mp.Pool(processes=num_cpus_used))

                logger.info(
                    f"Got ya {num_cpus_used} parallel workers to do inference on {len(dicts)}dicts (chunksize = {multiprocessing_chunk_size})..."
                )
                log_ascii_workers(num_cpus_used, logger)

                results = p.imap(
                    partial(self._create_datasets_chunkwise, processor=self.processor, rest_api_schema=rest_api_schema),
                    grouper(dicts, multiprocessing_chunk_size),
                    1,
                )

                preds_all = []
                with tqdm(total=len(dicts), unit=" Dicts") as pbar:
                    for dataset, tensor_names, samples in results:
                        if self.prediction_type == "span_classification":
                            preds_all.extend(self._run_inference_qa(dataset, tensor_names, samples))
                        else:
                            preds_all.extend(self._run_inference(dataset, tensor_names, samples))
                        pbar.update(multiprocessing_chunk_size)

        else:
            chunk = next(grouper(dicts, len(dicts)))
            dataset, tensor_names, samples = self._create_datasets_chunkwise(chunk, processor=self.processor, rest_api_schema=rest_api_schema)
            if self.prediction_type == "span_classification":
                preds_all = self._run_inference_qa(dataset, tensor_names, samples)
            else:
                preds_all = self._run_inference(dataset, tensor_names, samples)

        return preds_all

    @classmethod
    def _create_datasets_chunkwise(cls, chunk, processor, rest_api_schema):
        dicts = [d[1] for d in chunk]
        index = chunk[0][0]
        dataset, tensor_names, baskets = processor.dataset_from_dicts(dicts, index, rest_api_schema, return_baskets=True)
        samples = []
        for b in baskets:  # number of baskets in _multiproc() related to chunksize
            samples.extend(b.samples)
        return dataset, tensor_names, samples

    def _run_inference(self, dataset, tensor_names, samples):
>>>>>>> ebba7cf4
        data_loader = NamedDataLoader(
            dataset=dataset, sampler=SequentialSampler(dataset), batch_size=self.batch_size, tensor_names=tensor_names
        )
        preds_all = []
<<<<<<< HEAD
        logits_all = []
        for i, batch in enumerate(data_loader):
=======
        for i, batch in enumerate(tqdm(data_loader, desc=f"Inferencing")):
>>>>>>> ebba7cf4
            batch = {key: batch[key].to(self.device) for key in batch}
            batch_samples = samples[i * self.batch_size : (i + 1) * self.batch_size]
            # TODO do we actually pass in baskets or samples? c.f. QueestionAnsweringHead.formatted_preds()
            with torch.no_grad():
                logits = self.model.forward(**batch)[0]
                if not aggregate_preds:
                    preds = self.model.formatted_preds(
                        logits=logits,
                        samples=batch_samples,  # TODO batch_samples and logits are not aligned
                        tokenizer=self.processor.tokenizer,
                        return_class_probs=self.return_class_probs,
                        **batch)
                    preds_all += preds
                else:
                    logits_all += [l for l in logits]
        if aggregate_preds:
            # can assume that we have only complete docs i.e. all the samples of one doc are in the current chunk
            # TODO is there a better way than having to wrap logits all in list?
            preds_all = self.model.formatted_preds(logits=[logits_all], baskets=baskets)[0]
        return preds_all

<<<<<<< HEAD
=======
    def _run_inference_qa(self, concatdataset, tensor_names, samples):
        data_loader = NamedDataLoader(
            dataset=concatdataset, sampler=SequentialSampler(concatdataset), batch_size=self.batch_size, tensor_names=tensor_names
        )

        all_preds = []
        for batch in tqdm(data_loader, desc=f"Inferencing"):
            batch = {key: batch[key].to(self.device) for key in batch}
            with torch.no_grad():
                logits = self.model.forward(**batch)
                preds = self.model.logits_to_preds(logits=logits, **batch)
                all_preds += preds


        preds_all = self.model.prediction_heads[0].formatted_preds(logits=None,
                                                                   preds=all_preds,
                                                                   samples=samples)

        return [preds_all]

>>>>>>> ebba7cf4
    def extract_vectors(self, dicts, extraction_strategy="cls_token", extraction_layer=-1):
        """
        Converts a text into vector(s) using the language model only (no prediction head involved).

        :param dicts: Samples to run inference on provided as a list of dicts. One dict per sample.
        :type dicts: [dict]
        :param extraction_strategy: Strategy to extract vectors. Choices: 'cls_token' (sentence vector), 'reduce_mean'
                               (sentence vector), reduce_max (sentence vector), 'per_token' (individual token vectors)
        :type extraction_strategy: str
        :param extraction_layer: number of layer from which the embeddings shall be extracted. Default: -1 (very last layer).
        :type: int
        :return: dict of predictions
        """

        dataset, tensor_names = self.processor.dataset_from_dicts(dicts, rest_api_schema=True)
        samples = []
        for dict in dicts:
            samples.extend(self.processor._dict_to_samples(dict))

        data_loader = NamedDataLoader(
            dataset=dataset, sampler=SequentialSampler(dataset), batch_size=self.batch_size, tensor_names=tensor_names
        )

        preds_all = []
        for i, batch in enumerate(data_loader):
            batch = {key: batch[key].to(self.device) for key in batch}
            batch_samples = samples[i * self.batch_size : (i + 1) * self.batch_size]
            with torch.no_grad():
                preds = self.model.language_model.formatted_preds(
                    extraction_strategy=extraction_strategy,
                    samples=batch_samples,
                    tokenizer=self.processor.tokenizer,
                    extraction_layer=extraction_layer,
                    **batch,
                )
                preds_all += preds

        return preds_all


class FasttextInferencer:
    def __init__(self, model, name=None):
        self.model = model
        self.name = name if name != None else f"anonymous-fasttext"
        self.prediction_type = "embedder"

    @classmethod
    def load(cls, load_dir, batch_size=4, gpu=False, embedder_only=True):
        import fasttext

        if os.path.isfile(load_dir):
            return cls(model=fasttext.load_model(load_dir))
        else:
            logger.error(f"Fasttext model file does not exist at: {load_dir}")

    def extract_vectors(self, dicts, extraction_strategy="reduce_mean"):
        """
        Converts a text into vector(s) using the language model only (no prediction head involved).

        :param dicts: Samples to run inference on provided as a list of dicts. One dict per sample.
        :type dicts: [dict]
        :param extraction_strategy: Strategy to extract vectors. Choices: 'reduce_mean' (mean sentence vector), 'reduce_max' (max per embedding dim), 'CLS'
        :type extraction_strategy: str
        :return: dict of predictions
        """

        preds_all = []
        for d in dicts:
            pred = {}
            pred["context"] = d["text"]
            if extraction_strategy == "reduce_mean":
                pred["vec"] = self.model.get_sentence_vector(d["text"])
            else:
                raise NotImplementedError
            preds_all.append(pred)

        return preds_all<|MERGE_RESOLUTION|>--- conflicted
+++ resolved
@@ -1,10 +1,6 @@
 import logging
 import multiprocessing as mp
-<<<<<<< HEAD
-import numpy as np
-=======
 import os
->>>>>>> ebba7cf4
 from contextlib import ExitStack
 from functools import partial
 
@@ -17,15 +13,7 @@
 from farm.data_handler.utils import grouper
 from farm.modeling.adaptive_model import AdaptiveModel
 from farm.utils import initialize_device_settings
-<<<<<<< HEAD
-from farm.data_handler.processor import Processor, InferenceProcessor
-from farm.utils import set_all_seeds
-from farm.utils import log_ascii_workers
-from farm.data_handler.utils import grouper
-
-=======
 from farm.utils import set_all_seeds, calc_chunksize, log_ascii_workers
->>>>>>> ebba7cf4
 
 logger = logging.getLogger(__name__)
 
@@ -143,21 +131,12 @@
             return_class_probs=return_class_probs,
         )
 
-<<<<<<< HEAD
-    def inference_from_file(self, file):
-        dicts = self.processor.file_to_dicts(file)
-        preds_all = self.inference_from_dicts(dicts, rest_api_schema=False)
-        return preds_all
-
-    def inference_from_dicts(self, dicts, rest_api_schema=False):
-=======
     def inference_from_file(self, file, use_multiprocessing=True):
         dicts = self.processor.file_to_dicts(file)
         preds_all = self.inference_from_dicts(dicts, rest_api_schema=False, use_multiprocessing=use_multiprocessing)
         return preds_all
 
     def inference_from_dicts(self, dicts, rest_api_schema=False, use_multiprocessing=True):
->>>>>>> ebba7cf4
         """
         Runs down-stream inference using the prediction head.
 
@@ -177,61 +156,6 @@
                 "a) ... extract vectors from the language model: call `Inferencer.extract_vectors(...)`"
                 f"b) ... run inference on a downstream task: make sure your model path {self.name} contains a saved prediction head"
             )
-<<<<<<< HEAD
-
-        num_cpus = mp.cpu_count() or 1
-        dicts_per_cpu = np.ceil(len(dicts) / num_cpus)
-        # automatic adjustment of multiprocessing chunksize
-        # for small files (containing few dicts) we want small chunksize to ulitize all available cores but never less
-        # than 2, because we need it to sample another random sentence in LM finetuning
-        # for large files we want to minimize processor spawning without giving too much data to one process, so we
-        # clip it at 5k
-        multiprocessing_chunk_size = int(np.clip((np.ceil(dicts_per_cpu / 5)), a_min=2, a_max=5000))
-        dict_batches_to_process = int(len(dicts) / multiprocessing_chunk_size)
-        num_cpus_used = min(mp.cpu_count(), dict_batches_to_process) or 1
-
-        with ExitStack() as stack:
-            p = stack.enter_context(mp.Pool(processes=num_cpus_used))
-
-            logger.info(
-                f"Got ya {num_cpus_used} parallel workers to do inference on {len(dicts)}dicts (chunksize = {multiprocessing_chunk_size})..."
-            )
-            log_ascii_workers(num_cpus_used, logger)
-
-            results = p.imap(
-                partial(self._multiproc, processor=self.processor, rest_api_schema=rest_api_schema),
-                grouper(dicts, multiprocessing_chunk_size),
-                1,
-            )
-
-            preds_all = []
-            with tqdm(total=len(dicts), unit=" Dicts") as pbar:
-                for dataset, tensor_names, baskets in results:
-                    formatted_preds = self._run_inference(dataset, tensor_names, baskets)
-                    if type(formatted_preds) == dict:
-                        if type(preds_all) != dict:
-                            preds_all = {}
-                        preds_all.update(formatted_preds)
-                    else:
-                        preds_all.extend(formatted_preds)
-                    pbar.update(multiprocessing_chunk_size)
-
-        return preds_all
-
-    @classmethod
-    def _multiproc(cls, chunk, processor, rest_api_schema):
-        dicts = [d[1] for d in chunk]
-        index = chunk[0][0]
-        dataset, tensor_names, baskets = processor.dataset_from_dicts(dicts, index, rest_api_schema, return_baskets=True)
-        return dataset, tensor_names, baskets
-
-    def _run_inference(self, dataset, tensor_names, baskets):
-        # For QA can assume that the dataset and samples coming in are derived from the one chunk i.e. full docs, no incomplete docs
-        # I think that its not samples being passed in but baskets so this needs to be unpacked
-        # TODO we can afford to gather logits_all because this is only logits of one chunk
-        aggregate_preds = hasattr(self.model.prediction_heads[0], "aggregate_preds")
-        samples = [s for b in baskets for s in b.samples]
-=======
 
         multiprocessing_chunk_size, num_cpus_used = calc_chunksize(len(dicts))
         if num_cpus_used == mp.cpu_count():
@@ -255,19 +179,15 @@
                 preds_all = []
                 with tqdm(total=len(dicts), unit=" Dicts") as pbar:
                     for dataset, tensor_names, samples in results:
-                        if self.prediction_type == "span_classification":
-                            preds_all.extend(self._run_inference_qa(dataset, tensor_names, samples))
-                        else:
-                            preds_all.extend(self._run_inference(dataset, tensor_names, samples))
+                        # TODO change formot of formatted_preds in QA (list of dicts)
+                        preds_all.extend(self._run_inference(dataset, tensor_names, samples))
                         pbar.update(multiprocessing_chunk_size)
 
         else:
             chunk = next(grouper(dicts, len(dicts)))
             dataset, tensor_names, samples = self._create_datasets_chunkwise(chunk, processor=self.processor, rest_api_schema=rest_api_schema)
-            if self.prediction_type == "span_classification":
-                preds_all = self._run_inference_qa(dataset, tensor_names, samples)
-            else:
-                preds_all = self._run_inference(dataset, tensor_names, samples)
+            # TODO change formot of formatted_preds in QA (list of dicts)
+            preds_all = self._run_inference(dataset, tensor_names, samples)
 
         return preds_all
 
@@ -282,20 +202,15 @@
         return dataset, tensor_names, samples
 
     def _run_inference(self, dataset, tensor_names, samples):
->>>>>>> ebba7cf4
         data_loader = NamedDataLoader(
             dataset=dataset, sampler=SequentialSampler(dataset), batch_size=self.batch_size, tensor_names=tensor_names
         )
+        logits_all = []
         preds_all = []
-<<<<<<< HEAD
-        logits_all = []
-        for i, batch in enumerate(data_loader):
-=======
+        aggregate_preds = hasattr(self.model.prediction_heads[0], "aggregate_preds")
         for i, batch in enumerate(tqdm(data_loader, desc=f"Inferencing")):
->>>>>>> ebba7cf4
             batch = {key: batch[key].to(self.device) for key in batch}
             batch_samples = samples[i * self.batch_size : (i + 1) * self.batch_size]
-            # TODO do we actually pass in baskets or samples? c.f. QueestionAnsweringHead.formatted_preds()
             with torch.no_grad():
                 logits = self.model.forward(**batch)[0]
                 if not aggregate_preds:
@@ -308,36 +223,16 @@
                     preds_all += preds
                 else:
                     logits_all += [l for l in logits]
-        if aggregate_preds:
-            # can assume that we have only complete docs i.e. all the samples of one doc are in the current chunk
-            # TODO is there a better way than having to wrap logits all in list?
-            preds_all = self.model.formatted_preds(logits=[logits_all], baskets=baskets)[0]
-        return preds_all
-
-<<<<<<< HEAD
-=======
-    def _run_inference_qa(self, concatdataset, tensor_names, samples):
-        data_loader = NamedDataLoader(
-            dataset=concatdataset, sampler=SequentialSampler(concatdataset), batch_size=self.batch_size, tensor_names=tensor_names
-        )
-
-        all_preds = []
-        for batch in tqdm(data_loader, desc=f"Inferencing"):
-            batch = {key: batch[key].to(self.device) for key in batch}
-            with torch.no_grad():
-                logits = self.model.forward(**batch)
-                preds = self.model.logits_to_preds(logits=logits, **batch)
-                all_preds += preds
-
-
-        preds_all = self.model.prediction_heads[0].formatted_preds(logits=None,
-                                                                   preds=all_preds,
-                                                                   samples=samples)
-
-        return [preds_all]
-
->>>>>>> ebba7cf4
-    def extract_vectors(self, dicts, extraction_strategy="cls_token", extraction_layer=-1):
+            if aggregate_preds:
+                # can assume that we have only complete docs i.e. all the samples of one doc are in the current chunk
+                # TODO is there a better way than having to wrap logits all in list?
+                # TODO can QA formatted preds deal with samples?
+                preds_all = self.model.formatted_preds(logits=[logits_all], baskets=baskets)[0]
+            return preds_all
+
+    def extract_vectors(
+        self, dicts, extraction_strategy="cls_token", extraction_layer=-1
+    ):
         """
         Converts a text into vector(s) using the language model only (no prediction head involved).
 
