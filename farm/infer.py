import logging
import multiprocessing as mp
import os
from functools import partial

import torch
from torch.utils.data.sampler import SequentialSampler
from tqdm import tqdm
from transformers.configuration_auto import AutoConfig
from typing import Generator, List, Union

from farm.data_handler.dataloader import NamedDataLoader
from farm.data_handler.processor import Processor, InferenceProcessor, SquadProcessor, NERProcessor, TextClassificationProcessor
from farm.data_handler.utils import grouper
from farm.modeling.tokenization import Tokenizer
from farm.modeling.adaptive_model import AdaptiveModel, BaseAdaptiveModel, ONNXAdaptiveModel
from farm.modeling.optimization import optimize_model
from farm.utils import initialize_device_settings
from farm.utils import set_all_seeds, calc_chunksize, log_ascii_workers
from farm.modeling.predictions import QAPred

logger = logging.getLogger(__name__)


class Inferencer:
    """
    Loads a saved AdaptiveModel/ONNXAdaptiveModel from disk and runs it in inference mode. Can be used for a
    model with prediction head (down-stream predictions) and without (using LM as embedder).

    Example usage:

    .. code-block:: python

       # down-stream inference
       basic_texts = [
           {"text": "Schartau sagte dem Tagesspiegel, dass Fischer ein Idiot sei"},
           {"text": "Martin Müller spielt Handball in Berlin"},
       ]
       model = Inferencer.load(your_model_dir)
       model.inference_from_dicts(dicts=basic_texts)
       # LM embeddings
       model = Inferencer.load(your_model_dir, extraction_strategy="cls_token", extraction_layer=-1)
       model.inference_from_dicts(dicts=basic_texts)
    """

    def __init__(
        self,
        model,
        processor,
        task_type,
        batch_size=4,
        gpu=False,
        name=None,
        return_class_probs=False,
        extraction_strategy=None,
        extraction_layer=None,
        s3e_stats=None,
        num_processes=None,
        disable_tqdm=False
    ):
        """
        Initializes Inferencer from an AdaptiveModel and a Processor instance.

        :param model: AdaptiveModel to run in inference mode
        :type model: AdaptiveModel
        :param processor: A dataset specific Processor object which will turn input (file or dict) into a Pytorch Dataset.
        :type processor: Processor
        :param task_type: Type of task the model should be used for. Currently supporting:
                          "embeddings", "question_answering", "text_classification", "ner". More coming soon...
        :param task_type: str
        :param batch_size: Number of samples computed once per batch
        :type batch_size: int
        :param gpu: If GPU shall be used
        :type gpu: bool
        :param name: Name for the current Inferencer model, displayed in the REST API
        :type name: string
        :param return_class_probs: either return probability distribution over all labels or the prob of the associated label
        :type return_class_probs: bool
        :param extraction_strategy: Strategy to extract vectors. Choices: 'cls_token' (sentence vector), 'reduce_mean'
                               (sentence vector), reduce_max (sentence vector), 'per_token' (individual token vectors),
                               's3e' (sentence vector via S3E pooling, see https://arxiv.org/abs/2002.09620)
        :type extraction_strategy: str
        :param extraction_layer: number of layer from which the embeddings shall be extracted. Default: -1 (very last layer).
        :type extraction_layer: int
        :param s3e_stats: Stats of a fitted S3E model as returned by `fit_s3e_on_corpus()`
                          (only needed for task_type="embeddings" and extraction_strategy = "s3e")
        :type s3e_stats: dict
        :param num_processes: the number of processes for `multiprocessing.Pool`. Set to value of 0 to disable
                              multiprocessing. Set to None to let Inferencer use all CPU cores minus one. If you want to
                              debug the Language Model, you might need to disable multiprocessing!
                              **Warning!** If you use multiprocessing you have to close the
                              `multiprocessing.Pool` again! To do so call
                              :func:`~farm.infer.Inferencer.close_multiprocessing_pool` after you are
                              done using this class. The garbage collector will not do this for you!
        :type num_processes: int
        :param disable_tqdm: Whether to disable tqdm logging (can get very verbose in multiprocessing)
        :type disable_tqdm: bool
        :return: An instance of the Inferencer.

        """
        # Init device and distributed settings
        device, n_gpu = initialize_device_settings(use_cuda=gpu, local_rank=-1, use_amp=None)

        self.processor = processor
        self.model = model
        self.model.eval()
        self.batch_size = batch_size
        self.device = device
        self.language = self.model.get_language()
        self.task_type = task_type
        self.disable_tqdm = disable_tqdm

        if task_type == "embeddings":
            if not extraction_layer or not extraction_strategy:
                    logger.warning("Using task_type='embeddings', but couldn't find one of the args `extraction_layer` and `extraction_strategy`. "
                                   "Since FARM 0.4.2, you set both when initializing the Inferencer and then call inferencer.inference_from_dicts() instead of inferencer.extract_vectors()")
            self.model.prediction_heads = torch.nn.ModuleList([])
            self.model.language_model.extraction_layer = extraction_layer
            self.model.language_model.extraction_strategy = extraction_strategy
            self.model.language_model.s3e_stats = s3e_stats

        # TODO add support for multiple prediction heads

        self.name = name if name != None else f"anonymous-{self.task_type}"
        self.return_class_probs = return_class_probs

        model.connect_heads_with_processor(processor.tasks, require_labels=False)
        set_all_seeds(42)

        self._set_multiprocessing_pool(num_processes)

    @classmethod
    def load(
        cls,
        model_name_or_path,
        batch_size=4,
        gpu=False,
        task_type=None,
        return_class_probs=False,
        strict=True,
        max_seq_len=256,
        doc_stride=128,
        extraction_layer=None,
        extraction_strategy=None,
        s3e_stats=None,
        num_processes=None,
        disable_tqdm=False

    ):
        """
        Load an Inferencer incl. all relevant components (model, tokenizer, processor ...) either by

        1. specifying a public name from transformers' model hub (https://huggingface.co/models)
        2. or pointing to a local directory it is saved in.

        :param model_name_or_path: Local directory or public name of the model to load.
        :type model_name_or_path: str
        :param batch_size: Number of samples computed once per batch
        :type batch_size: int
        :param gpu: If GPU shall be used
        :type gpu: bool
        :param task_type: Type of task the model should be used for. Currently supporting:
                          "embeddings", "question_answering", "text_classification", "ner". More coming soon...
        :param task_type: str
        :param strict: whether to strictly enforce that the keys loaded from saved model match the ones in
                       the PredictionHead (see torch.nn.module.load_state_dict()).
                       Set to `False` for backwards compatibility with PHs saved with older version of FARM.
        :type strict: bool
        :param max_seq_len: maximum length of one text sample
        :type max_seq_len: int
        :param doc_stride: Only QA: When input text is longer than max_seq_len it gets split into parts, strided by doc_stride
        :type doc_stride: int
        :param extraction_strategy: Strategy to extract vectors. Choices: 'cls_token' (sentence vector), 'reduce_mean'
                               (sentence vector), reduce_max (sentence vector), 'per_token' (individual token vectors)
        :type extraction_strategy: str
        :param extraction_layer: number of layer from which the embeddings shall be extracted. Default: -1 (very last layer).
        :type extraction_layer: int
        :param s3e_stats: Stats of a fitted S3E model as returned by `fit_s3e_on_corpus()`
                          (only needed for task_type="embeddings" and extraction_strategy = "s3e")
        :type s3e_stats: dict
        :param num_processes: the number of processes for `multiprocessing.Pool`. Set to value of 0 to disable
                              multiprocessing. Set to None to let Inferencer use all CPU cores minus one. If you want to
                              debug the Language Model, you might need to disable multiprocessing!
                              **Warning!** If you use multiprocessing you have to close the
                              `multiprocessing.Pool` again! To do so call
                              :func:`~farm.infer.Inferencer.close_multiprocessing_pool` after you are
                              done using this class. The garbage collector will not do this for you!
        :type num_processes: int
        :param disable_tqdm: Whether to disable tqdm logging (can get very verbose in multiprocessing)
        :type disable_tqdm: bool
        :return: An instance of the Inferencer.

        """

        device, n_gpu = initialize_device_settings(use_cuda=gpu, local_rank=-1, use_amp=None)
        name = os.path.basename(model_name_or_path)

        # a) either from local dir
        if os.path.exists(model_name_or_path):
            model = BaseAdaptiveModel.load(load_dir=model_name_or_path, device=device, strict=strict)
            if task_type == "embeddings":
                processor = InferenceProcessor.load_from_dir(model_name_or_path)
            else:
                processor = Processor.load_from_dir(model_name_or_path)

            # override processor attributes loaded from config file with inferencer params
            processor.max_seq_len = max_seq_len
            if hasattr(processor, "doc_stride"):
                processor.doc_stride = doc_stride

        # b) or from remote transformers model hub
        else:
            logger.info(f"Could not find `{model_name_or_path}` locally. Try to download from model hub ...")
            if not task_type:
                raise ValueError("Please specify the 'task_type' of the model you want to load from transformers. "
                                 "Valid options for arg `task_type`:"
                                 "'question_answering', 'embeddings', 'text_classification', 'ner'")

            model = AdaptiveModel.convert_from_transformers(model_name_or_path, device, task_type)
            config = AutoConfig.from_pretrained(model_name_or_path)
            tokenizer = Tokenizer.load(model_name_or_path)

            # TODO infer task_type automatically from config (if possible)
            if task_type == "question_answering":
                processor = SquadProcessor(
                    tokenizer=tokenizer,
                    max_seq_len=max_seq_len,
                    label_list=["start_token", "end_token"],
                    metric="squad",
                    data_dir="data",
                    doc_stride=doc_stride
                )
            elif task_type == "embeddings":
                processor = InferenceProcessor(tokenizer=tokenizer, max_seq_len=max_seq_len)

            elif task_type == "text_classification":
                label_list = list(config.id2label[id] for id in range(len(config.id2label)))
                processor = TextClassificationProcessor(tokenizer=tokenizer,
                                                        max_seq_len=max_seq_len,
                                                        data_dir="data",
                                                        label_list=label_list,
                                                        label_column_name="label",
                                                        metric="acc",
                                                        quote_char='"',
                                                        )
            elif task_type == "ner":
                label_list = list(config.label2id.keys())
                processor = NERProcessor(
                    tokenizer=tokenizer, max_seq_len=max_seq_len, data_dir="data", metric="seq_f1",
                    label_list=label_list
                )
            else:
                raise ValueError(f"`task_type` {task_type} is not supported yet. "
                                 f"Valid options for arg `task_type`: 'question_answering', "
                                 f"'embeddings', 'text_classification', 'ner'")

        if not isinstance(model,ONNXAdaptiveModel):
            model, _ = optimize_model(model=model, device=device, local_rank=-1, optimizer=None)
        return cls(
            model,
            processor,
            task_type=task_type,
            batch_size=batch_size,
            gpu=gpu,
            name=name,
            return_class_probs=return_class_probs,
            extraction_strategy=extraction_strategy,
            extraction_layer=extraction_layer,
            s3e_stats=s3e_stats,
            num_processes=num_processes,
            disable_tqdm=disable_tqdm
        )

    def _set_multiprocessing_pool(self, num_processes):
        """
        Initialize a multiprocessing.Pool for instances of Inferencer.

        :param num_processes: the number of processes for `multiprocessing.Pool`. Set to value of 0 to disable
                              multiprocessing. Set to None to let Inferencer use all CPU cores minus one. If you want to
                              debug the Language Model, you might need to disable multiprocessing!
                              **Warning!** If you use multiprocessing you have to close the
                              `multiprocessing.Pool` again! To do so call
                              :func:`~farm.infer.Inferencer.close_multiprocessing_pool` after you are
                              done using this class. The garbage collector will not do this for you!
        :type num_processes: int
        :return:
        """
        self.process_pool = None
        if num_processes == 0:  # disable multiprocessing
            self.process_pool = None
        else:
            if num_processes is None:  # use all CPU cores
                num_processes = mp.cpu_count() - 1
            self.process_pool = mp.Pool(processes=num_processes)
            logger.info(
                f"Got ya {num_processes} parallel workers to do inference ..."
            )
            log_ascii_workers(n=num_processes,logger=logger)

    def close_multiprocessing_pool(self, join=False):
        """Close the `multiprocessing.Pool` again.

        If you use multiprocessing you have to close the `multiprocessing.Pool` again!
        To do so call this function after you are done using this class.
        The garbage collector will not do this for you!

        :param join: wait for the worker processes to exit
        :type join: bool
        """
        if self.process_pool is not None:
            self.process_pool.close()
            if join:
                self.process_pool.join()
            self.process_pool = None

    def save(self, path):
        self.model.save(path)
        self.processor.save(path)

    def inference_from_file(self, file, multiprocessing_chunksize=None, streaming=False, return_json=True):
        """
        Run down-stream inference on samples created from an input file.
        The file should be in the same format as the ones used during training
        (e.g. squad style for QA, tsv for doc classification ...) as the same Processor will be used for conversion.

        :param file: path of the input file for Inference
        :type file: str
        :param multiprocessing_chunksize: number of dicts to put together in one chunk and feed to one process
        :type multiprocessing_chunksize: int
        :param streaming: return a Python generator object that yield results as they get computed, instead of
                          blocking for all the results. To use streaming, the dicts parameter must be a generator
                          and num_processes argument must be set. This mode can be useful to implement large scale
                          non-blocking inference pipelines.
        :type streaming: bool

        :return: an iterator(list or generator) of predictions
        :rtype: iter
        """
        dicts = self.processor.file_to_dicts(file)
        preds_all = self.inference_from_dicts(
            dicts,
            return_json=return_json,
            multiprocessing_chunksize=multiprocessing_chunksize,
            streaming=streaming,
        )
        if streaming:
            return preds_all
        else:
            return list(preds_all)

    def inference_from_dicts(
        self, dicts, return_json=True, multiprocessing_chunksize=None, streaming=False
    ):
        """
        Runs down-stream inference on samples created from input dictionaries.
        The format of the input `dicts` depends on the task:

        * QA (SQuAD style):    [{"qas": ["What is X?"], "context":  "Some context containing the answer"}]
        * QA (FARM style): [{"questions": ["What is X?"], "text":  "Some context containing the answer"}]
        * Classification / NER / embeddings: [{"text": "Some input text"}]

        Inferencer has a high performance non-blocking streaming mode for large scale inference use cases. With this
        mode, the dicts parameter can optionally be a Python generator object that yield dicts, thus avoiding loading
        dicts in memory. The inference_from_dicts() method returns a generator that yield predictions. To use streaming,
        set the streaming param to True and determine optimal multiprocessing_chunksize by performing speed benchmarks.


        :param dicts: Samples to run inference on provided as a list(or a generator object) of dicts.
                      One dict per sample.
        :type dicts: iter(dict)
        :param return_json: Whether the output should be in a json appropriate format. If False, it returns the prediction
                            object where applicable, else it returns PredObj.to_json()
        :type return_json: bool
        :return: dict of predictions
        :param multiprocessing_chunksize: number of dicts to put together in one chunk and feed to one process
                                          (only relevant if you do multiprocessing)
        :type multiprocessing_chunksize: int
        :param streaming: return a Python generator object that yield results as they get computed, instead of blocking
                          for all the results. To use streaming, the dicts parameter must be a generator and
                          num_processes argument must be set. This mode can be useful to implement large scale
                          non-blocking inference pipelines.
        :type streaming: bool

        :return: an iterator(list or generator) of predictions
        :rtype: iter
        """

        # whether to aggregate predictions across different samples (e.g. for QA on long texts)
        aggregate_preds = False
        if len(self.model.prediction_heads) > 0:
            aggregate_preds = hasattr(self.model.prediction_heads[0], "aggregate_preds")

        if self.process_pool is None:  # multiprocessing disabled (helpful for debugging or using in web frameworks)
            predictions = self._inference_without_multiprocessing(dicts, return_json, aggregate_preds)
            return predictions
        else:  # use multiprocessing for inference
            # Calculate values of multiprocessing_chunksize and num_processes if not supplied in the parameters.
            # The calculation of the values is based on whether streaming mode is enabled. This is only for speed
            # optimization and do not impact the results of inference.
            if streaming:
                if multiprocessing_chunksize is None:
                    logger.warning("Streaming mode is enabled for the Inferencer but multiprocessing_chunksize is not "
                                   "supplied. Continuing with a default value of 20. Perform benchmarking on your data "
                                   "to get the optimal chunksize.")
                    multiprocessing_chunksize = 20
            else:
                if multiprocessing_chunksize is None:
                    _chunk_size, _ = calc_chunksize(len(dicts))
                    multiprocessing_chunksize = _chunk_size

            predictions = self._inference_with_multiprocessing(
                dicts, return_json, aggregate_preds, multiprocessing_chunksize,
            )

            # return a generator object if streaming is enabled, else, cast the generator to a list.
            if not streaming and type(predictions) != list:
                return list(predictions)
            else:
                return predictions

    def _inference_without_multiprocessing(self, dicts, return_json, aggregate_preds):
        """
        Implementation of inference from dicts without using Python multiprocessing. Useful for debugging or in API
        framework where spawning new processes could be expensive.

        :param dicts: Samples to run inference on provided as a list of dicts. One dict per sample.
        :type dicts: iter(dict)
        :param return_json: Whether the output should be in a json appropriate format. If False, it returns the prediction
                            object where applicable, else it returns PredObj.to_json()
        :type return_json: bool
        :param aggregate_preds: whether to aggregate predictions across different samples (e.g. for QA on long texts)
        :type aggregate_preds: bool

        :return: list of predictions
        :rtype: list
        """
        dataset, tensor_names, baskets = self.processor.dataset_from_dicts(
            dicts, indices=[i for i in range(len(dicts))], return_baskets=True
        )
        # TODO change format of formatted_preds in QA (list of dicts)
        if aggregate_preds:
            preds_all = self._get_predictions_and_aggregate(dataset, tensor_names, baskets)
        else:
            preds_all = self._get_predictions(dataset, tensor_names, baskets)

        if return_json:
            # TODO this try catch should be removed when all tasks return prediction objects
            try:
                preds_all = [x.to_json() for x in preds_all]
            except AttributeError:
                pass

        return preds_all

    def _inference_with_multiprocessing(
        self, dicts, return_json, aggregate_preds, multiprocessing_chunksize
    ):
        """
        Implementation of inference. This method is a generator that yields the results.

        :param dicts: Samples to run inference on provided as a list of dicts or a generator object that yield dicts.
        :type dicts: iter(dict)
        :param return_json: Whether the output should be in a json appropriate format. If False, it returns the prediction
                            object where applicable, else it returns PredObj.to_json()
        :type return_json: bool
        :param aggregate_preds: whether to aggregate predictions across different samples (e.g. for QA on long texts)
        :type aggregate_preds: bool
        :param multiprocessing_chunksize: number of dicts to put together in one chunk and feed to one process
        :type multiprocessing_chunksize: int
        :return: generator object that yield predictions
        :rtype: iter
        """

        # We group the input dicts into chunks and feed each chunk to a different process
        # in the pool, where it gets converted to a pytorch dataset
        results = self.process_pool.imap(
            partial(self._create_datasets_chunkwise, processor=self.processor),
            grouper(iterable=dicts, n=multiprocessing_chunksize),
            1,
        )

        # Once a process spits out a preprocessed chunk. we feed this dataset directly to the model.
        # So we don't need to wait until all preprocessing has finished before getting first predictions.
        for dataset, tensor_names, baskets in results:
            # TODO change format of formatted_preds in QA (list of dicts)
            if aggregate_preds:
                predictions = self._get_predictions_and_aggregate(
                    dataset, tensor_names, baskets
                )
            else:
                predictions = self._get_predictions(dataset, tensor_names, baskets)

            if return_json:
                # TODO this try catch should be removed when all tasks return prediction objects
                try:
                    predictions = [x.to_json() for x in predictions]
                except AttributeError:
                    pass
            yield from predictions

    @classmethod
    def _create_datasets_chunkwise(cls, chunk, processor):
        """Convert ONE chunk of data (i.e. dictionaries) into ONE pytorch dataset.
        This is usually executed in one of many parallel processes.
        The resulting datasets of the processes are merged together afterwards"""
        dicts = [d[1] for d in chunk]
        indices = [d[0] for d in chunk]
        dataset, tensor_names, baskets = processor.dataset_from_dicts(dicts, indices, return_baskets=True)
        return dataset, tensor_names, baskets

    def _get_predictions(self, dataset, tensor_names, baskets):
        """
        Feed a preprocessed dataset to the model and get the actual predictions (forward pass + formatting).

        :param dataset: PyTorch Dataset with samples you want to predict
        :param tensor_names: Names of the tensors in the dataset
        :param baskets: For each item in the dataset, we need additional information to create formatted preds.
                        Baskets contain all relevant infos for that.
                        Example: QA - input string to convert the predicted answer from indices back to string space
        :param rest_api_schema: Whether input dicts use the format that complies with the FARM REST API.
                                Currently only used for QA to switch from squad to a more useful format in production.
                                While input is almost the same, output contains additional meta data(offset, context..)
        :type rest_api_schema: bool
        :return: list of predictions
        """
        samples = [s for b in baskets for s in b.samples]

        data_loader = NamedDataLoader(
            dataset=dataset, sampler=SequentialSampler(dataset), batch_size=self.batch_size, tensor_names=tensor_names
        )
        preds_all = []
        for i, batch in enumerate(tqdm(data_loader, desc=f"Inferencing Samples", unit=" Batches", disable=self.disable_tqdm)):
            batch = {key: batch[key].to(self.device) for key in batch}
            batch_samples = samples[i * self.batch_size : (i + 1) * self.batch_size]

            # get logits
            with torch.no_grad():
                logits = self.model.forward(**batch)[0]
                preds = self.model.formatted_preds(
                    logits=[logits],
                    samples=batch_samples,
                    tokenizer=self.processor.tokenizer,
                    return_class_probs=self.return_class_probs,
                    **batch)
                preds_all += preds
        return preds_all

    def _get_predictions_and_aggregate(self, dataset, tensor_names, baskets):
        """
        Feed a preprocessed dataset to the model and get the actual predictions (forward pass + logits_to_preds + formatted_preds).

        Difference to _get_predictions():
         - Additional aggregation step across predictions of individual samples
         (e.g. For QA on long texts, we extract answers from multiple passages and then aggregate them on the "document level")

        :param dataset: PyTorch Dataset with samples you want to predict
        :param tensor_names: Names of the tensors in the dataset
        :param baskets: For each item in the dataset, we need additional information to create formatted preds.
                        Baskets contain all relevant infos for that.
                        Example: QA - input string to convert the predicted answer from indices back to string space
        :param rest_api_schema: Whether input dicts use the format that complies with the FARM REST API.
                                Currently only used for QA to switch from squad to a more useful format in production.
                                While input is almost the same, output contains additional meta data(offset, context..)
        :type rest_api_schema: bool
        :return: list of predictions
        """

        data_loader = NamedDataLoader(
            dataset=dataset, sampler=SequentialSampler(dataset), batch_size=self.batch_size, tensor_names=tensor_names
        )
        # TODO Sometimes this is the preds of one head, sometimes of two. We need a more advanced stacking operation
        # TODO so that preds of the right shape are passed in to formatted_preds
        unaggregated_preds_all = []

        for i, batch in enumerate(tqdm(data_loader, desc=f"Inferencing Samples", unit=" Batches", disable=self.disable_tqdm)):

            batch = {key: batch[key].to(self.device) for key in batch}

            # get logits
            with torch.no_grad():
                # Aggregation works on preds, not logits. We want as much processing happening in one batch + on GPU
                # So we transform logits to preds here as well
                logits = self.model.forward(**batch)
                # preds = self.model.logits_to_preds(logits, **batch)[0] (This must somehow be useful for SQuAD)
                preds = self.model.logits_to_preds(logits, **batch)
                unaggregated_preds_all.append(preds)

        # In some use cases we want to aggregate the individual predictions.
        # This is mostly useful, if the input text is longer than the max_seq_len that the model can process.
        # In QA we can use this to get answers from long input texts by first getting predictions for smaller passages
        # and then aggregating them here.

        # At this point unaggregated preds has shape [n_batches][n_heads][n_samples]

        # can assume that we have only complete docs i.e. all the samples of one doc are in the current chunk
        logits = [None]
        preds_all = self.model.formatted_preds(logits=logits, # For QA we collected preds per batch and do not want to pass logits
                                               preds=unaggregated_preds_all,
                                               baskets=baskets)
        return preds_all

    def extract_vectors(self, dicts, extraction_strategy="cls_token", extraction_layer=-1):
        """
        Converts a text into vector(s) using the language model only (no prediction head involved).

        Example:
            basic_texts = [{"text": "Some text we want to embed"}, {"text": "And a second one"}]
            result = inferencer.extract_vectors(dicts=basic_texts)

        :param dicts: Samples to run inference on provided as a list of dicts. One dict per sample.
        :type dicts: [dict]
        :param extraction_strategy: Strategy to extract vectors. Choices: 'cls_token' (sentence vector), 'reduce_mean'
                               (sentence vector), reduce_max (sentence vector), 'per_token' (individual token vectors)
        :type extraction_strategy: str
        :param extraction_layer: number of layer from which the embeddings shall be extracted. Default: -1 (very last layer).
        :type extraction_layer: int
        :return: dict of predictions
        """

        logger.warning("Deprecated! Please use Inferencer.inference_from_dicts() instead.")
        self.model.prediction_heads = torch.nn.ModuleList([])
        self.model.language_model.extraction_layer = extraction_layer
        self.model.language_model.extraction_strategy = extraction_strategy

        return self.inference_from_dicts(dicts)


class QAInferencer(Inferencer):

    def inference_from_dicts(self,
                             dicts,
                             return_json=True,
                             multiprocessing_chunksize=None,
                             streaming=False) -> Union[List[QAPred], Generator[QAPred, None, None]]:
<<<<<<< HEAD
        return Inferencer.inference_from_dicts(dicts, return_json=True, multiprocessing_chunksize=None, streaming=False)
=======
        return Inferencer.inference_from_dicts(self, dicts, return_json=return_json, multiprocessing_chunksize=None, streaming=False)
>>>>>>> ff8ce497

    def inference_from_file(self,
                            file,
                            multiprocessing_chunksize=None,
                            streaming=False,
                            return_json=True) -> Union[List[QAPred], Generator[QAPred, None, None]]:
<<<<<<< HEAD
        return Inferencer.inference_from_file(file, return_json=True, multiprocessing_chunksize=None, streaming=False)
=======
        return Inferencer.inference_from_file(self, file, return_json=return_json, multiprocessing_chunksize=None, streaming=False)
>>>>>>> ff8ce497


class FasttextInferencer:
    def __init__(self, model, name=None):
        self.model = model
        self.name = name if name != None else f"anonymous-fasttext"
        self.prediction_type = "embedder"

    @classmethod
    def load(cls, load_dir, batch_size=4, gpu=False):
        import fasttext

        if os.path.isfile(load_dir):
            return cls(model=fasttext.load_model(load_dir))
        else:
            logger.error(f"Fasttext model file does not exist at: {load_dir}")

    def extract_vectors(self, dicts, extraction_strategy="reduce_mean"):
        """
        Converts a text into vector(s) using the language model only (no prediction head involved).

        :param dicts: Samples to run inference on provided as a list of dicts. One dict per sample.
        :type dicts: [dict]
        :param extraction_strategy: Strategy to extract vectors. Choices: 'reduce_mean' (mean sentence vector), 'reduce_max' (max per embedding dim), 'CLS'
        :type extraction_strategy: str
        :return: dict of predictions
        """

        preds_all = []
        for d in dicts:
            pred = {}
            pred["context"] = d["text"]
            if extraction_strategy == "reduce_mean":
                pred["vec"] = self.model.get_sentence_vector(d["text"])
            else:
                raise NotImplementedError
            preds_all.append(pred)

        return preds_all<|MERGE_RESOLUTION|>--- conflicted
+++ resolved
@@ -632,22 +632,14 @@
                              return_json=True,
                              multiprocessing_chunksize=None,
                              streaming=False) -> Union[List[QAPred], Generator[QAPred, None, None]]:
-<<<<<<< HEAD
-        return Inferencer.inference_from_dicts(dicts, return_json=True, multiprocessing_chunksize=None, streaming=False)
-=======
         return Inferencer.inference_from_dicts(self, dicts, return_json=return_json, multiprocessing_chunksize=None, streaming=False)
->>>>>>> ff8ce497
 
     def inference_from_file(self,
                             file,
                             multiprocessing_chunksize=None,
                             streaming=False,
                             return_json=True) -> Union[List[QAPred], Generator[QAPred, None, None]]:
-<<<<<<< HEAD
-        return Inferencer.inference_from_file(file, return_json=True, multiprocessing_chunksize=None, streaming=False)
-=======
         return Inferencer.inference_from_file(self, file, return_json=return_json, multiprocessing_chunksize=None, streaming=False)
->>>>>>> ff8ce497
 
 
 class FasttextInferencer:
