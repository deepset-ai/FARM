--- conflicted
+++ resolved
@@ -52,11 +52,8 @@
         return_class_probs=False,
         extraction_strategy=None,
         extraction_layer=None,
-<<<<<<< HEAD
         s3e_stats=None,
-=======
         num_processes=None,
->>>>>>> dc2490b6
     ):
         """
         Initializes Inferencer from an AdaptiveModel and a Processor instance.
@@ -77,10 +74,14 @@
         :param return_class_probs: either return probability distribution over all labels or the prob of the associated label
         :type return_class_probs: bool
         :param extraction_strategy: Strategy to extract vectors. Choices: 'cls_token' (sentence vector), 'reduce_mean'
-                               (sentence vector), reduce_max (sentence vector), 'per_token' (individual token vectors)
+                               (sentence vector), reduce_max (sentence vector), 'per_token' (individual token vectors),
+                               's3e' (sentence vector via S3E pooling, see https://arxiv.org/abs/2002.09620)
         :type extraction_strategy: str
         :param extraction_layer: number of layer from which the embeddings shall be extracted. Default: -1 (very last layer).
         :type extraction_layer: int
+        :param s3e_stats: Stats of a fitted S3E model as returned by `fit_s3e_on_corpus()`
+                          (only needed for task_type="embeddings" and extraction_strategy = "s3e")
+        :type s3e_stats: dict
         :param num_processes: the number of processes for `multiprocessing.Pool`. Set to value of 0 to disable
                               multiprocessing. Set to None to let Inferencer use all CPU cores. If you want to
                               debug the Language Model, you might need to disable multiprocessing!
@@ -131,11 +132,8 @@
         doc_stride=128,
         extraction_layer=None,
         extraction_strategy=None,
-<<<<<<< HEAD
-        s3e_stats=None
-=======
+        s3e_stats=None,
         num_processes=None,
->>>>>>> dc2490b6
     ):
         """
         Load an Inferencer incl. all relevant components (model, tokenizer, processor ...) either by
@@ -165,6 +163,9 @@
         :type extraction_strategy: str
         :param extraction_layer: number of layer from which the embeddings shall be extracted. Default: -1 (very last layer).
         :type extraction_layer: int
+        :param s3e_stats: Stats of a fitted S3E model as returned by `fit_s3e_on_corpus()`
+                          (only needed for task_type="embeddings" and extraction_strategy = "s3e")
+        :type s3e_stats: dict
         :param num_processes: the number of processes for `multiprocessing.Pool`. Set to value of 0 to disable
                               multiprocessing. Set to None to let Inferencer use all CPU cores. If you want to
                               debug the Language Model, you might need to disable multiprocessing!
@@ -245,11 +246,8 @@
             return_class_probs=return_class_probs,
             extraction_strategy=extraction_strategy,
             extraction_layer=extraction_layer,
-<<<<<<< HEAD
-            s3e_stats=s3e_stats
-=======
+            s3e_stats=s3e_stats,
             num_processes=num_processes,
->>>>>>> dc2490b6
         )
 
     def _set_multiprocessing_pool(self, num_processes):
