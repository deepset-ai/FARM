--- conflicted
+++ resolved
@@ -174,15 +174,9 @@
         dict_batches_to_process = int(len(dicts) / multiprocessing_chunk_size)
         num_cpus_used = min(mp.cpu_count(), dict_batches_to_process) or 1
 
-<<<<<<< HEAD
-        # preprocess data with multiple cores
-        with ExitStack() as stack:
-            p = stack.enter_context(mp.Pool(processes=num_cpus_used))
-=======
         if use_multiprocessing:
             with ExitStack() as stack:
                 p = stack.enter_context(mp.Pool(processes=num_cpus_used))
->>>>>>> e9619f16
 
                 logger.info(
                     f"Got ya {num_cpus_used} parallel workers to do inference on {len(dicts)}dicts (chunksize = {multiprocessing_chunk_size})..."
@@ -194,34 +188,28 @@
                     grouper(dicts, multiprocessing_chunk_size),
                     1,
                 )
-
-                preds_all = []
-                with tqdm(total=len(dicts), unit=" Dicts") as pbar:
-                    for dataset, tensor_names, sample in results:
-                        preds_all.extend(self._run_inference(dataset, tensor_names, sample))
-                        pbar.update(multiprocessing_chunk_size)
-
-<<<<<<< HEAD
-            datasets = []
-            all_samples = []
-            with tqdm(total=len(dicts), unit=" Dicts") as pbar:
-                for dataset, tensor_names, baskets in results:
-                    datasets.append(dataset)
-                    for b in baskets: # number of baskets in _multiproc() related to chunksize
-                        all_samples.extend(b.samples)
-            concat_datasets = ConcatDataset(datasets)
-
-        # use the model to create predictions
-        if self.prediction_type == "span_classification":
-            preds_all = self._run_inference_qa(concat_datasets,tensor_names,all_samples)
-        else:
-            preds_all = self._run_inference(concat_datasets,tensor_names,all_samples)
-=======
-        else:
+                if self.prediction_type != "span_classification":
+                    preds_all = []
+                    with tqdm(total=len(dicts), unit=" Dicts") as pbar:
+                        for dataset, tensor_names, sample in results:
+                            preds_all.extend(self._run_inference(dataset, tensor_names, sample))
+                            pbar.update(multiprocessing_chunk_size)
+                else:
+                    datasets = []
+                    all_samples = []
+                    with tqdm(total=len(dicts), unit=" Dicts") as pbar:
+                        for dataset, tensor_names, baskets in results:
+                            datasets.append(dataset)
+                            for b in baskets:  # number of baskets in _multiproc() related to chunksize
+                                all_samples.extend(b.samples)
+                    concat_datasets = ConcatDataset(datasets)
+            if self.prediction_type == "span_classification":
+                preds_all = self._run_inference_qa(concat_datasets, tensor_names, all_samples)
+
+        else: #TODO add qa inference for single core
             chunk = next(grouper(dicts, len(dicts)))
             dataset, tensor_names, sample = self._multiproc(chunk, processor=self.processor, rest_api_schema=rest_api_schema)
             preds_all = self._run_inference(dataset, tensor_names, sample)
->>>>>>> e9619f16
 
         return preds_all
 
@@ -229,6 +217,7 @@
     def _multiproc(cls, chunk, processor, rest_api_schema):
         dicts = [d[1] for d in chunk]
         index = chunk[0][0]
+        #TODO do not return baskets for tasks except QA
         dataset, tensor_names, baskets = processor.dataset_from_dicts(dicts, index, rest_api_schema, return_baskets=True)
 
         return dataset, tensor_names, baskets
