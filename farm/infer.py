import logging
import multiprocessing as mp
import os
from functools import partial

import torch
from torch.utils.data.sampler import SequentialSampler
from tqdm import tqdm
from transformers.configuration_auto import AutoConfig

from farm.data_handler.dataloader import NamedDataLoader
from farm.data_handler.processor import Processor, InferenceProcessor, SquadProcessor, NERProcessor, TextClassificationProcessor
from farm.data_handler.utils import grouper
from farm.modeling.tokenization import Tokenizer
from farm.modeling.adaptive_model import AdaptiveModel, BaseAdaptiveModel
from farm.utils import initialize_device_settings
from farm.utils import set_all_seeds, calc_chunksize, log_ascii_workers


logger = logging.getLogger(__name__)


class Inferencer:
    """
    Loads a saved AdaptiveModel/ONNXAdaptiveModel from disk and runs it in inference mode. Can be used for a
    model with prediction head (down-stream predictions) and without (using LM as embedder).

    Example usage:

    .. code-block:: python

       # down-stream inference
       basic_texts = [
           {"text": "Schartau sagte dem Tagesspiegel, dass Fischer ein Idiot sei"},
           {"text": "Martin Müller spielt Handball in Berlin"},
       ]
       model = Inferencer.load(your_model_dir)
       model.inference_from_dicts(dicts=basic_texts)
       # LM embeddings
       model.extract_vectors(dicts=basic_texts)

    """

    def __init__(
        self,
        model,
        processor,
        task_type,
        batch_size=4,
        gpu=False,
        name=None,
        return_class_probs=False,
        extraction_strategy=None,
        extraction_layer=None
    ):
        """
        Initializes Inferencer from an AdaptiveModel and a Processor instance.

        :param model: AdaptiveModel to run in inference mode
        :type model: AdaptiveModel
        :param processor: A dataset specific Processor object which will turn input (file or dict) into a Pytorch Dataset.
        :type processor: Processor
        :param task_type: Type of task the model should be used for. Currently supporting:
                          "embeddings", "question_answering", "text_classification", "ner". More coming soon...
        :param task_type: str
        :param batch_size: Number of samples computed once per batch
        :type batch_size: int
        :param gpu: If GPU shall be used
        :type gpu: bool
        :param name: Name for the current Inferencer model, displayed in the REST API
        :type name: string
        :param return_class_probs: either return probability distribution over all labels or the prob of the associated label
        :type return_class_probs: bool
        :return: An instance of the Inferencer.

        """
        # Init device and distributed settings
        device, n_gpu = initialize_device_settings(use_cuda=gpu, local_rank=-1, use_amp=None)

        self.processor = processor
        self.model = model
        self.model.eval()
        self.batch_size = batch_size
        self.device = device
<<<<<<< HEAD
        self.language = self.model.language_model.language
        self.task_type = task_type

        if task_type == "embeddings":
            if not extraction_layer or not extraction_strategy:
                raise ValueError("You need to set both args `extraction_layer` and `extraction_strategy`")
            self.model.prediction_heads = torch.nn.ModuleList([])
            self.model.language_model.extraction_layer = extraction_layer
            self.model.language_model.extraction_strategy = extraction_strategy

=======
        self.language = self.model.get_language()
>>>>>>> d102c2e0
        # TODO adjust for multiple prediction heads
        # TODO check if still used in API to determine model type
        if len(self.model.prediction_heads) == 1:
            self.prediction_type = self.model.prediction_heads[0].model_type
        elif len(self.model.prediction_heads) == 0:
            self.prediction_type = "embeddings"

        self.name = name if name != None else f"anonymous-{self.prediction_type}"
        self.return_class_probs = return_class_probs

        model.connect_heads_with_processor(processor.tasks, require_labels=False)
        set_all_seeds(42)

    @classmethod
    def load(
        cls,
        model_name_or_path,
        batch_size=4,
        gpu=False,
        task_type=None,
        return_class_probs=False,
        strict=True,
        max_seq_len=256,
        doc_stride=128,
        extraction_layer=None,
        extraction_strategy=None
    ):
        """
        Load an Inferencer incl. all relevant components (model, tokenizer, processor ...) either by

        1. specifying a public name from transformers' model hub (https://huggingface.co/models)
        2. or pointing to a local directory it is saved in.

        :param model_name_or_path: Local directory or public name of the model to load.
        :type model_name_or_path: str
        :param batch_size: Number of samples computed once per batch
        :type batch_size: int
        :param gpu: If GPU shall be used
        :type gpu: bool
        :param task_type: Type of task the model should be used for. Currently supporting:
                          "embeddings", "question_answering", "text_classification", "ner". More coming soon...
        :param task_type: str
        :param strict: whether to strictly enforce that the keys loaded from saved model match the ones in
                       the PredictionHead (see torch.nn.module.load_state_dict()).
                       Set to `False` for backwards compatibility with PHs saved with older version of FARM.
        :type strict: bool
        :param max_seq_len: maximum length of one text sample
        :type max_seq_len: int
        :param doc_stride: Only QA: When input text is longer than max_seq_len it gets split into parts, strided by doc_stride
        :type doc_stride: int
        :return: An instance of the Inferencer.

        """

        device, n_gpu = initialize_device_settings(use_cuda=gpu, local_rank=-1, use_amp=None)
        name = os.path.basename(model_name_or_path)

        # a) either from local dir
        if os.path.exists(model_name_or_path):
            model = BaseAdaptiveModel.load(load_dir=model_name_or_path, device=device, strict=strict)
            if task_type == "embeddings":
                processor = InferenceProcessor.load_from_dir(model_name_or_path)
            else:
                processor = Processor.load_from_dir(model_name_or_path)

        # b) or from remote transformers model hub
        else:
            logger.info(f"Could not find `{model_name_or_path}` locally. Try to download from model hub ...")
            if not task_type:
                raise ValueError("Please specify the 'task_type' of the model you want to load from transformers. "
                                 "Valid options for arg `task_type`:"
                                 "'question_answering', 'embeddings', 'text_classification'")

            model = AdaptiveModel.convert_from_transformers(model_name_or_path, device, task_type)
            config = AutoConfig.from_pretrained(model_name_or_path)
            tokenizer = Tokenizer.load(model_name_or_path)

            # TODO infer task_type automatically from config (if possible)
            if task_type == "question_answering":
                processor = SquadProcessor(
                    tokenizer=tokenizer,
                    max_seq_len=max_seq_len,
                    label_list=["start_token", "end_token"],
                    metric="squad",
                    data_dir=None,
                    doc_stride=doc_stride
                )
            elif task_type == "embeddings":
                processor = InferenceProcessor(tokenizer=tokenizer, max_seq_len=max_seq_len)

            elif task_type == "text_classification":
                label_list = list(config.id2label[id] for id in range(len(config.id2label)))
                processor = TextClassificationProcessor(tokenizer=tokenizer,
                                                        max_seq_len=max_seq_len,
                                                        data_dir=None,
                                                        label_list=label_list,
                                                        label_column_name="label",
                                                        metric="acc",
                                                        quote_char='"',
                                                        )
            elif task_type == "ner":
                label_list = list(config.label2id.keys())
                processor = NERProcessor(
                    tokenizer=tokenizer, max_seq_len=max_seq_len, data_dir=None, metric="seq_f1",
                    label_list=label_list
                )
            else:
                raise ValueError(f"`task_type` {task_type} is not supported yet. "
                                 f"Valid options for arg `task_type`: 'question_answering', 'embeddings', 'text_classification'")

        return cls(
            model,
            processor,
            task_type=task_type,
            batch_size=batch_size,
            gpu=gpu,
            name=name,
            return_class_probs=return_class_probs,
            extraction_strategy=extraction_strategy,
            extraction_layer=extraction_layer
        )

    def save(self, path):
        self.model.save(path)
        self.processor.save(path)

    def inference_from_file(self, file, max_processes=128):
        """
        Run down-stream inference on samples created from an input file.
        The file should be in the same format as the ones used during training
        (e.g. squad style for QA, tsv for doc classification ...) as the same processor will be used for conversion .

        :param file: path of the input file for Inference
        :type file: str
        :param max_processes: the maximum size of `multiprocessing.Pool`. Set to value of 1 to disable multiprocessing.
                              If you want to debug the Language Model, you might need to disable multiprocessing!
        :type max_processes: int
        """
        dicts = self.processor.file_to_dicts(file)
        preds_all = self.inference_from_dicts(dicts, rest_api_schema=False, max_processes=max_processes)
        return preds_all

    def inference_from_dicts(self, dicts, rest_api_schema=False, max_processes=128, min_chunksize=4):
        """
        Runs down-stream inference on samples created from input dictionaries.
        The format of the input `dicts` depends on the task:

        QA:                    [{"qas": ["What is X?"], "context":  "Some context containing the answer"}]
        Classification / NER / embeddings:  [{"text": "Some input text"}]


        :param dicts: Samples to run inference on provided as a list of dicts. One dict per sample.
        :type dicts: [dict]
        :param rest_api_schema: Whether input dicts use the format that complies with the FARM REST API.
                                Currently only used for QA to switch from squad to a more useful format in production.
                                While input is almost the same, output contains additional meta data(offset, context..)
        :type rest_api_schema: bool
        :return: dict of predictions
        :param max_processes: The maximum size of `multiprocessing.Pool`. Set to value of 1 to disable multiprocessing.
                              If you want to debug the Language Model, you might need to disable multiprocessing!
                              For very small number of dicts, time incurred in spawning processes could outweigh
                              performance boost, eg, in the case of HTTP APIs for Inference. For such cases
                              multiprocessing should be disabled.
        :param min_chunksize: minimum number of dicts to put together in one chunk and feed to one process
                              (only relevant if you do multiprocessing)
        :type min_chunksize: int
        """

        # whether to aggregate predictions across different samples (e.g. for QA on long texts)
        aggregate_preds = False
        if len(self.model.prediction_heads) > 0:
            aggregate_preds = hasattr(self.model.prediction_heads[0], "aggregate_preds")

        # Using multiprocessing
        if max_processes > 1:  # use multiprocessing if max_processes > 1
            multiprocessing_chunk_size, num_cpus_used = calc_chunksize(len(dicts), max_processes=max_processes, min_chunksize=min_chunksize)

            # Get us some workers (i.e. processes)
            p = mp.Pool(processes=num_cpus_used)
            logger.info(
                f"Got ya {num_cpus_used} parallel workers to do inference on {len(dicts)} dicts (chunksize = {multiprocessing_chunk_size})..."
            )
            log_ascii_workers(num_cpus_used, logger)

            # We group the input dicts into chunks and feed each chunk to a different process,
            # where it gets converted to a pytorch dataset
            results = p.imap(
                partial(self._create_datasets_chunkwise, processor=self.processor, rest_api_schema=rest_api_schema),
                grouper(dicts, multiprocessing_chunk_size),
                1,
            )

            # Once a process spits out a preprocessed chunk. we feed this dataset directly to the model.
            # So we don't need to wait until all preprocessing has finished before getting first predictions.
            preds_all = []
            with tqdm(total=len(dicts), desc=f"Inferencing Dicts", unit=" Dicts") as pbar:
                for dataset, tensor_names, baskets in results:
                    # TODO change format of formatted_preds in QA (list of dicts)
                    if aggregate_preds:
                        preds_all.extend(self._get_predictions_and_aggregate(dataset, tensor_names, baskets, rest_api_schema, disable_tqdm=True))
                    else:
                        preds_all.extend(self._get_predictions(dataset, tensor_names, baskets, rest_api_schema, disable_tqdm=True))
                    pbar.update(multiprocessing_chunk_size)
            p.close()
            p.join()
        # Using single process (helpful for debugging!)
        else:
            chunk = next(grouper(dicts, len(dicts)))
            dataset, tensor_names, baskets = self._create_datasets_chunkwise(chunk, processor=self.processor, rest_api_schema=rest_api_schema)
            # TODO change format of formatted_preds in QA (list of dicts)
            if aggregate_preds:
                preds_all = self._get_predictions_and_aggregate(dataset, tensor_names, baskets, rest_api_schema)
            else:
                preds_all = self._get_predictions(dataset, tensor_names, baskets, rest_api_schema)
        return preds_all

    @classmethod
    def _create_datasets_chunkwise(cls, chunk, processor, rest_api_schema):
        """Convert ONE chunk of data (i.e. dictionaries) into ONE pytorch dataset.
        This is usually executed in one of many parallel processes.
        The resulting datasets of the processes are merged together afterwards"""
        dicts = [d[1] for d in chunk]
        indices = [d[0] for d in chunk]
        dataset, tensor_names, baskets = processor.dataset_from_dicts(dicts, indices, rest_api_schema, return_baskets=True)
        return dataset, tensor_names, baskets

    def _get_predictions(self, dataset, tensor_names, baskets, rest_api_schema=False, disable_tqdm=False):
        """ Feed the preprocessed dataset to the model and get the actual predictions"""
        samples = [s for b in baskets for s in b.samples]

        data_loader = NamedDataLoader(
            dataset=dataset, sampler=SequentialSampler(dataset), batch_size=self.batch_size, tensor_names=tensor_names
        )
        preds_all = []
        for i, batch in enumerate(tqdm(data_loader, desc=f"Inferencing Samples", unit=" Batches", disable=disable_tqdm)):
            batch = {key: batch[key].to(self.device) for key in batch}
            batch_samples = samples[i * self.batch_size : (i + 1) * self.batch_size]

            # get logits
            with torch.no_grad():
                logits = self.model.forward(**batch)[0]
                # todo make sure we have return_class_probs and embedding params in kwargs
                preds = self.model.formatted_preds(
                    logits=[logits],
                    samples=batch_samples,
                    tokenizer=self.processor.tokenizer,
                    rest_api_schema=rest_api_schema,
                    return_class_probs=self.return_class_probs,
                    **batch)
                preds_all += preds
        return preds_all

    def _get_predictions_and_aggregate(self, dataset, tensor_names, baskets, rest_api_schema=False, disable_tqdm=False):
        """ Feed the preprocessed dataset to the model and get the actual predictions """
        # TODO update docstring

        data_loader = NamedDataLoader(
            dataset=dataset, sampler=SequentialSampler(dataset), batch_size=self.batch_size, tensor_names=tensor_names
        )
        unaggregated_preds_all = []
        for i, batch in enumerate(tqdm(data_loader, desc=f"Inferencing Samples", unit=" Batches", disable=disable_tqdm)):
            batch = {key: batch[key].to(self.device) for key in batch}

            # get logits
            with torch.no_grad():
                # Aggregation works on preds, not logits. We want as much processing happening in one batch + on GPU
                # So we transform logits to preds here as well
                logits = self.model.forward(**batch)
                preds = self.model.logits_to_preds(logits, **batch)[0]
                unaggregated_preds_all += preds

        # In some use cases we want to aggregate the individual predictions.
        # This is mostly useful, if the input text is longer than the max_seq_len that the model can process.
        # In QA we can use this to get answers from long input texts by first getting predictions for smaller passages
        # and then aggregating them here.

        # can assume that we have only complete docs i.e. all the samples of one doc are in the current chunk
        preds_all = self.model.formatted_preds(logits=[None], # For QA we collected preds per batch and do not want to pass logits
                                               preds_p=unaggregated_preds_all,
                                               baskets=baskets,
                                               rest_api_schema=rest_api_schema)[0]
        return preds_all

    def extract_vectors(
        self, dicts, extraction_strategy="cls_token", extraction_layer=-1
    ):
        """
        Converts a text into vector(s) using the language model only (no prediction head involved).

        Example:
            basic_texts = [{"text": "Some text we want to embed"}, {"text": "And a second one"}]
            result = inferencer.extract_vectors(dicts=basic_texts)

        :param dicts: Samples to run inference on provided as a list of dicts. One dict per sample.
        :type dicts: [dict]
        :param extraction_strategy: Strategy to extract vectors. Choices: 'cls_token' (sentence vector), 'reduce_mean'
                               (sentence vector), reduce_max (sentence vector), 'per_token' (individual token vectors)
        :type extraction_strategy: str
        :param extraction_layer: number of layer from which the embeddings shall be extracted. Default: -1 (very last layer).
        :type: int
        :return: dict of predictions
        """

        logger.info("Deprecated! Please use Inferencer.inference_from_dicts() instead.")
        self.model.prediction_heads = torch.nn.ModuleList([])
        self.model.language_model.extraction_layer = extraction_layer
        self.model.language_model.extraction_strategy = extraction_strategy

        return self.inference_from_dicts(dicts, rest_api_schema=False, max_processes=1)


class FasttextInferencer:
    def __init__(self, model, name=None):
        self.model = model
        self.name = name if name != None else f"anonymous-fasttext"
        self.prediction_type = "embedder"

    @classmethod
    def load(cls, load_dir, batch_size=4, gpu=False):
        import fasttext

        if os.path.isfile(load_dir):
            return cls(model=fasttext.load_model(load_dir))
        else:
            logger.error(f"Fasttext model file does not exist at: {load_dir}")

    def extract_vectors(self, dicts, extraction_strategy="reduce_mean"):
        """
        Converts a text into vector(s) using the language model only (no prediction head involved).

        :param dicts: Samples to run inference on provided as a list of dicts. One dict per sample.
        :type dicts: [dict]
        :param extraction_strategy: Strategy to extract vectors. Choices: 'reduce_mean' (mean sentence vector), 'reduce_max' (max per embedding dim), 'CLS'
        :type extraction_strategy: str
        :return: dict of predictions
        """

        preds_all = []
        for d in dicts:
            pred = {}
            pred["context"] = d["text"]
            if extraction_strategy == "reduce_mean":
                pred["vec"] = self.model.get_sentence_vector(d["text"])
            else:
                raise NotImplementedError
            preds_all.append(pred)

        return preds_all<|MERGE_RESOLUTION|>--- conflicted
+++ resolved
@@ -82,20 +82,17 @@
         self.model.eval()
         self.batch_size = batch_size
         self.device = device
-<<<<<<< HEAD
-        self.language = self.model.language_model.language
+        self.language = self.model.get_language()
         self.task_type = task_type
 
         if task_type == "embeddings":
-            if not extraction_layer or not extraction_strategy:
-                raise ValueError("You need to set both args `extraction_layer` and `extraction_strategy`")
+            # if not extraction_layer or not extraction_strategy:
+            #     raise ValueError("You need to set both args `extraction_layer` and `extraction_strategy`")
             self.model.prediction_heads = torch.nn.ModuleList([])
+            #self.model.skip_heads = True
             self.model.language_model.extraction_layer = extraction_layer
             self.model.language_model.extraction_strategy = extraction_strategy
 
-=======
-        self.language = self.model.get_language()
->>>>>>> d102c2e0
         # TODO adjust for multiple prediction heads
         # TODO check if still used in API to determine model type
         if len(self.model.prediction_heads) == 1:
@@ -380,7 +377,7 @@
         return preds_all
 
     def extract_vectors(
-        self, dicts, extraction_strategy="cls_token", extraction_layer=-1
+        self, dicts, extraction_strategy="cls_token", extraction_layer=-1, max_processes=1
     ):
         """
         Converts a text into vector(s) using the language model only (no prediction head involved).
@@ -395,16 +392,18 @@
                                (sentence vector), reduce_max (sentence vector), 'per_token' (individual token vectors)
         :type extraction_strategy: str
         :param extraction_layer: number of layer from which the embeddings shall be extracted. Default: -1 (very last layer).
-        :type: int
+        :type extraction_layer: int
+        :param max_processes: number of parallel processes for multiprocessing
+        :type max_processes: int
         :return: dict of predictions
         """
 
-        logger.info("Deprecated! Please use Inferencer.inference_from_dicts() instead.")
+        logger.warning("Deprecated! Please use Inferencer.inference_from_dicts() instead.")
         self.model.prediction_heads = torch.nn.ModuleList([])
         self.model.language_model.extraction_layer = extraction_layer
         self.model.language_model.extraction_strategy = extraction_strategy
 
-        return self.inference_from_dicts(dicts, rest_api_schema=False, max_processes=1)
+        return self.inference_from_dicts(dicts, rest_api_schema=False, max_processes=max_processes)
 
 
 class FasttextInferencer:
